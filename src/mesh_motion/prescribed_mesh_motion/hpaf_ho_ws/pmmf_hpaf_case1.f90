--- conflicted
+++ resolved
@@ -114,12 +114,6 @@
         !Rotate about the center of motion
         x_ale =  cos(theta)*(x0-xc)+sin(theta)*(y0-yc) + xc
         y_ale = -sin(theta)*(x0-xc)+cos(theta)*(y0-yc) + yc
-
-<<<<<<< HEAD
-=======
-        x_ale = x0
-        y_ale = y0
->>>>>>> f44caed3
 
         !Translate vertically
         y_ale = y_ale + height
