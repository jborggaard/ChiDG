module type_nonlinear_solver
    use messenger,          only: write_line
    use mod_kinds,          only: rk,ik
    use type_dict,          only: dict_t
    use type_timer,         only: timer_t
    use type_rvector,       only: rvector_t
    use type_ivector,       only: ivector_t
    use type_chidg_data,    only: chidg_data_t
    implicit none


    !>  Nonlinear solver abstract type definition
    !!
    !!  @author Nathan A. Wukie
    !!  @date   2/8/2016
    !!
    !!
    !-----------------------------------------------------------------------------------------
    type, abstract, public  :: nonlinear_solver_t

        logical         :: solverInitialized = .false.

        ! OPTIONS
<<<<<<< HEAD
        real(rk)        :: cfl0     = 1.0_rk        ! Initial CFL number
        real(rk)        :: tol      = 1.e-13_rk     ! Convergence tolerance
        integer(ik)     :: nsteps   = 100           ! Max number of steps to take in the nonlinear solver
        integer(ik)     :: nwrite   = 100           ! Write data every 'nwrite' steps
        integer(ik)     :: norders_reduction = 10   ! Number of orders of magnitude residual is to be reduced by
=======
        real(rk)        :: cfl0     = 1.0_rk        !< Initial CFL number
        real(rk)        :: tol      = 1.e-13_rk     !< Convergence tolerance
        integer(ik)     :: nsteps   = 100           !< Max number of steps to take in the nonlinear solver
        integer(ik)     :: nwrite   = 100           !< Write data every 'nwrite' steps
        logical         :: search   = .true.
>>>>>>> 3d84e3ed


        type(timer_t)   :: timer                    ! Timer data-type


        ! Data logs
        type(rvector_t) :: residual_norm
        type(rvector_t) :: residual_time
        type(ivector_t) :: matrix_iterations
        type(rvector_t) :: matrix_time
        type(ivector_t) :: newton_iterations
        type(rvector_t) :: total_time


    contains

        procedure   :: init
        procedure   :: init_spec

        procedure(data_interface),   deferred   :: solve    ! Must define this procedures in the extended type

        procedure   :: set
        procedure   :: report

    end type nonlinear_solver_t
    !*****************************************************************************************









    !==================================================
    !
    !   solver deferred procedure interfaces
    !
    !==================================================
    
    abstract interface
        subroutine self_interface(self)
            import nonlinear_solver_t
            class(nonlinear_solver_t),   intent(inout)   :: self
        end subroutine
    end interface



    abstract interface
        subroutine init_interface(self,data,options)
            use type_chidg_data, only: chidg_data_t
            use type_dict,       only: dict_t
            import nonlinear_solver_t
            class(nonlinear_solver_t),  intent(inout)   :: self
            type(chidg_data_t),         intent(inout)   :: data
            type(dict_t), optional,     intent(inout)   :: options
        end subroutine
    end interface





    ! Interface for passing a domain_t type
    abstract interface
        subroutine data_interface(self,data,system,linear_solver,preconditioner)
            use type_chidg_data,        only: chidg_data_t
            use type_system_assembler,  only: system_assembler_t
            use type_linear_solver,     only: linear_solver_t
            use type_preconditioner,    only: preconditioner_t
            import nonlinear_solver_t
            class(nonlinear_solver_t),              intent(inout)   :: self
            type(chidg_data_t),                     intent(inout)   :: data
            class(system_assembler_t),  optional,   intent(inout)   :: system
            class(linear_solver_t),     optional,   intent(inout)   :: linear_solver
            class(preconditioner_t),    optional,   intent(inout)   :: preconditioner
        end subroutine
    end interface




contains




    !>  Common time_scheme initialization interface.
    !!      - Call initialization for options if present
    !!      - Call user-specified initialization routine for concrete type
    !!
    !!  @author Nathan A. Wukie
    !!  @date   2/8/2016
    !!
    !!  @param[inout]   domains     Array of domains
    !!  @param[inout]   options     Dictionary containing options
    !!
    !-----------------------------------------------------------------------------------------
    subroutine init(self,data)
        class(nonlinear_solver_t),  intent(inout)   :: self
        type(chidg_data_t),         intent(inout)   :: data


        !
        ! Call user-specified initialization
        !
        call self%init_spec(data)


        self%solverInitialized = .true.

    end subroutine init
    !*****************************************************************************************










    !> Procedure for setting base time_scheme options
    !!
    !!  @author Nathan A. Wukie
    !!  @date   2/8/2016
    !!
    !!  @param[in]  options     Dictionary containing base solver options
    !!
    !----------------------------------------------------------------------------------------
    subroutine set(self,options)
        class(nonlinear_solver_t),  intent(inout)   :: self
        type(dict_t),               intent(inout)   :: options

        if (options%contains('tol'   )) call options%get('tol',   self%tol   )
        if (options%contains('cfl0'  )) call options%get('cfl0',  self%cfl0  )
        if (options%contains('nsteps')) call options%get('nsteps',self%nsteps)
        if (options%contains('nwrite')) call options%get('nwrite',self%nwrite)
        if (options%contains('norders_reduction')) call options%get('norders_reduction',self%norders_reduction)

    end subroutine set
    !****************************************************************************************












    !> Default blank initialization-specialization routine.
    !! This can be overwritten with specific instructions for a conrete
    !! time_scheme.
    !!
    !!  @author Nathan A. Wukie
    !!  @date   2/8/2016
    !!
    !----------------------------------------------------------------------------------------
    subroutine init_spec(self,data,options)
        class(nonlinear_solver_t),  intent(inout)   :: self
        type(chidg_data_t),         intent(inout)   :: data
        type(dict_t), optional,     intent(inout)   :: options



    end subroutine init_spec
    !****************************************************************************************










    !>  Print timescheme report
    !!
    !!  @author Nathan A. Wukie
    !!  @date   2/8/2016
    !!
    !!
    !!
    !----------------------------------------------------------------------------------------
    subroutine report(self)
        class(nonlinear_solver_t),   intent(in)  :: self

        integer(ik) :: i

        real(rk)    :: residual_time, residual_norm, matrix_time, total_residual, total_matrix
        integer(ik) :: matrix_iterations


        !
        ! Report if solver took at least one step
        !
        if (self%newton_iterations%size() > 0) then

            !
            ! Nonliner solver header
            !
            call write_line(' ')
            call write_line('---------------------------------   Nonlinear Solver Report  ----------------------------------')
            call write_line('Newton iterations: ', self%newton_iterations%at(1), columns=.True., column_width=20)
            call write_line('Total time: ', self%total_time%at(1), columns=.True., column_width=20)
            call write_line(' ')
            call write_line('------------------------------------------------------------------------------------------')



            !
            ! Print per-iteration report
            !
            call write_line('Residual time', 'Norm[R]', 'Matrix time', 'Matrix iterations', columns=.True., column_width=20)


            !
            ! Loop through stored data and print for each newton iteration
            !
            do i = 1,self%residual_time%size()
                residual_time     = self%residual_time%at(i)
                residual_norm     = self%residual_norm%at(i)
                matrix_time       = self%matrix_time%at(i)
                matrix_iterations = self%matrix_iterations%at(i)
                
                call write_line(residual_time, residual_norm, matrix_time, matrix_iterations, delimiter=', ', columns=.True., column_width=20)
            end do


            !
            ! Accumulate total residual and matrix solver compute times
            !
            total_residual = 0._rk
            total_matrix   = 0._rk
            do i = 1,self%residual_time%size()
                total_residual = total_residual + self%residual_time%at(i)
                total_matrix   = total_matrix   + self%matrix_time%at(i)
            end do



            call write_line(' ')
            call write_line('Total residual time: ', total_residual, columns=.True., column_width=20)
            call write_line('Total matrix time  : ', total_matrix,   columns=.True., column_width=20)
            call write_line('------------------------------------------------------------------------------------------')

        end if ! at least one step was taken

    end subroutine report
    !****************************************************************************************








end module type_nonlinear_solver<|MERGE_RESOLUTION|>--- conflicted
+++ resolved
@@ -21,19 +21,12 @@
         logical         :: solverInitialized = .false.
 
         ! OPTIONS
-<<<<<<< HEAD
         real(rk)        :: cfl0     = 1.0_rk        ! Initial CFL number
         real(rk)        :: tol      = 1.e-13_rk     ! Convergence tolerance
         integer(ik)     :: nsteps   = 100           ! Max number of steps to take in the nonlinear solver
         integer(ik)     :: nwrite   = 100           ! Write data every 'nwrite' steps
         integer(ik)     :: norders_reduction = 10   ! Number of orders of magnitude residual is to be reduced by
-=======
-        real(rk)        :: cfl0     = 1.0_rk        !< Initial CFL number
-        real(rk)        :: tol      = 1.e-13_rk     !< Convergence tolerance
-        integer(ik)     :: nsteps   = 100           !< Max number of steps to take in the nonlinear solver
-        integer(ik)     :: nwrite   = 100           !< Write data every 'nwrite' steps
         logical         :: search   = .true.
->>>>>>> 3d84e3ed
 
 
         type(timer_t)   :: timer                    ! Timer data-type
