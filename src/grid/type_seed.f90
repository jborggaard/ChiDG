--- conflicted
+++ resolved
@@ -40,10 +40,6 @@
     contains
 
         procedure   :: init
-<<<<<<< HEAD
-
-=======
->>>>>>> 5b7f3325
         procedure   :: clear
 
     end type seed_t
@@ -58,16 +54,6 @@
 
 
 
-<<<<<<< HEAD
-    !>  Initialize seed_t container.
-    !!
-    !!  @author Nathan A. Wukie
-    !!  @date   11/20/2016
-    !!
-    !!
-    !---------------------------------------------------------------------------------------------
-    subroutine init(self,idomain_g,idomain_l,ielement_g,ielement_l,iproc)
-=======
     !>  Initialize the seed data components.
     !!
     !!  @author Nathan A. Wukie
@@ -75,26 +61,11 @@
     !!
     !-------------------------------------------------------------------------------------
     subroutine init(self,idomain_g,idomain_l,ielement_g,ielement_l,neqns,nterms_s,iproc,recv_comm,recv_domain,recv_element)
->>>>>>> 5b7f3325
         class(seed_t),  intent(inout)   :: self
         integer(ik),    intent(in)      :: idomain_g
         integer(ik),    intent(in)      :: idomain_l
         integer(ik),    intent(in)      :: ielement_g
         integer(ik),    intent(in)      :: ielement_l
-<<<<<<< HEAD
-        integer(ik),    intent(in)      :: iproc
-
-        self%idomain_g  = idomain_g
-        self%idomain_l  = idomain_l
-        self%ielement_g = ielement_g
-        self%ielement_l = ielement_l
-        self%iproc      = iproc
-
-    end subroutine init
-    !*********************************************************************************************
-
-
-=======
         integer(ik),    intent(in)      :: neqns
         integer(ik),    intent(in)      :: nterms_s
         integer(ik),    intent(in)      :: iproc
@@ -119,7 +90,6 @@
     end subroutine init
     !**************************************************************************************
 
->>>>>>> 5b7f3325
 
 
 
