--- conflicted
+++ resolved
@@ -39,25 +39,15 @@
         integer(ik)                     :: idomain_g
         integer(ik)                     :: idomain_l
 
-<<<<<<< HEAD
-        integer(ik)                     :: spacedim   = 0     ! N-spatial dimensions
-        integer(ik)                     :: neqns      = 0     ! N-equations being solved
-        integer(ik)                     :: nterms_s   = 0     ! N-terms in solution expansion
-        integer(ik)                     :: nterms_c   = 0     ! N-terms in coordinate expansion
-        integer(ik)                     :: nelem      = 0     ! Number of total elements
-        integer(ik)                     :: ntime      = 0     ! Number of time instances
-        integer(ik)                     :: eqn_ID     = NO_EQUATION_SET
-        character(:),   allocatable     :: coordinate_system  ! 'Cartesian' or 'Cylindrical'
-=======
         integer(ik)                     :: spacedim    = 0     ! N-spatial dimensions
         integer(ik)                     :: neqns       = 0     ! N-equations being solved
         integer(ik)                     :: nterms_s    = 0     ! N-terms in solution expansion
         integer(ik)                     :: nterms_c    = 0     ! N-terms in coordinate expansion
         integer(ik)                     :: nelements_g = 0     ! Number of elements in the global domain
-        integer(ik)                     :: nelem       = 0     ! Number of elements in the local domain
+        integer(ik)                     :: nelem       = 0     ! Number of total elements
         integer(ik)                     :: ntime       = 0     ! Number of time instances
+        integer(ik)                     :: eqn_ID      = NO_EQUATION_SET
         character(:),   allocatable     :: coordinate_system   ! 'Cartesian' or 'Cylindrical'
->>>>>>> 3d84e3ed
 
         
         !
