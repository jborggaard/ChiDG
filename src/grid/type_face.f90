module type_face
#include  <messenger.h>
    use mod_kinds,              only: rk,ik
    use mod_constants,          only: XI_MIN, XI_MAX, ETA_MIN, ETA_MAX,                 &
                                      ZETA_MIN, ZETA_MAX, XI_DIR, ETA_DIR, ZETA_DIR,    &
                                      X_DIR, Y_DIR, Z_DIR,                              &
                                      TWO_DIM, THREE_DIM,                               &
                                      NFACES, NO_INTERIOR_NEIGHBOR,                     &
                                      ZERO, ONE, TWO

    use type_point,             only: point_t
    use type_element,           only: element_t
    use type_quadrature,        only: quadrature_t
    use type_densevector,       only: densevector_t
    implicit none



    !> Face data type
    !!
    !!  NOTE: could be dangerous to declare static arrays of elements using gfortran because
    !!        the compiler doens't have complete finalization rules implemented. Useing allocatables
    !!        seems to work fine.
    !!
    !!  @author Nathan A. Wukie
    !!  @date   2/1/2016
    !!
    !!
    !-------------------------------------------------------------------------------------------------------------
    type, public :: face_t
<<<<<<< HEAD
        integer(ik)                     :: neqns
        integer(ik)                     :: nterms_s
        integer(ik)                     :: ftype               !< interior, or boundary condition, or Chimera interface, or Orphan
        integer(ik)                     :: iface               !< XI_MIN, XI_MAX, ETA_MIN, ETA_MAX, etc
=======
        integer(ik)                  :: spacedim            !< Number of spatial dimensions
        integer(ik)                  :: neqns
        integer(ik)                  :: nterms_s
        integer(ik)                  :: ftype               !< interior, or boundary condition, or Chimera interface, or Orphan
        integer(ik)                  :: iface               !< XI_MIN, XI_MAX, ETA_MIN, ETA_MAX, etc
>>>>>>> d28633f7

        integer(ik)                     :: idomain             !< Domain index of parent element
        integer(ik)                     :: iparent             !< Element index of parent element

        integer(ik)                     :: ineighbor           !< Block-local index of neighbor element


        ! Chimera identifier
        integer(ik)                     :: ChiID = 0                   !< Identifier for domain-local Chimera interfaces

        ! Chimera face offset. For periodic boundary condition.
        character(len=:), allocatable   :: periodic_type
        real(rk)                        :: chimera_offset_x = 0._rk
        real(rk)                        :: chimera_offset_y = 0._rk
        real(rk)                        :: chimera_offset_z = 0._rk
        real(rk)                        :: chimera_offset_theta = 0._rk


        ! Geometry
        !---------------------------------------------------------
        type(point_t),      allocatable :: quad_pts(:)      !< Cartesian coordinates of quadrature nodes
        type(densevector_t)             :: coords           !< Element coordinates

        ! Metric terms
        !---------------------------------------------------------
        real(rk),           allocatable :: jinv(:)          !< array of inverse element jacobians on the face
        real(rk),           allocatable :: metric(:,:,:)    !< Face metric terms
        real(rk),           allocatable :: norm(:,:)        !< Face normals
        real(rk),           allocatable :: unorm(:,:)       !< Unit Face normals in cartesian coordinates


        ! Matrices of cartesian gradients of basis/test functions
        !---------------------------------------------------------
        real(rk), allocatable       :: dtdx(:,:)            !< Derivative of basis functions in x-direction at quadrature nodes
        real(rk), allocatable       :: dtdy(:,:)            !< Derivative of basis functions in y-direction at quadrature nodes
        real(rk), allocatable       :: dtdz(:,:)            !< Derivative of basis functions in z-direction at quadrature nodes


        ! Quadrature matrices
        !---------------------------------------------------------
        type(quadrature_t),  pointer :: gq     => null()    !< Pointer to solution quadrature instance
        type(quadrature_t),  pointer :: gqmesh => null()    !< Pointer to mesh quadrature instance



        ! Logical tests
        !---------------------------------------------------------
        logical :: geomInitialized = .false.
        logical :: numInitialized  = .false.



    contains

        procedure           :: init_geom
        procedure           :: init_sol

        procedure           :: compute_quadrature_metrics   !< Compute metric terms at quadrature nodes
        procedure           :: compute_quadrature_normals   !< Compute normals at quadrature nodes
        procedure           :: compute_quadrature_coords    !< Compute cartesian coordinates at quadrature nodes
        procedure           :: compute_gradients_cartesian  !< Compute gradients in cartesian coordinates

        procedure           :: get_neighbor_element         !< Return neighbor element index
        procedure           :: get_neighbor_face            !< Return neighbor face index

        final               :: destructor

    end type face_t
    !********************************************************************************************************

    private





contains





    !> Face geometry initialization procedure
    !!
    !!  Set integer values for face index, face type, parent element index, neighbor element index and coordinates
    !!
    !!  @author Nathan A. Wukie
    !!  @date   2/1/2016
    !!
    !!  @param[in] iface        Element face integer (XI_MIN, XI_MAX, ETA_MIN, ETA_MAX, ZETA_MIN, ZETA_MAX)
    !!  @param[in] ftype        Face type (0 - interior face, 1 - boundary face)
    !!  @param[in] elem         Parent element which many face members point to
    !!  @param[in] ineighbor    Index of neighbor element in the block
    !!
    !----------------------------------------------------------------------------------------------------------
    subroutine init_geom(self,iface,ftype,elem,ineighbor)
        class(face_t),      intent(inout)       :: self
        integer(ik),        intent(in)          :: iface
        integer(ik),        intent(in)          :: ftype
        type(element_t),    intent(in), target  :: elem
        integer(ik),        intent(in)          :: ineighbor

        !
        ! Set indices
        !
        self%iface      = iface
        self%ftype      = ftype
        self%spacedim   = elem%spacedim
        self%idomain    = elem%idomain
        self%iparent    = elem%ielem
        self%ineighbor  = ineighbor

        
        !
        ! Set coordinates
        !
        self%coords     = elem%coords


        !
        ! Confirm face grid initialization
        !
        self%geomInitialized = .true.

    end subroutine init_geom
    !**********************************************************************************************************







    !> Face initialization procedure
    !!
    !!  Call procedures to compute metrics, normals, and cartesian face coordinates.
    !!
    !!  @author Nathan A. Wukie
    !!  @date   2/1/2016
    !!
    !!  @param[in] elem     Parent element which many face members point to
    !!
    !----------------------------------------------------------------------------------------------------------
    subroutine init_sol(self,elem)
        class(face_t),      intent(inout)       :: self
        type(element_t),    intent(in), target  :: elem

        integer(ik) :: ierr, nnodes

        !
        ! Set indices and associate quadrature instances.
        !
        self%neqns      = elem%neqns
        self%nterms_s   = elem%nterms_s
        self%gq         => elem%gq
        self%gqmesh     => elem%gqmesh

        nnodes = self%gq%face%nnodes


        !
        ! Allocate storage for face data structures.
        !
        allocate(self%quad_pts(nnodes),                     &
                 self%jinv(nnodes),                         &
                 self%metric(3,3,nnodes),                   &
                 self%norm(nnodes,3),                       &
                 self%unorm(nnodes,3),                      &
                 self%dtdx(nnodes,self%nterms_s),           &
                 self%dtdy(nnodes,self%nterms_s),           &
                 self%dtdz(nnodes,self%nterms_s), stat=ierr) 
        if (ierr /= 0) call AllocationError



        !
        ! Compute metrics, normals, node coordinates
        !
        call self%compute_quadrature_metrics()
        call self%compute_quadrature_normals()
        call self%compute_quadrature_coords()
        call self%compute_gradients_cartesian()


        !
        ! Confirm face numerics were initialized
        !
        self%numInitialized  = .true.

    end subroutine init_sol
    !**********************************************************************************************************











    !> Compute metric terms and cell jacobians at face quadrature nodes
    !!
    !!  @author Nathan A. Wukie
    !!  @date   2/1/2016
    !!
    !!  TODO: Generalize 2D physical coordinates. Currently assumes x-y.
    !!
    !---------------------------------------------------------------------------------------------------------
    subroutine compute_quadrature_metrics(self)
        class(face_t),  intent(inout)   :: self

        integer(ik) :: inode, iface
        integer(ik) :: nnodes

        real(rk)    :: dxdxi(self%gq%face%nnodes), dxdeta(self%gq%face%nnodes), dxdzeta(self%gq%face%nnodes)
        real(rk)    :: dydxi(self%gq%face%nnodes), dydeta(self%gq%face%nnodes), dydzeta(self%gq%face%nnodes)
        real(rk)    :: dzdxi(self%gq%face%nnodes), dzdeta(self%gq%face%nnodes), dzdzeta(self%gq%face%nnodes)
        real(rk)    :: invjac(self%gq%face%nnodes)

        iface  = self%iface
        nnodes = self%gq%face%nnodes

        !
        ! Evaluate directional derivatives of coordinates at quadrature nodes.
        !
        associate (gq_f => self%gqmesh%face)
            dxdxi   = matmul(gq_f%ddxi(  :,:,iface), self%coords%getvar(1))
            dxdeta  = matmul(gq_f%ddeta( :,:,iface), self%coords%getvar(1))
            dxdzeta = matmul(gq_f%ddzeta(:,:,iface), self%coords%getvar(1))

            dydxi   = matmul(gq_f%ddxi(  :,:,iface), self%coords%getvar(2))
            dydeta  = matmul(gq_f%ddeta( :,:,iface), self%coords%getvar(2))
            dydzeta = matmul(gq_f%ddzeta(:,:,iface), self%coords%getvar(2))

            dzdxi   = matmul(gq_f%ddxi(  :,:,iface), self%coords%getvar(3))
            dzdeta  = matmul(gq_f%ddeta( :,:,iface), self%coords%getvar(3))
            dzdzeta = matmul(gq_f%ddzeta(:,:,iface), self%coords%getvar(3))
        end associate

        

        !
        ! TODO: Generalize 2D physical coordinates. Currently assumes x-y.
        !
        if ( self%spacedim == TWO_DIM ) then
            dzdxi   = ZERO
            dzdeta  = ZERO
            dzdzeta = ONE
        end if



        !
        ! At each quadrature node, compute metric terms.
        !
        do inode = 1,nnodes
            self%metric(1,1,inode) = dydeta(inode)*dzdzeta(inode) - dydzeta(inode)*dzdeta(inode)
            self%metric(2,1,inode) = dydzeta(inode)*dzdxi(inode)  - dydxi(inode)*dzdzeta(inode)
            self%metric(3,1,inode) = dydxi(inode)*dzdeta(inode)   - dydeta(inode)*dzdxi(inode)

            self%metric(1,2,inode) = dxdzeta(inode)*dzdeta(inode) - dxdeta(inode)*dzdzeta(inode)
            self%metric(2,2,inode) = dxdxi(inode)*dzdzeta(inode)  - dxdzeta(inode)*dzdxi(inode)
            self%metric(3,2,inode) = dxdeta(inode)*dzdxi(inode)   - dxdxi(inode)*dzdeta(inode)

            self%metric(1,3,inode) = dxdeta(inode)*dydzeta(inode) - dxdzeta(inode)*dydeta(inode)
            self%metric(2,3,inode) = dxdzeta(inode)*dydxi(inode)  - dxdxi(inode)*dydzeta(inode)
            self%metric(3,3,inode) = dxdxi(inode)*dydeta(inode)   - dxdeta(inode)*dydxi(inode)
        end do

        
        !
        ! compute inverse cell mapping jacobian terms
        !
        invjac = dxdxi*dydeta*dzdzeta - dxdeta*dydxi*dzdzeta - &
                 dxdxi*dydzeta*dzdeta + dxdzeta*dydxi*dzdeta + &
                 dxdeta*dydzeta*dzdxi - dxdzeta*dydeta*dzdxi



        self%jinv = invjac

    end subroutine compute_quadrature_metrics
    !*****************************************************************************************************












    !> Compute normal vector components at face quadrature nodes
    !!
    !!  NOTE: be sure to differentiate between normals self%norm and unit-normals self%unorm
    !!
    !!  @author Nathan A. Wukie
    !!  @date   2/1/2016
    !!
    !!  TODO: Generalize 2D physical coordinates. Currently assumes x-y.
    !!
    !------------------------------------------------------------------------------------------------------
    subroutine compute_quadrature_normals(self)
        class(face_t),  intent(inout)   :: self
        integer(ik)                     :: inode, iface, nnodes

        real(rk)    :: dxdxi(self%gq%face%nnodes), dxdeta(self%gq%face%nnodes), dxdzeta(self%gq%face%nnodes)
        real(rk)    :: dydxi(self%gq%face%nnodes), dydeta(self%gq%face%nnodes), dydzeta(self%gq%face%nnodes)
        real(rk)    :: dzdxi(self%gq%face%nnodes), dzdeta(self%gq%face%nnodes), dzdzeta(self%gq%face%nnodes)
        real(rk)    :: invjac(self%gq%face%nnodes), norm_mag(self%gq%face%nnodes)

        iface = self%iface
        nnodes = self%gq%face%nnodes

        
        !
        ! Evaluate directional derivatives of coordinates at quadrature nodes.
        !
        associate (gq_f => self%gqmesh%face)
            dxdxi   = matmul(gq_f%ddxi(:,:,iface),  self%coords%getvar(1))
            dxdeta  = matmul(gq_f%ddeta(:,:,iface), self%coords%getvar(1))
            dxdzeta = matmul(gq_f%ddzeta(:,:,iface),self%coords%getvar(1))

            dydxi   = matmul(gq_f%ddxi(:,:,iface),  self%coords%getvar(2))
            dydeta  = matmul(gq_f%ddeta(:,:,iface), self%coords%getvar(2))
            dydzeta = matmul(gq_f%ddzeta(:,:,iface),self%coords%getvar(2))

            dzdxi   = matmul(gq_f%ddxi(:,:,iface),  self%coords%getvar(3))
            dzdeta  = matmul(gq_f%ddeta(:,:,iface), self%coords%getvar(3))
            dzdzeta = matmul(gq_f%ddzeta(:,:,iface),self%coords%getvar(3))
        end associate



        !
        ! TODO: Generalize 2D physical coordinates. Currently assumes x-y.
        !
        if ( self%spacedim == TWO_DIM ) then
            dzdxi   = ZERO
            dzdeta  = ZERO
            dzdzeta = ONE
        end if


        !
        ! Compute normal vectors for each face
        !
        select case (self%iface)
            case (XI_MIN, XI_MAX)

                do inode = 1,nnodes
                    self%norm(inode,XI_DIR)   = dydeta(inode)*dzdzeta(inode) - dydzeta(inode)*dzdeta(inode)
                    self%norm(inode,ETA_DIR)  = dxdzeta(inode)*dzdeta(inode) - dxdeta(inode)*dzdzeta(inode)
                    self%norm(inode,ZETA_DIR) = dxdeta(inode)*dydzeta(inode) - dxdzeta(inode)*dydeta(inode)
                end do

            case (ETA_MIN, ETA_MAX)

                do inode = 1,nnodes
                    self%norm(inode,XI_DIR)   = dydzeta(inode)*dzdxi(inode)  - dydxi(inode)*dzdzeta(inode)
                    self%norm(inode,ETA_DIR)  = dxdxi(inode)*dzdzeta(inode)  - dxdzeta(inode)*dzdxi(inode)
                    self%norm(inode,ZETA_DIR) = dxdzeta(inode)*dydxi(inode)  - dxdxi(inode)*dydzeta(inode)
                end do

            case (ZETA_MIN, ZETA_MAX)

                do inode = 1,nnodes
                    self%norm(inode,XI_DIR)   = dydxi(inode)*dzdeta(inode)   - dzdxi(inode)*dydeta(inode)
                    self%norm(inode,ETA_DIR)  = dzdxi(inode)*dxdeta(inode)   - dxdxi(inode)*dzdeta(inode)
                    self%norm(inode,ZETA_DIR) = dxdxi(inode)*dydeta(inode)   - dydxi(inode)*dxdeta(inode)
                end do

            case default
                stop "Error: invalid face index in face initialization"
        end select


        
        !
        ! Reverse normal vectors for faces XI_MIN,ETA_MIN,ZETA_MIN
        !
        if (self%iface == XI_MIN .or. self%iface == ETA_MIN .or. self%iface == ZETA_MIN) then
            self%norm(:,XI_DIR)   = -self%norm(:,XI_DIR)
            self%norm(:,ETA_DIR)  = -self%norm(:,ETA_DIR)
            self%norm(:,ZETA_DIR) = -self%norm(:,ZETA_DIR)
        end if



        !
        ! Compute unit normals
        !
        norm_mag = sqrt(self%norm(:,XI_DIR)**TWO + self%norm(:,ETA_DIR)**TWO + self%norm(:,ZETA_DIR)**TWO)
        self%unorm(:,XI_DIR)   = self%norm(:,XI_DIR)/norm_mag
        self%unorm(:,ETA_DIR)  = self%norm(:,ETA_DIR)/norm_mag
        self%unorm(:,ZETA_DIR) = self%norm(:,ZETA_DIR)/norm_mag





    end subroutine compute_quadrature_normals
    !************************************************************************************************************











    !>  Compute matrices containing cartesian gradients of basis/test function
    !!  at each quadrature node.
    !!
    !!  @author Nathan A. Wukie
    !!  @date   4/1/2016
    !!
    !!
    !--------------------------------------------------------------------------------------------------------
    subroutine compute_gradients_cartesian(self)
        class(face_t),      intent(inout)   :: self

        integer(ik)                         :: iterm,inode,iface,nnodes

        iface  = self%iface
        nnodes = self%gq%face%nnodes



        do iterm = 1,self%nterms_s
            do inode = 1,nnodes
                self%dtdx(inode,iterm) = self%metric(1,1,inode) * self%gq%face%ddxi(inode,iterm,iface)   * (ONE/self%jinv(inode)) + &
                                         self%metric(2,1,inode) * self%gq%face%ddeta(inode,iterm,iface)  * (ONE/self%jinv(inode)) + &
                                         self%metric(3,1,inode) * self%gq%face%ddzeta(inode,iterm,iface) * (ONE/self%jinv(inode))

                self%dtdy(inode,iterm) = self%metric(1,2,inode) * self%gq%face%ddxi(inode,iterm,iface)   * (ONE/self%jinv(inode)) + &
                                         self%metric(2,2,inode) * self%gq%face%ddeta(inode,iterm,iface)  * (ONE/self%jinv(inode)) + &
                                         self%metric(3,2,inode) * self%gq%face%ddzeta(inode,iterm,iface) * (ONE/self%jinv(inode))

                self%dtdz(inode,iterm) = self%metric(1,3,inode) * self%gq%face%ddxi(inode,iterm,iface)   * (ONE/self%jinv(inode)) + &
                                         self%metric(2,3,inode) * self%gq%face%ddeta(inode,iterm,iface)  * (ONE/self%jinv(inode)) + &
                                         self%metric(3,3,inode) * self%gq%face%ddzeta(inode,iterm,iface) * (ONE/self%jinv(inode))
            end do
        end do

    end subroutine compute_gradients_cartesian
    !*********************************************************************************************************













    !> Compute cartesian coordinates at face quadrature nodes
    !!
    !!  @author Nathan A. Wukie
    !!  @date   2/1/2016
    !!
    !!
    !!
    !------------------------------------------------------------------------------------------------------------
    subroutine compute_quadrature_coords(self)
        class(face_t),  intent(inout)   :: self
        integer(ik)                     :: iface, inode
        real(rk)                        :: x(self%gq%face%nnodes),y(self%gq%face%nnodes),z(self%gq%face%nnodes)

        iface = self%iface

        !
        ! compute real coordinates associated with quadrature points
        !
        associate(gq_f => self%gqmesh%face)
            x = matmul(gq_f%val(:,:,iface),self%coords%getvar(1))
            y = matmul(gq_f%val(:,:,iface),self%coords%getvar(2))
            z = matmul(gq_f%val(:,:,iface),self%coords%getvar(3))
        end associate

        
        !
        ! For each quadrature node, store real coordinates
        !
        do inode = 1,self%gq%face%nnodes
            call self%quad_pts(inode)%set(x(inode),y(inode),z(inode))
        end do

    end subroutine compute_quadrature_coords
    !***********************************************************************************************************







    !> Return neighbor element index
    !!
    !!  @author Nathan A. Wukie
    !!  @date   2/1/2016
    !!
    !!
    !!
    !-----------------------------------------------------------------------------------------------------------
    function get_neighbor_element(self) result(neighbor_e)
        class(face_t),  intent(in)   ::  self

        integer(ik) :: neighbor_e


        neighbor_e = self%ineighbor


    end function get_neighbor_element
    !***********************************************************************************************************





    !> Return neighbor face index
    !!
    !!  @author Nathan A. Wukie
    !!  @date   2/1/2016
    !!
    !!
    !-----------------------------------------------------------------------------------------------------------
    function get_neighbor_face(self) result(neighbor_f)
        class(face_t),  intent(in)   ::  self

        integer(ik) :: neighbor_e
        integer(ik) :: neighbor_f



        neighbor_e = self%get_neighbor_element()



        if ( neighbor_e == NO_INTERIOR_NEIGHBOR ) then
            
            neighbor_f = NO_INTERIOR_NEIGHBOR

        else

            !& ASSUMPTION: BLOCK-STRUCTURED
            if ( self%iface == XI_MIN ) then
                neighbor_f = XI_MAX
            else if ( self%iface == XI_MAX ) then
                neighbor_f = XI_MIN
            else if ( self%iface == ETA_MIN ) then
                neighbor_f = ETA_MAX
            else if ( self%iface == ETA_MAX ) then
                neighbor_f = ETA_MIN
            else if ( self%iface == ZETA_MIN ) then
                neighbor_f = ZETA_MAX
            else if ( self%iface == ZETA_MAX ) then
                neighbor_f = ZETA_MIN
            end if

        end if


    end function get_neighbor_face
    !***********************************************************************************************************




















    subroutine destructor(self)
        type(face_t), intent(inout) :: self


    end subroutine




end module type_face<|MERGE_RESOLUTION|>--- conflicted
+++ resolved
@@ -28,18 +28,11 @@
     !!
     !-------------------------------------------------------------------------------------------------------------
     type, public :: face_t
-<<<<<<< HEAD
-        integer(ik)                     :: neqns
-        integer(ik)                     :: nterms_s
-        integer(ik)                     :: ftype               !< interior, or boundary condition, or Chimera interface, or Orphan
-        integer(ik)                     :: iface               !< XI_MIN, XI_MAX, ETA_MIN, ETA_MAX, etc
-=======
         integer(ik)                  :: spacedim            !< Number of spatial dimensions
         integer(ik)                  :: neqns
         integer(ik)                  :: nterms_s
         integer(ik)                  :: ftype               !< interior, or boundary condition, or Chimera interface, or Orphan
         integer(ik)                  :: iface               !< XI_MIN, XI_MAX, ETA_MIN, ETA_MAX, etc
->>>>>>> d28633f7
 
         integer(ik)                     :: idomain             !< Domain index of parent element
         integer(ik)                     :: iparent             !< Element index of parent element
