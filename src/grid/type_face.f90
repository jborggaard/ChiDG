module type_face
#include  <messenger.h>
    use mod_kinds,              only: rk,ik
    use mod_constants,          only: XI_MIN, XI_MAX, ETA_MIN, ETA_MAX,                 &
                                      ZETA_MIN, ZETA_MAX, XI_DIR, ETA_DIR, ZETA_DIR,    &
                                      NO_INTERIOR_NEIGHBOR, NO_PROC,                    &
                                      ZERO, ONE, TWO, ORPHAN, NO_PMM_ASSIGNED
    use type_reference_element, only: reference_element_t

    use type_point,             only: point_t
    use type_element,           only: element_t
    use type_quadrature,        only: quadrature_t
    use type_densevector,       only: densevector_t
    use mod_inv,                only: inv
    implicit none



    !>  Face data type
    !!
    !!  ************************************************************************************
    !!  NOTE: could be dangerous to declare static arrays of elements using gfortran because
    !!        the compiler doens't have complete finalization rules implemented. Using 
    !!        allocatables seems to work fine.
    !!  ************************************************************************************
    !!
    !!  @author Nathan A. Wukie
    !!  @date   2/1/2016
    !!
    !!  @author Nathan A. Wukie (AFRL)
    !!  @date   5/23/2016
    !!
    !!  @author Mayank Sharma
    !!  @date   11/12/2016
    !!
    !------------------------------------------------------------------------------------------
    type, public :: face_t

        integer(ik)        :: spacedim        ! Number of spatial dimensions

        ! Self information
        integer(ik)        :: ftype           ! INTERIOR, BOUNDARY, CHIMERA, ORPHAN 
        integer(ik)        :: ChiID = 0       ! Identifier for domain-local Chimera interfaces

        integer(ik)        :: bc_ID      = 0  ! Index for bc state group data%bc_state_group(bc_ID)
        integer(ik)        :: group_ID   = 0  ! Index for bc patch group mesh%bc_patch_group(group_ID)
        integer(ik)        :: patch_ID   = 0  ! Index for bc patch 
        integer(ik)        :: face_ID    = 0  ! Index for bc patch face


        integer(ik)        :: pmm_ID = NO_PMM_ASSIGNED

        ! Owner-element information
        integer(ik)        :: face_location(5)! [idomain_g, idomain_l, iparent_g, iparent_l, iface]
        integer(ik)        :: idomain_g       ! Global index of the parent domain
        integer(ik)        :: idomain_l       ! Processor-local index of the parent domain
        integer(ik)        :: iparent_g       ! Domain-global index of the parent element
        integer(ik)        :: iparent_l       ! Processor-local index of the parent element
        integer(ik)        :: iface           ! XI_MIN, XI_MAX, ETA_MIN, ETA_MAX, etc
        integer(ik)        :: neqns           ! Number of equations in equationset_t
        integer(ik)        :: nterms_s        ! Number of terms in solution polynomial expansion
        integer(ik)        :: ntime


        ! Neighbor information
        integer(ik)        :: neighbor_location(5) = 0
        integer(ik)        :: ineighbor_proc       = NO_PROC    ! MPI processor rank of the neighboring element
        integer(ik)        :: ineighbor_domain_g   = 0          ! Global index of the neighboring element's domain
        integer(ik)        :: ineighbor_domain_l   = 0          ! Processor-local index of the neighboring element's domain
        integer(ik)        :: ineighbor_element_g  = 0          ! Domain-global index of the neighboring element
        integer(ik)        :: ineighbor_element_l  = 0          ! Processor-local index of the neighboring element
        integer(ik)        :: ineighbor_face       = 0
        integer(ik)        :: ineighbor_neqns      = 0
        integer(ik)        :: ineighbor_nterms_s   = 0
        integer(ik)        :: recv_comm            = 0
        integer(ik)        :: recv_domain          = 0
        integer(ik)        :: recv_element         = 0

        ! Neighbor information if neighbor is off-processor
        real(rk)                        :: neighbor_h(3)           ! Approximate size of neighbor bounding box
        real(rk),           allocatable :: neighbor_grad1(:,:)     ! Grad of basis functions in at quadrature nodes
        real(rk),           allocatable :: neighbor_grad2(:,:)     ! Grad of basis functions in at quadrature nodes
        real(rk),           allocatable :: neighbor_grad3(:,:)     ! Grad of basis functions in at quadrature nodes
        real(rk),           allocatable :: neighbor_br2_face(:,:)  ! Matrix for computing/obtaining br2 modes at face nodes
        real(rk),           allocatable :: neighbor_br2_vol(:,:)   ! Matrix for computing/obtaining br2 modes at volume nodes
        real(rk),           allocatable :: neighbor_invmass(:,:)    
<<<<<<< HEAD
        ! Neighbor ALE
        real(rk),           allocatable :: neighbor_grid_vel(:,:)
        real(rk),           allocatable :: neighbor_inv_jacobian_matrix(:,:,:)
        real(rk),           allocatable :: neighbor_det_jacobian_grid(:)
=======

        real(rk), allocatable           :: neighbor_grid_vel(:,:)
        real(rk), allocatable           :: neighbor_jacobian_grid(:,:,:)
        real(rk), allocatable           :: neighbor_inv_jacobian_grid(:,:,:)
        real(rk), allocatable           :: neighbor_det_jacobian_grid(:)
        real(rk), allocatable           :: neighbor_det_jacobian_grid_grad1(:)
        real(rk), allocatable           :: neighbor_det_jacobian_grid_grad2(:)
        real(rk), allocatable           :: neighbor_det_jacobian_grid_grad3(:)
        real(rk), allocatable           :: neighbor_det_jacobian_grid_modes(:)
        real(rk), allocatable           :: neighbor_jinv_ale(:)                      ! jacobian terms at quadrature nodes

>>>>>>> d6e54d45

        ! Chimera face offset. For periodic boundary condition.
        logical                         :: periodic_offset  = .false.
        real(rk)                        :: chimera_offset_1 = 0._rk
        real(rk)                        :: chimera_offset_2 = 0._rk
        real(rk)                        :: chimera_offset_3 = 0._rk


        ! Geometry
        type(densevector_t)             :: coords               ! Modal expansion of coordinates 
        real(rk),           allocatable :: quad_pts(:,:)        ! Discrete coordinates at quadrature nodes
        character(:),       allocatable :: coordinate_system    ! 'Cartesian' or 'Cylindrical'

        ! Metric terms
        real(rk),           allocatable :: jinv(:)              ! array of inverse element jacobians on the face
        real(rk),           allocatable :: metric(:,:,:)        ! Face metric terms
        real(rk),           allocatable :: norm(:,:)            ! Face normal vector - scaled by differential area
        real(rk),           allocatable :: unorm(:,:)           ! Face normal vector - unit length


        ! Matrices of cartesian gradients of basis/test functions
        real(rk),           allocatable :: grad1(:,:)           ! Deriv of basis functions in at quadrature nodes
        real(rk),           allocatable :: grad2(:,:)           ! Deriv of basis functions in at quadrature nodes
        real(rk),           allocatable :: grad3(:,:)           ! Deriv of basis functions in at quadrature nodes


        ! Quadrature matrices
        type(reference_element_t), pointer  :: basis_s => null()
        type(reference_element_t), pointer  :: basis_c => null()


        ! BR2 matrix
        real(rk),           allocatable :: br2_face(:,:)
        real(rk),           allocatable :: br2_vol(:,:)

        ! Face area
        real(rk)                        :: total_area
        real(rk),           allocatable :: differential_areas(:)

        ! ALE
        real(rk),   allocatable         :: ale_quad_pts(:,:)
        real(rk),   allocatable         :: ale_elem_pts(:,:)
        type(densevector_t)             :: ale_coords                   ! Modal representation of cartesian coordinates (nterms_var,(x,y,z))
        type(densevector_t)             :: ale_vel_coords               ! Modal representation of cartesian coordinates (nterms_var,(x,y,z))
        real(rk), allocatable           :: grid_vel(:,:)
        real(rk), allocatable           :: jacobian_grid(:,:,:)
        real(rk), allocatable           :: inv_jacobian_grid(:,:,:)
        real(rk), allocatable           :: det_jacobian_grid(:)
        real(rk), allocatable           :: det_jacobian_grid_grad1(:)
        real(rk), allocatable           :: det_jacobian_grid_grad2(:)
        real(rk), allocatable           :: det_jacobian_grid_grad3(:)
        real(rk), allocatable           :: det_jacobian_grid_modes(:)

        real(rk), allocatable           :: jinv_ale(:)                      ! jacobian terms at quadrature nodes



        ! Logical tests
        logical :: geom_initialized    = .false.
        logical :: neighborInitialized = .false.
        logical :: numInitialized      = .false.



    contains

        procedure           :: init_geom
        procedure           :: init_face_ale_coords
        procedure           :: init_sol

        procedure           :: init_neighbor

        procedure           :: compute_quadrature_metrics       ! Compute metric terms at quadrature nodes
        procedure           :: compute_quadrature_normals       ! Compute normals at quadrature nodes
        procedure           :: compute_quadrature_coords        ! Compute cartesian coordinates at quadrature nodes
        procedure           :: compute_quadrature_gradients     ! Compute gradients in cartesian coordinates

        
        ! ALE procedures
        procedure, public   :: update_face_ale
        procedure           :: update_face_ale_coords
        procedure           :: update_face_ale_quadrature
        procedure           :: compute_quadrature_coords_ale
        procedure           :: compute_quadrature_metrics_ale

        procedure           :: get_neighbor_element_g           ! Return neighbor element index
        procedure           :: get_neighbor_element_l           ! Return neighbor element index
        procedure           :: get_neighbor_face                ! Return neighbor face index

        final               :: destructor

    end type face_t
    !******************************************************************************************

    private



contains



    !> Face geometry initialization procedure
    !!
    !!  Set integer values for face index, face type, parent element index, neighbor element
    !!  index and coordinates.
    !!
    !!  @author Nathan A. Wukie
    !!  @date   2/1/2016
    !!
    !!  @param[in] iface        Element face integer (XI_MIN, XI_MAX, ETA_MIN, ETA_MAX, ZETA_MIN, ZETA_MAX)
    !!  @param[in] elem         Parent element which many face members point to
    !!
    !------------------------------------------------------------------------------------------
    subroutine init_geom(self,iface,elem)
        class(face_t),      intent(inout), target   :: self
        integer(ik),        intent(in)              :: iface
        type(element_t),    intent(in)              :: elem



        !
        ! Set indices
        !
        self%ftype     = ORPHAN
        self%spacedim  = elem%spacedim


        !
        ! Set owner element
        !
        self%idomain_g     = elem%idomain_g
        self%idomain_l     = elem%idomain_l
        self%iparent_g     = elem%ielement_g
        self%iparent_l     = elem%ielement_l
        self%iface         = iface
        self%face_location = [elem%idomain_g, elem%idomain_l, elem%ielement_g, elem%ielement_l, iface]


        !
        ! No neighbor associated at this point
        !
        self%ineighbor_domain_g  = NO_INTERIOR_NEIGHBOR
        self%ineighbor_domain_l  = NO_INTERIOR_NEIGHBOR
        self%ineighbor_element_g = NO_INTERIOR_NEIGHBOR
        self%ineighbor_element_l = NO_INTERIOR_NEIGHBOR
        self%ineighbor_proc      = NO_PROC
        

        !
        ! Set modal representation of element coordinates, displacements, velocities:
        !   1: set reference coordinates
        !   2: set default ALE (displacements, velocities)
        !
        self%coords = elem%coords
        call self%init_face_ale_coords(elem)


        !
        ! Set coordinate system, confirm initialization.
        !
        self%coordinate_system = elem%coordinate_system
        self%geom_initialized  = .true.

    end subroutine init_geom
    !******************************************************************************************









    !>  Initialize ALE data from nodal displacements.
    !!
    !!  @author Eric Wolf (AFRL)
    !!  @author Nathan A. Wukie (AFRL)
    !!  @date   6/16/2017
    !!
    !--------------------------------------------------------------------------------------
    subroutine init_face_ale_coords(self,elem)
        class(face_t),      intent(inout)   :: self
        type(element_t),    intent(in)  :: elem

        self%ale_coords     = elem%ale_coords
        self%ale_vel_coords = elem%ale_vel_coords

    end subroutine init_face_ale_coords 
    !**************************************************************************************



    !>  Initialize ALE data from nodal displacements.
    !!
    !!  @author Eric Wolf (AFRL)
    !!  @author Nathan A. Wukie (AFRL)
    !!  @date   6/16/2017
    !!
    !--------------------------------------------------------------------------------------
    subroutine update_face_ale_coords(self,elem)
        class(face_t),      intent(inout)   :: self
        type(element_t),    intent(in)  :: elem

        call self%init_face_ale_coords(elem)
        self%det_jacobian_grid_modes = elem%det_jacobian_grid_modes

    end subroutine update_face_ale_coords
    !**************************************************************************************






    !>
    !!
    !!  @author Nathan A. Wukie (AFRL)
    !!  @date   6/10/2016
    !!
    !!
    !!
    !------------------------------------------------------------------------------------------
    subroutine init_neighbor(self,ftype,ineighbor_domain_g,ineighbor_domain_l,              &
                                        ineighbor_element_g,ineighbor_element_l,            &
                                        ineighbor_face,ineighbor_neqns, ineighbor_nterms_s, &
                                        ineighbor_proc)
        class(face_t),  intent(inout)   :: self
        integer(ik),    intent(in)      :: ftype
        integer(ik),    intent(in)      :: ineighbor_domain_g
        integer(ik),    intent(in)      :: ineighbor_domain_l
        integer(ik),    intent(in)      :: ineighbor_element_g
        integer(ik),    intent(in)      :: ineighbor_element_l
        integer(ik),    intent(in)      :: ineighbor_face
        integer(ik),    intent(in)      :: ineighbor_proc
        integer(ik),    intent(in)      :: ineighbor_neqns
        integer(ik),    intent(in)      :: ineighbor_nterms_s


        self%ftype               = ftype
        self%ineighbor_domain_g  = ineighbor_domain_g
        self%ineighbor_domain_l  = ineighbor_domain_l
        self%ineighbor_element_g = ineighbor_element_g
        self%ineighbor_element_l = ineighbor_element_l
        self%ineighbor_face      = ineighbor_face
        self%ineighbor_neqns     = ineighbor_neqns
        self%ineighbor_nterms_s  = ineighbor_nterms_s
        self%ineighbor_proc      = ineighbor_proc

        self%neighbor_location = [ineighbor_domain_g, ineighbor_domain_l, ineighbor_element_g, ineighbor_element_l, ineighbor_face]

        self%neighborInitialized = .true.

    end subroutine init_neighbor
    !*******************************************************************************************













    !> Face initialization procedure
    !!
    !!  Call procedures to compute metrics, normals, and cartesian face coordinates.
    !!
    !!  @author Nathan A. Wukie
    !!  @date   2/1/2016
    !!
    !!  @param[in] elem     Parent element which many face members point to
    !!
    !------------------------------------------------------------------------------------------
    subroutine init_sol(self,elem)
        class(face_t),      intent(inout)       :: self
        type(element_t),    intent(in), target  :: elem

        integer(ik)             :: ierr, nnodes
        real(rk), allocatable   :: tmp(:,:), val_e(:,:), val_f(:,:)

        !
        ! Set indices and associate quadrature instances.
        !
        self%neqns      = elem%neqns
        self%nterms_s   = elem%nterms_s
        self%ntime      = elem%ntime
        self%basis_s    => elem%basis_s
        self%basis_c    => elem%basis_c



        !
        ! (Re)Allocate storage for face data structures.
        !
        if (allocated(self%jinv)) &
<<<<<<< HEAD
            deallocate(self%jinv,                         &
                       self%quad_pts,                     &
                       self%metric,                       &
                       self%norm,                         &
                       self%unorm,                        &
                       self%ale_quad_pts,                 &
                       self%jinv_ale,                     &
                       self%metric_ale,                   &
                       self%jacobian_matrix,              &
                       self%inv_jacobian_matrix,          &
                       self%jacobian_matrix_ale,          &
                       self%inv_jacobian_matrix_ale,      &
                       self%jacobian_grid,                &
                       self%inv_jacobian_grid,            &
                       self%det_jacobian_grid,            &
                       self%grid_vel,                     &
                       self%grad1,                        &
                       self%grad2,                        &
                       self%grad3,                        &
                       self%neighbor_inv_jacobian_matrix, &
                       self%neighbor_det_jacobian_grid,   &
                       self%neighbor_grid_vel             &
=======
            deallocate(self%jinv,                       &
                       self%quad_pts,                   &
                       self%metric,                     &
                       self%norm,                       &
                       self%unorm,                      &
                       self%ale_quad_pts,               &
                       self%jinv_ale,                   &
                       self%jacobian_grid,              &
                       self%inv_jacobian_grid,          &
                       self%det_jacobian_grid,          &
                       self%det_jacobian_grid_grad1,          &
                       self%det_jacobian_grid_grad2,          &
                       self%det_jacobian_grid_grad3,          &
                       self%det_jacobian_grid_modes,          &
                       self%grid_vel,                  &
                       self%neighbor_jinv_ale,                   &
                       self%neighbor_jacobian_grid,              &
                       self%neighbor_inv_jacobian_grid,          &
                       self%neighbor_det_jacobian_grid,          &
                       self%neighbor_det_jacobian_grid_grad1,          &
                       self%neighbor_det_jacobian_grid_grad2,          &
                       self%neighbor_det_jacobian_grid_grad3,          &
                       self%neighbor_det_jacobian_grid_modes,          &
                       self%neighbor_grid_vel,                  &
                       self%grad1,                      &
                       self%grad2,                      &
                       self%grad3                       &
>>>>>>> d6e54d45
                       ) 



        nnodes = self%basis_s%nnodes_if()
        allocate(self%jinv(nnodes),                                 &
                 self%quad_pts(nnodes,3),                           &
                 self%metric(3,3,nnodes),                           &
                 self%norm(nnodes,3),                               &
                 self%unorm(nnodes,3),                              &
                 self%ale_quad_pts(nnodes,3),                       &
                 self%jinv_ale(nnodes),                             &
                 self%jacobian_grid(nnodes,3,3),                    &
                 self%inv_jacobian_grid(nnodes,3,3),                &
                 self%det_jacobian_grid(nnodes),                    &
<<<<<<< HEAD
                 self%grid_vel(nnodes,3),                           &
=======
                 self%det_jacobian_grid_grad1(nnodes),          &
                 self%det_jacobian_grid_grad2(nnodes),          &
                 self%det_jacobian_grid_grad3(nnodes),          &
                 self%det_jacobian_grid_modes(self%nterms_s),          &
                 self%grid_vel(nnodes,3),                            &
                 self%neighbor_jinv_ale(nnodes),                             &
                 self%neighbor_jacobian_grid(nnodes,3,3),                    &
                 self%neighbor_inv_jacobian_grid(nnodes,3,3),                &
                 self%neighbor_det_jacobian_grid(nnodes),                    &
                 self%neighbor_det_jacobian_grid_grad1(nnodes),          &
                 self%neighbor_det_jacobian_grid_grad2(nnodes),          &
                 self%neighbor_det_jacobian_grid_grad3(nnodes),          &
                 self%neighbor_det_jacobian_grid_modes(self%nterms_s),          &
                 self%neighbor_grid_vel(nnodes,3),                            &
>>>>>>> d6e54d45
                 self%grad1(nnodes,self%nterms_s),                  &
                 self%grad2(nnodes,self%nterms_s),                  &
                 self%grad3(nnodes,self%nterms_s),                  &
                 self%neighbor_inv_jacobian_matrix(nnodes,3,3),     &
                 self%neighbor_det_jacobian_grid(nnodes),           &
                 self%neighbor_grid_vel(nnodes,3), stat=ierr)
        if (ierr /= 0) call AllocationError



        !
        ! Compute metrics, normals, node coordinates
        !
        call self%compute_quadrature_coords()
        call self%compute_quadrature_metrics()
        call self%compute_quadrature_normals()
        call self%compute_quadrature_gradients()

        call self%update_face_ale(elem)

        !
        ! Compute BR2 matrix
        !
        val_e = self%basis_s%interpolator('Value')
        val_f = self%basis_s%interpolator('Value',self%iface)

        tmp = matmul(elem%invmass,transpose(val_f))
        self%br2_face = matmul(val_f,tmp)
        self%br2_vol  = matmul(val_e,tmp)



        !
        ! Confirm face numerics were initialized
        !
        self%numInitialized  = .true.

    end subroutine init_sol
    !******************************************************************************************







    !> Compute metric terms and cell jacobians at face quadrature nodes
    !!
    !!  @author Nathan A. Wukie
    !!  @date   2/1/2016
    !!
    !!  TODO: Generalize 2D physical coordinates. Currently assumes x-y.
    !!
    !------------------------------------------------------------------------------------------
    subroutine compute_quadrature_metrics(self)
        class(face_t),  intent(inout)   :: self

        integer(ik)                 :: inode, iface, nnodes, ierr
        character(:),   allocatable :: coordinate_system

        real(rk),   dimension(:),   allocatable ::  &
            d1dxi, d1deta, d1dzeta,                 &
            d2dxi, d2deta, d2dzeta,                 &
            d3dxi, d3deta, d3dzeta,                 &
            scaling_12, scaling_13, scaling_23, scaling_123, &
            invjac, weights

        real(rk),   dimension(:,:), allocatable :: val, ddxi, ddeta, ddzeta

        iface  = self%iface
        nnodes  = self%basis_c%nnodes_if()
        weights = self%basis_c%weights()
        val     = self%basis_c%interpolator('Value', self%iface)
        ddxi    = self%basis_c%interpolator('ddxi',  self%iface)
        ddeta   = self%basis_c%interpolator('ddeta', self%iface)
        ddzeta  = self%basis_c%interpolator('ddzeta',self%iface)

        !
        ! Evaluate directional derivatives of coordinates at quadrature nodes.
        !
        d1dxi   = matmul(ddxi,   self%coords%getvar(1,itime = 1))
        d1deta  = matmul(ddeta,  self%coords%getvar(1,itime = 1))
        d1dzeta = matmul(ddzeta, self%coords%getvar(1,itime = 1))

        d2dxi   = matmul(ddxi,   self%coords%getvar(2,itime = 1))
        d2deta  = matmul(ddeta,  self%coords%getvar(2,itime = 1))
        d2dzeta = matmul(ddzeta, self%coords%getvar(2,itime = 1))

        d3dxi   = matmul(ddxi,   self%coords%getvar(3,itime = 1))
        d3deta  = matmul(ddeta,  self%coords%getvar(3,itime = 1))
        d3dzeta = matmul(ddzeta, self%coords%getvar(3,itime = 1))



        !
        ! Define area/volume scaling for coordinate system
        !   Cartesian:
        !       12 = x-y  ;  13 = x-z  ;  23 = y-z
        !
        !   Cylindrical
        !       12 = r-theta  ;  13 = r-z      ;  23 = theta-z
        !
        allocate(scaling_12(nnodes), scaling_13(nnodes), scaling_23(nnodes), scaling_123(nnodes), stat=ierr)
        if (ierr /= 0) call AllocationError

        select case (self%coordinate_system)
            case ('Cartesian')
                scaling_12  = ONE
                scaling_13  = ONE
                scaling_23  = ONE
                scaling_123 = ONE
            case ('Cylindrical')
                scaling_12  = self%quad_pts(:,1)
                scaling_13  = ONE
                scaling_23  = self%quad_pts(:,1)
                scaling_123 = self%quad_pts(:,1)
            case default
                call chidg_signal_one(FATAL,"face%compute_quadrature_metrics: Invalid coordinate system. Choose 'Cartesian' or 'Cylindrical'.",self%coordinate_system)
        end select

        !
        ! compute inverse cell mapping jacobian terms
        !
        invjac = scaling_123 * (d1dxi*d2deta*d3dzeta - d1deta*d2dxi*d3dzeta - &
                                d1dxi*d2dzeta*d3deta + d1dzeta*d2dxi*d3deta + &
                                d1deta*d2dzeta*d3dxi - d1dzeta*d2deta*d3dxi)
        self%jinv = invjac



        !
        ! At each quadrature node, compute metric terms.
        !
        do inode = 1,nnodes
            self%metric(1,1,inode) = ONE/self%jinv(inode) * scaling_23(inode) * (d2deta(inode)*d3dzeta(inode) - d2dzeta(inode)*d3deta(inode))
            self%metric(2,1,inode) = ONE/self%jinv(inode) * scaling_23(inode) * (d2dzeta(inode)*d3dxi(inode)  - d2dxi(inode)*d3dzeta(inode) )
            self%metric(3,1,inode) = ONE/self%jinv(inode) * scaling_23(inode) * (d2dxi(inode)*d3deta(inode)   - d2deta(inode)*d3dxi(inode)  )

            self%metric(1,2,inode) = ONE/self%jinv(inode) * scaling_13(inode) * (d1dzeta(inode)*d3deta(inode) - d1deta(inode)*d3dzeta(inode))
            self%metric(2,2,inode) = ONE/self%jinv(inode) * scaling_13(inode) * (d1dxi(inode)*d3dzeta(inode)  - d1dzeta(inode)*d3dxi(inode) )
            self%metric(3,2,inode) = ONE/self%jinv(inode) * scaling_13(inode) * (d1deta(inode)*d3dxi(inode)   - d1dxi(inode)*d3deta(inode)  )

            self%metric(1,3,inode) = ONE/self%jinv(inode) * scaling_12(inode) * (d1deta(inode)*d2dzeta(inode) - d1dzeta(inode)*d2deta(inode))
            self%metric(2,3,inode) = ONE/self%jinv(inode) * scaling_12(inode) * (d1dzeta(inode)*d2dxi(inode)  - d1dxi(inode)*d2dzeta(inode) )
            self%metric(3,3,inode) = ONE/self%jinv(inode) * scaling_12(inode) * (d1dxi(inode)*d2deta(inode)   - d1deta(inode)*d2dxi(inode)  )
        end do





        !
        ! Check for negative jacobians
        !
        if (any(self%jinv < ZERO)) call chidg_signal(FATAL,"face%compute_quadrature_metrics: Negative element jacobians detected. Check element quality and orientation.")



    end subroutine compute_quadrature_metrics
    !******************************************************************************************












    !> Compute normal vector components at face quadrature nodes
    !!
    !!  NOTE: be sure to differentiate between normals self%norm and unit-normals self%unorm
    !!
    !!  @author Nathan A. Wukie
    !!  @date   2/1/2016
    !!
    !!
    !!  @author Mayank Sharma + Matteo Ugolotti  
    !!  @date   11/5/2016
    !!
    !------------------------------------------------------------------------------------------
    subroutine compute_quadrature_normals(self)
        class(face_t),  intent(inout)   :: self

        integer(ik)                 :: inode, iface, nnodes, ierr
        character(:),   allocatable :: coordinate_system

        real(rk),   dimension(:),   allocatable ::              &
            d1dxi, d1deta, d1dzeta,                             &
            d2dxi, d2deta, d2dzeta,                             &
            d3dxi, d3deta, d3dzeta,                             &
            scaling_12, scaling_13, scaling_23, scaling_123,    &
            norm_mag, weights

        real(rk),   dimension(:,:),   allocatable ::  &
            val, ddxi, ddeta, ddzeta


        iface   = self%iface
        nnodes  = self%basis_c%nnodes_if()
        weights = self%basis_c%weights(iface)
        val     = self%basis_c%interpolator('Value', iface)
        ddxi    = self%basis_c%interpolator('ddxi',  iface)
        ddeta   = self%basis_c%interpolator('ddeta', iface)
        ddzeta  = self%basis_c%interpolator('ddzeta',iface)


        
        !
        ! Evaluate directional derivatives of coordinates at quadrature nodes.
        !
        d1dxi   = matmul(ddxi,   self%coords%getvar(1,itime=1))
        d1deta  = matmul(ddeta,  self%coords%getvar(1,itime=1))
        d1dzeta = matmul(ddzeta, self%coords%getvar(1,itime=1))

        d2dxi   = matmul(ddxi,   self%coords%getvar(2,itime=1))
        d2deta  = matmul(ddeta,  self%coords%getvar(2,itime=1))
        d2dzeta = matmul(ddzeta, self%coords%getvar(2,itime=1))

        d3dxi   = matmul(ddxi,   self%coords%getvar(3,itime=1))
        d3deta  = matmul(ddeta,  self%coords%getvar(3,itime=1))
        d3dzeta = matmul(ddzeta, self%coords%getvar(3,itime=1))



        !
        ! Define area/volume scaling for coordinate system
        !   Cartesian:
        !       12 = x-y  ;  13 = x-z  ;  23 = y-z
        !
        !   Cylindrical
        !       12 = r-theta  ;  13 = r-z      ;  23 = theta-z
        !
        allocate(scaling_12(nnodes), scaling_13(nnodes), scaling_23(nnodes), scaling_123(nnodes), stat=ierr)
        if (ierr /= 0) call AllocationError

        select case (self%coordinate_system)
            case ('Cartesian')
                scaling_12  = ONE
                scaling_13  = ONE
                scaling_23  = ONE
                scaling_123 = ONE
            case ('Cylindrical')
                scaling_12  = self%quad_pts(:,1)
                scaling_13  = ONE
                scaling_23  = self%quad_pts(:,1)
                scaling_123 = self%quad_pts(:,1)
            case default
                call chidg_signal(FATAL,"face%compute_quadrature_normals: Invalid coordinate system. Choose 'Cartesian' or 'Cylindrical'.")
        end select



        !
        ! Compute normal vectors for each face
        !
        select case (self%iface)
            case (XI_MIN, XI_MAX)

                do inode = 1,nnodes
                    self%norm(inode,XI_DIR)   = scaling_23(inode)*d2deta(inode)*d3dzeta(inode) - scaling_23(inode)*d2dzeta(inode)*d3deta(inode)
                    self%norm(inode,ETA_DIR)  = scaling_13(inode)*d1dzeta(inode)*d3deta(inode) - scaling_13(inode)*d1deta(inode)*d3dzeta(inode)
                    self%norm(inode,ZETA_DIR) = scaling_12(inode)*d1deta(inode)*d2dzeta(inode) - scaling_12(inode)*d1dzeta(inode)*d2deta(inode)
                end do

            case (ETA_MIN, ETA_MAX)

                do inode = 1,nnodes
                    self%norm(inode,XI_DIR)   = scaling_23(inode)*d2dzeta(inode)*d3dxi(inode)  - scaling_23(inode)*d2dxi(inode)*d3dzeta(inode)
                    self%norm(inode,ETA_DIR)  = scaling_13(inode)*d1dxi(inode)*d3dzeta(inode)  - scaling_13(inode)*d1dzeta(inode)*d3dxi(inode)
                    self%norm(inode,ZETA_DIR) = scaling_12(inode)*d1dzeta(inode)*d2dxi(inode)  - scaling_12(inode)*d1dxi(inode)*d2dzeta(inode)
                end do

            case (ZETA_MIN, ZETA_MAX)

                do inode = 1,nnodes
                    self%norm(inode,XI_DIR)   = scaling_23(inode)*d2dxi(inode)*d3deta(inode)   - scaling_23(inode)*d3dxi(inode)*d2deta(inode)
                    self%norm(inode,ETA_DIR)  = scaling_13(inode)*d3dxi(inode)*d1deta(inode)   - scaling_13(inode)*d1dxi(inode)*d3deta(inode)
                    self%norm(inode,ZETA_DIR) = scaling_12(inode)*d1dxi(inode)*d2deta(inode)   - scaling_12(inode)*d2dxi(inode)*d1deta(inode)
                end do

            case default
                call chidg_signal(FATAL,"face%compute_quadrature_normals: Invalid face index in face initialization.")
        end select


        
        !
        ! Reverse normal vectors for faces XI_MIN,ETA_MIN,ZETA_MIN
        !
        if (self%iface == XI_MIN .or. self%iface == ETA_MIN .or. self%iface == ZETA_MIN) then
            self%norm(:,XI_DIR)   = -self%norm(:,XI_DIR)
            self%norm(:,ETA_DIR)  = -self%norm(:,ETA_DIR)
            self%norm(:,ZETA_DIR) = -self%norm(:,ZETA_DIR)
        end if



        !
        ! Compute unit normals
        !
        norm_mag = sqrt(self%norm(:,XI_DIR)**TWO + self%norm(:,ETA_DIR)**TWO + self%norm(:,ZETA_DIR)**TWO)
        self%unorm(:,XI_DIR)   = self%norm(:,XI_DIR)/norm_mag
        self%unorm(:,ETA_DIR)  = self%norm(:,ETA_DIR)/norm_mag
        self%unorm(:,ZETA_DIR) = self%norm(:,ZETA_DIR)/norm_mag


        !
        ! The 'norm' component is really a normal vector scaled by the FACE inverse jacobian.
        ! This is really a differential area scaling. We can compute the area 
        ! scaling(jinv for the face, different than jinv for the element),
        ! by taking the magnitude of the 'norm' vector.
        !
        self%differential_areas = norm_mag

        !
        ! Compute the total face area by integrating the differential areas over the face
        !
        self%total_area = sum(abs(self%differential_areas * weights))


    end subroutine compute_quadrature_normals
    !******************************************************************************************











    !>  Compute matrices containing cartesian gradients of basis/test function
    !!  at each quadrature node.
    !!
    !!  @author Nathan A. Wukie
    !!  @date   4/1/2016
    !!
    !!
    !------------------------------------------------------------------------------------------
    subroutine compute_quadrature_gradients(self)
        class(face_t),      intent(inout)   :: self

        integer(ik)                                 :: iterm,inode,iface,nnodes
        real(rk),   allocatable,    dimension(:,:)  :: ddxi, ddeta, ddzeta

        iface  = self%iface
        nnodes = self%basis_s%nnodes_if()
        ddxi   = self%basis_s%interpolator('ddxi',  iface)
        ddeta  = self%basis_s%interpolator('ddeta', iface)
        ddzeta = self%basis_s%interpolator('ddzeta',iface)



        do iterm = 1,self%nterms_s
            do inode = 1,nnodes

                self%grad1(inode,iterm) = self%metric(1,1,inode) * ddxi(inode,iterm)   + &
                                          self%metric(2,1,inode) * ddeta(inode,iterm)  + &
                                          self%metric(3,1,inode) * ddzeta(inode,iterm)

                self%grad2(inode,iterm) = self%metric(1,2,inode) * ddxi(inode,iterm)   + &
                                          self%metric(2,2,inode) * ddeta(inode,iterm)  + &
                                          self%metric(3,2,inode) * ddzeta(inode,iterm)

                self%grad3(inode,iterm) = self%metric(1,3,inode) * ddxi(inode,iterm)   + &
                                          self%metric(2,3,inode) * ddeta(inode,iterm)  + &
                                          self%metric(3,3,inode) * ddzeta(inode,iterm)

            end do
        end do

    end subroutine compute_quadrature_gradients
    !*******************************************************************************************







    !> Compute cartesian coordinates at face quadrature nodes
    !!
    !!  @author Nathan A. Wukie
    !!  @date   2/1/2016
    !!
    !!  @author Mayank Sharma + Matteo Ugolotti  
    !!  @date   11/5/2016
    !!
    !------------------------------------------------------------------------------------------
    subroutine compute_quadrature_coords(self)
        class(face_t),  intent(inout)   :: self

        integer(ik) :: iface, inode
        real(rk),   allocatable, dimension(:)   :: c1, c2, c3
        real(rk),   allocatable, dimension(:,:) :: val

        iface = self%iface

        !
        ! compute real coordinates associated with quadrature points
        !
        val = self%basis_c%interpolator('Value',iface)
        c1 = matmul(val,self%coords%getvar(1,itime = 1))
        c2 = matmul(val,self%coords%getvar(2,itime = 1))
        c3 = matmul(val,self%coords%getvar(3,itime = 1))

        
        !
        ! For each quadrature node, store real coordinates
        !
        do inode = 1,self%basis_s%nnodes_if()
            self%quad_pts(inode,1:3) = [c1(inode), c2(inode), c3(inode)]
        end do !inode

    end subroutine compute_quadrature_coords
    !******************************************************************************************







    !>  Return neighbor element index
    !!
    !!
    !!  @author Nathan A. Wukie
    !!  @date   2/1/2016
    !!
    !------------------------------------------------------------------------------------------
    function get_neighbor_element_l(self) result(neighbor_e)
        class(face_t),  intent(in)   ::  self

        integer(ik) :: neighbor_e

        neighbor_e = self%ineighbor_element_l

    end function get_neighbor_element_l
    !******************************************************************************************






    !> Return neighbor element index
    !!
    !!
    !!  @author Nathan A. Wukie
    !!  @date   2/1/2016
    !!
    !------------------------------------------------------------------------------------------
    function get_neighbor_element_g(self) result(neighbor_e)
        class(face_t),  intent(in)   ::  self

        integer(ik) :: neighbor_e

        neighbor_e = self%ineighbor_element_g

    end function get_neighbor_element_g
    !******************************************************************************************











    !> Return neighbor face index
    !!
    !!  @author Nathan A. Wukie
    !!  @date   2/1/2016
    !!
    !!
    !------------------------------------------------------------------------------------------
    function get_neighbor_face(self) result(neighbor_f)
        class(face_t),  intent(in)   ::  self

        integer(ik) :: neighbor_e
        integer(ik) :: neighbor_f


        neighbor_e = self%get_neighbor_element_l()


        if ( neighbor_e == NO_INTERIOR_NEIGHBOR ) then
            
            neighbor_f = NO_INTERIOR_NEIGHBOR

        else

            !& ASSUMPTION: All elements have same orientation.
            if ( self%iface == XI_MIN ) then
                neighbor_f = XI_MAX
            else if ( self%iface == XI_MAX ) then
                neighbor_f = XI_MIN
            else if ( self%iface == ETA_MIN ) then
                neighbor_f = ETA_MAX
            else if ( self%iface == ETA_MAX ) then
                neighbor_f = ETA_MIN
            else if ( self%iface == ZETA_MIN ) then
                neighbor_f = ZETA_MAX
            else if ( self%iface == ZETA_MAX ) then
                neighbor_f = ZETA_MIN
            end if

        end if


    end function get_neighbor_face
    !******************************************************************************************

    !>  Initialize ALE data from nodal displacements.
    !!
    !!  @author Eric Wolf (AFRL)
    !!  @author Nathan A. Wukie (AFRL)
    !!  @date   6/16/2017
    !!
    !--------------------------------------------------------------------------------------
    subroutine update_face_ale(self,elem)
        class(face_t),      intent(inout)   :: self
        type(element_t),    intent(in)  :: elem

        call self%update_face_ale_coords(elem)
        call self%update_face_ale_quadrature()

    end subroutine update_face_ale
    !**************************************************************************************


    !>
    !!
    !!  @author Eric Wolf (AFRL)
    !!  @date   7/5/2017
    !!
    !------------------------------------------------------------------------------------------
    subroutine update_face_ale_quadrature(self)
        class(face_t),       intent(inout)      :: self

        call self%compute_quadrature_coords_ale()
        call self%compute_quadrature_metrics_ale()

    end subroutine update_face_ale_quadrature
    !******************************************************************************************



    !>
    !!
    !!
    !!  @author Eric Wolf (AFRL)
    !!  @date   7/5/2017
    !!
    !------------------------------------------------------------------------------------------
    subroutine compute_quadrature_coords_ale(self)
        class(face_t),   intent(inout)   :: self


        integer(ik)                             :: nnodes, inode
        real(rk),   allocatable, dimension(:)   :: x, y, z, vg1, vg2, vg3
        real(rk),   allocatable, dimension(:,:) :: val

        nnodes = self%basis_s%nnodes_if()
        val    = self%basis_c%interpolator('Value',self%iface)

        !
        ! compute cartesian coordinates associated with quadrature points
        !
        x = matmul(val,self%ale_coords%getvar(1,itime = 1))
        y = matmul(val,self%ale_coords%getvar(2,itime = 1))
        z = matmul(val,self%ale_coords%getvar(3,itime = 1))

        !
        ! Initialize each point with cartesian coordinates
        !
        do inode = 1,nnodes
            self%ale_quad_pts(inode,1:3) = [x(inode), y(inode), z(inode)]
        end do


        ! Grid velocity

        ! compute cartesian coordinates associated with quadrature points
        !
        vg1 = matmul(val,self%ale_vel_coords%getvar(1,itime = 1))
        vg2 = matmul(val,self%ale_vel_coords%getvar(2,itime = 1))
        vg3 = matmul(val,self%ale_vel_coords%getvar(3,itime = 1))


        !
        ! Initialize each point with cartesian coordinates
        !
        do inode = 1,nnodes
            self%grid_vel(inode,1) = vg1(inode)
            self%grid_vel(inode,2) = vg2(inode)
            self%grid_vel(inode,3) = vg3(inode)
        end do 


    end subroutine compute_quadrature_coords_ale
    !****************************************************************************************


    !> Compute metric terms and cell jacobians at face quadrature nodes
    !!
    !!  @author Nathan A. Wukie
    !!  @date   2/1/2016
    !!
    !!  TODO: Generalize 2D physical coordinates. Currently assumes x-y.
    !!
    !----------------------------------------------------------------------------------------
    subroutine compute_quadrature_metrics_ale(self)
        class(face_t),  intent(inout)   :: self

        integer(ik)                 :: inode, iface, ierr
        integer(ik)                 :: nnodes

        real(rk),   dimension(:),   allocatable ::  &
            d1dxi, d1deta, d1dzeta,                 &
            d2dxi, d2deta, d2dzeta,                 &
            d3dxi, d3deta, d3dzeta,                 &
            d1dxi_ale, d1deta_ale, d1dzeta_ale,                 &
            d2dxi_ale, d2deta_ale, d2dzeta_ale,                 &
            d3dxi_ale, d3deta_ale, d3dzeta_ale,                 &
            invjac_ale,                                         &
            scaling_12, scaling_13, scaling_23, scaling_123,    &
            fvals, temp, weights

        real(rk),   dimension(:,:), allocatable :: val, ddxi, ddeta, ddzeta, tempmat
        real(rk), dimension(:,:,:), allocatable :: jacobian_matrix, jacobian_matrix_ale

        !
        ! Retrieve interpolators
        !
        iface  = self%iface
        nnodes  = self%basis_c%nnodes_if()
        weights = self%basis_c%weights()
        ddxi    = self%basis_c%interpolator('ddxi',iface)
        ddeta   = self%basis_c%interpolator('ddeta',iface)
        ddzeta  = self%basis_c%interpolator('ddzeta',iface)

        d1dxi   = matmul(ddxi,  self%coords%getvar(1,itime = 1))
        d1deta  = matmul(ddeta, self%coords%getvar(1,itime = 1))
        d1dzeta = matmul(ddzeta,self%coords%getvar(1,itime = 1))

        d2dxi   = matmul(ddxi,  self%coords%getvar(2,itime = 1))
        d2deta  = matmul(ddeta, self%coords%getvar(2,itime = 1))
        d2dzeta = matmul(ddzeta,self%coords%getvar(2,itime = 1))

        d3dxi   = matmul(ddxi,  self%coords%getvar(3,itime = 1))
        d3deta  = matmul(ddeta, self%coords%getvar(3,itime = 1))
        d3dzeta = matmul(ddzeta,self%coords%getvar(3,itime = 1))


        d1dxi_ale   = matmul(ddxi,  self%ale_coords%getvar(1,itime = 1))
        d1deta_ale  = matmul(ddeta, self%ale_coords%getvar(1,itime = 1))
        d1dzeta_ale = matmul(ddzeta,self%ale_coords%getvar(1,itime = 1))

        d2dxi_ale   = matmul(ddxi,  self%ale_coords%getvar(2,itime = 1))
        d2deta_ale  = matmul(ddeta, self%ale_coords%getvar(2,itime = 1))
        d2dzeta_ale = matmul(ddzeta,self%ale_coords%getvar(2,itime = 1))

        d3dxi_ale   = matmul(ddxi,  self%ale_coords%getvar(3,itime = 1))
        d3deta_ale  = matmul(ddeta, self%ale_coords%getvar(3,itime = 1))
        d3dzeta_ale = matmul(ddzeta,self%ale_coords%getvar(3,itime = 1))

        !
        ! Define area/volume scaling for coordinate system
        !   Cartesian:
        !       12 = x-y  ;  13 = x-z  ;  23 = y-z
        !
        !   Cylindrical
        !       12 = r-theta  ;  13 = r-z      ;  23 = theta-z
        !
        allocate(scaling_12(nnodes), scaling_13(nnodes), scaling_23(nnodes), scaling_123(nnodes), stat=ierr)
        if (ierr /= 0) call AllocationError

        select case (self%coordinate_system)
            case ('Cartesian')
                scaling_12  = ONE
                scaling_13  = ONE
                scaling_23  = ONE
                scaling_123 = ONE
            case ('Cylindrical')
                scaling_12  = self%quad_pts(:,1)
                scaling_13  = ONE
                scaling_23  = self%quad_pts(:,1)
                scaling_123 = self%quad_pts(:,1)
            case default
                call chidg_signal(FATAL,"element%compute_quadrature_metrics_ale: Invalid coordinate system. Choose 'Cartesian' or 'Cylindrical'.")
        end select


        !
        ! Compute inverse cell mapping jacobian
        !
        self%jinv_ale = scaling_123*(d1dxi_ale*d2deta_ale*d3dzeta_ale  -  d1deta_ale*d2dxi_ale*d3dzeta_ale - &
                                     d1dxi_ale*d2dzeta_ale*d3deta_ale  +  d1dzeta_ale*d2dxi_ale*d3deta_ale + &
                                     d1deta_ale*d2dzeta_ale*d3dxi_ale  -  d1dzeta_ale*d2deta_ale*d3dxi_ale)

        !
        ! Check for negative jacobians
        !
        if (any(self%jinv_ale < ZERO)) call chidg_signal(FATAL,"element%compute_quadrature_metrics_ale: Negative element jacobians. Check element quality and orientation.")


        !
        ! Compute element volume
        !


        allocate(jacobian_matrix(nnodes,3,3), jacobian_matrix_ale(nnodes,3,3), tempmat(3,3))
        do inode = 1,nnodes
            jacobian_matrix(inode,1,1) = d1dxi(inode)
            jacobian_matrix(inode,1,2) = d1deta(inode)
            jacobian_matrix(inode,1,3) = d1dzeta(inode)
                                     
            jacobian_matrix(inode,2,1) = d2dxi(inode)
            jacobian_matrix(inode,2,2) = d2deta(inode)
            jacobian_matrix(inode,2,3) = d2dzeta(inode)
                                     
            jacobian_matrix(inode,3,1) = d3dxi(inode)
            jacobian_matrix(inode,3,2) = d3deta(inode)
            jacobian_matrix(inode,3,3) = d3dzeta(inode)

            tempmat = inv(jacobian_matrix(inode,:,:))
            jacobian_matrix(inode,:,:) = tempmat 

            jacobian_matrix_ale(inode,1,1) = d1dxi_ale(inode)
            jacobian_matrix_ale(inode,1,2) = d1deta_ale(inode)
            jacobian_matrix_ale(inode,1,3) = d1dzeta_ale(inode)
                                         
            jacobian_matrix_ale(inode,2,1) = d2dxi_ale(inode)
            jacobian_matrix_ale(inode,2,2) = d2deta_ale(inode)
            jacobian_matrix_ale(inode,2,3) = d2dzeta_ale(inode)
                                         
            jacobian_matrix_ale(inode,3,1) = d3dxi_ale(inode)
            jacobian_matrix_ale(inode,3,2) = d3deta_ale(inode)
            jacobian_matrix_ale(inode,3,3) = d3dzeta_ale(inode)


            self%jacobian_grid(inode,:,:) = matmul(jacobian_matrix_ale(inode,:,:),jacobian_matrix(inode,:,:))
            self%inv_jacobian_grid(inode,:,:) = inv(self%jacobian_grid(inode,:,:))
        end do


        self%det_jacobian_grid_grad1 = matmul(self%grad1,self%det_jacobian_grid_modes)
        self%det_jacobian_grid_grad2 = matmul(self%grad2,self%det_jacobian_grid_modes)
        self%det_jacobian_grid_grad3 = matmul(self%grad3,self%det_jacobian_grid_modes)
    end subroutine compute_quadrature_metrics_ale
    !*****************************************************************************************************






    subroutine destructor(self)
        type(face_t), intent(inout) :: self


    end subroutine




end module type_face<|MERGE_RESOLUTION|>--- conflicted
+++ resolved
@@ -84,12 +84,9 @@
         real(rk),           allocatable :: neighbor_br2_face(:,:)  ! Matrix for computing/obtaining br2 modes at face nodes
         real(rk),           allocatable :: neighbor_br2_vol(:,:)   ! Matrix for computing/obtaining br2 modes at volume nodes
         real(rk),           allocatable :: neighbor_invmass(:,:)    
-<<<<<<< HEAD
+
         ! Neighbor ALE
-        real(rk),           allocatable :: neighbor_grid_vel(:,:)
         real(rk),           allocatable :: neighbor_inv_jacobian_matrix(:,:,:)
-        real(rk),           allocatable :: neighbor_det_jacobian_grid(:)
-=======
 
         real(rk), allocatable           :: neighbor_grid_vel(:,:)
         real(rk), allocatable           :: neighbor_jacobian_grid(:,:,:)
@@ -101,7 +98,6 @@
         real(rk), allocatable           :: neighbor_det_jacobian_grid_modes(:)
         real(rk), allocatable           :: neighbor_jinv_ale(:)                      ! jacobian terms at quadrature nodes
 
->>>>>>> d6e54d45
 
         ! Chimera face offset. For periodic boundary condition.
         logical                         :: periodic_offset  = .false.
@@ -403,30 +399,6 @@
         ! (Re)Allocate storage for face data structures.
         !
         if (allocated(self%jinv)) &
-<<<<<<< HEAD
-            deallocate(self%jinv,                         &
-                       self%quad_pts,                     &
-                       self%metric,                       &
-                       self%norm,                         &
-                       self%unorm,                        &
-                       self%ale_quad_pts,                 &
-                       self%jinv_ale,                     &
-                       self%metric_ale,                   &
-                       self%jacobian_matrix,              &
-                       self%inv_jacobian_matrix,          &
-                       self%jacobian_matrix_ale,          &
-                       self%inv_jacobian_matrix_ale,      &
-                       self%jacobian_grid,                &
-                       self%inv_jacobian_grid,            &
-                       self%det_jacobian_grid,            &
-                       self%grid_vel,                     &
-                       self%grad1,                        &
-                       self%grad2,                        &
-                       self%grad3,                        &
-                       self%neighbor_inv_jacobian_matrix, &
-                       self%neighbor_det_jacobian_grid,   &
-                       self%neighbor_grid_vel             &
-=======
             deallocate(self%jinv,                       &
                        self%quad_pts,                   &
                        self%metric,                     &
@@ -454,7 +426,6 @@
                        self%grad1,                      &
                        self%grad2,                      &
                        self%grad3                       &
->>>>>>> d6e54d45
                        ) 
 
 
@@ -470,9 +441,6 @@
                  self%jacobian_grid(nnodes,3,3),                    &
                  self%inv_jacobian_grid(nnodes,3,3),                &
                  self%det_jacobian_grid(nnodes),                    &
-<<<<<<< HEAD
-                 self%grid_vel(nnodes,3),                           &
-=======
                  self%det_jacobian_grid_grad1(nnodes),          &
                  self%det_jacobian_grid_grad2(nnodes),          &
                  self%det_jacobian_grid_grad3(nnodes),          &
@@ -487,7 +455,6 @@
                  self%neighbor_det_jacobian_grid_grad3(nnodes),          &
                  self%neighbor_det_jacobian_grid_modes(self%nterms_s),          &
                  self%neighbor_grid_vel(nnodes,3),                            &
->>>>>>> d6e54d45
                  self%grad1(nnodes,self%nterms_s),                  &
                  self%grad2(nnodes,self%nterms_s),                  &
                  self%grad3(nnodes,self%nterms_s),                  &
