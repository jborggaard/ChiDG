module type_face
#include  <messenger.h>
    use mod_kinds,              only: rk,ik
    use mod_constants,          only: XI_MIN, XI_MAX, ETA_MIN, ETA_MAX,                 &
                                      ZETA_MIN, ZETA_MAX, XI_DIR, ETA_DIR, ZETA_DIR,    &
                                      NO_INTERIOR_NEIGHBOR, NO_PROC,                    &
                                      ZERO, ONE, TWO, ORPHAN, NO_PMM_ASSIGNED

    use type_point,             only: point_t
    use type_element,           only: element_t
    use type_quadrature,        only: quadrature_t
    use type_densevector,       only: densevector_t
    use mod_inv,                only: inv
    implicit none



    !>  Face data type
    !!
    !!  ************************************************************************************
    !!  NOTE: could be dangerous to declare static arrays of elements using gfortran because
    !!        the compiler doens't have complete finalization rules implemented. Using 
    !!        allocatables seems to work fine.
    !!  ************************************************************************************
    !!
    !!  @author Nathan A. Wukie
    !!  @date   2/1/2016
    !!
    !!  @author Nathan A. Wukie (AFRL)
    !!  @date   5/23/2016
    !!
    !!  @author Mayank Sharma
    !!  @date   11/12/2016
    !!
    !------------------------------------------------------------------------------------------
    type, public :: face_t

        integer(ik)        :: spacedim        ! Number of spatial dimensions

        ! Self information
        integer(ik)        :: ftype           ! INTERIOR, BOUNDARY, CHIMERA, ORPHAN 
        integer(ik)        :: iface           ! XI_MIN, XI_MAX, ETA_MIN, ETA_MAX, etc
        integer(ik)        :: ChiID = 0       ! Identifier for domain-local Chimera interfaces

        integer(ik)        :: bc_ID      = 0  ! Index for bc state group data%bc_state_group(bc_ID)
        integer(ik)        :: group_ID   = 0  ! Index for bc patch group mesh%bc_patch_group(group_ID)
        integer(ik)        :: patch_ID   = 0  ! Index for bc patch 
        integer(ik)        :: face_ID    = 0  ! Index for bc patch face


        integer(ik)                 :: pmm_ID = NO_PMM_ASSIGNED

        ! Owner-element information
        integer(ik)        :: idomain_g       ! Global index of the parent domain
        integer(ik)        :: idomain_l       ! Processor-local index of the parent domain
        integer(ik)        :: iparent_g       ! Domain-global index of the parent element
        integer(ik)        :: iparent_l       ! Processor-local index of the parent element
        integer(ik)        :: neqns           ! Number of equations in equationset_t
        integer(ik)        :: nterms_s        ! Number of terms in solution polynomial expansion
        integer(ik)        :: ntime


        ! Neighbor information
        integer(ik)        :: ineighbor_proc      = NO_PROC    ! MPI processor rank of the neighboring element
        integer(ik)        :: ineighbor_domain_g  = 0          ! Global index of the neighboring element's domain
        integer(ik)        :: ineighbor_domain_l  = 0          ! Processor-local index of the neighboring element's domain
        integer(ik)        :: ineighbor_element_g = 0          ! Domain-global index of the neighboring element
        integer(ik)        :: ineighbor_element_l = 0          ! Processor-local index of the neighboring element
        integer(ik)        :: ineighbor_face      = 0
        integer(ik)        :: ineighbor_neqns     = 0
        integer(ik)        :: ineighbor_nterms_s  = 0
        integer(ik)        :: recv_comm           = 0
        integer(ik)        :: recv_domain         = 0
        integer(ik)        :: recv_element        = 0

        ! Neighbor information if neighbor is off-processor
        real(rk)                        :: neighbor_h(3)           ! Approximate size of neighbor bounding box
        real(rk),           allocatable :: neighbor_grad1(:,:)     ! Grad of basis functions in at quadrature nodes
        real(rk),           allocatable :: neighbor_grad2(:,:)     ! Grad of basis functions in at quadrature nodes
        real(rk),           allocatable :: neighbor_grad3(:,:)     ! Grad of basis functions in at quadrature nodes
        real(rk),           allocatable :: neighbor_br2_face(:,:)  ! Matrix for computing/obtaining br2 modes at face nodes
        real(rk),           allocatable :: neighbor_br2_vol(:,:)   ! Matrix for computing/obtaining br2 modes at volume nodes
        real(rk),           allocatable :: neighbor_invmass(:,:)    


        ! Chimera face offset. For periodic boundary condition.
        logical                         :: periodic_offset  = .false.
        real(rk)                        :: chimera_offset_1 = 0._rk
        real(rk)                        :: chimera_offset_2 = 0._rk
        real(rk)                        :: chimera_offset_3 = 0._rk


        ! Geometry
        type(densevector_t)             :: coords               ! Modal expansion of coordinates 
        type(point_t),      allocatable :: quad_pts(:)          ! Discrete coordinates at quadrature nodes
        character(:),       allocatable :: coordinate_system    ! 'Cartesian' or 'Cylindrical'

        ! Metric terms
        real(rk),           allocatable :: jinv(:)              ! array of inverse element jacobians on the face
        real(rk),           allocatable :: metric(:,:,:)        ! Face metric terms
        real(rk),           allocatable :: norm(:,:)            ! Face normal vector - scaled by differential area
        real(rk),           allocatable :: unorm(:,:)           ! Face normal vector - unit length


        ! Matrices of cartesian gradients of basis/test functions
        real(rk),           allocatable :: grad1(:,:)           ! Deriv of basis functions in at quadrature nodes
        real(rk),           allocatable :: grad2(:,:)           ! Deriv of basis functions in at quadrature nodes
        real(rk),           allocatable :: grad3(:,:)           ! Deriv of basis functions in at quadrature nodes


        ! Quadrature matrices
        type(quadrature_t),  pointer    :: gq     => null()     ! Pointer to solution quadrature instance
        type(quadrature_t),  pointer    :: gqmesh => null()     ! Pointer to mesh quadrature instance


        ! BR2 matrix
        real(rk),           allocatable :: br2_face(:,:)
        real(rk),           allocatable :: br2_vol(:,:)

        ! Face area
        real(rk)                        :: total_area
        real(rk),           allocatable :: differential_areas(:)

        ! ALE

        real(rk), allocatable           :: jacobian_matrix(:,:,:)        !< metric matrix for each quadrature node    (mat_i,mat_j,quad_pt)
        real(rk), allocatable           :: inv_jacobian_matrix(:,:,:)        !< metric matrix for each quadrature node    (mat_i,mat_j,quad_pt)
        type(point_t), allocatable      :: ale_quad_pts(:)
        type(point_t), allocatable      :: ale_elem_pts(:)
        type(densevector_t)             :: ale_coords               !< Modal representation of cartesian coordinates (nterms_var,(x,y,z))
        type(densevector_t)             :: ale_vel_coords               !< Modal representation of cartesian coordinates (nterms_var,(x,y,z))
        real(rk), allocatable           :: grid_vel1(:)
        real(rk), allocatable           :: grid_vel2(:)
        real(rk), allocatable           :: grid_vel3(:)
        real(rk), allocatable           :: jacobian_grid(:,:,:)
        real(rk), allocatable           :: inv_jacobian_grid(:,:,:)
        real(rk), allocatable           :: det_jacobian_grid(:)

        real(rk), allocatable           :: metric_ale(:,:,:)        !< metric matrix for each quadrature node    (mat_i,mat_j,quad_pt)
        real(rk), allocatable           :: jacobian_matrix_ale(:,:,:)        !< metric matrix for each quadrature node    (mat_i,mat_j,quad_pt)
        real(rk), allocatable           :: inv_jacobian_matrix_ale(:,:,:)        !< metric matrix for each quadrature node    (mat_i,mat_j,quad_pt)
        real(rk), allocatable           :: jinv_ale(:)              !< jacobian terms at quadrature nodes



        ! Logical tests
        logical :: geomInitialized     = .false.
        logical :: neighborInitialized = .false.
        logical :: numInitialized      = .false.



    contains

        procedure           :: init_geom
        procedure           :: init_sol

        procedure           :: init_neighbor

        procedure           :: compute_quadrature_metrics       ! Compute metric terms at quadrature nodes
        procedure           :: compute_quadrature_normals       ! Compute normals at quadrature nodes
        procedure           :: compute_quadrature_coords        ! Compute cartesian coordinates at quadrature nodes
        procedure           :: compute_quadrature_gradients     ! Compute gradients in cartesian coordinates

<<<<<<< HEAD
        procedure           :: get_neighbor_element_g           !< Return neighbor element index
        procedure           :: get_neighbor_element_l           !< Return neighbor element index
        procedure           :: get_neighbor_face                !< Return neighbor face index
        
        ! ALE procedures
        procedure, public   :: update_face_ale
        procedure           :: update_coords_ale
        procedure           :: compute_quadrature_coords_ale
        procedure           :: compute_quadrature_metrics_ale
=======
        procedure           :: get_neighbor_element_g           ! Return neighbor element index
        procedure           :: get_neighbor_element_l           ! Return neighbor element index
        procedure           :: get_neighbor_face                ! Return neighbor face index
>>>>>>> 31af0d54

        final               :: destructor

    end type face_t
    !******************************************************************************************

    private





contains





    !> Face geometry initialization procedure
    !!
    !!  Set integer values for face index, face type, parent element index, neighbor element
    !!  index and coordinates.
    !!
    !!  @author Nathan A. Wukie
    !!  @date   2/1/2016
    !!
    !!  @param[in] iface        Element face integer (XI_MIN, XI_MAX, ETA_MIN, ETA_MAX, ZETA_MIN, ZETA_MAX)
    !!  @param[in] elem         Parent element which many face members point to
    !!
    !------------------------------------------------------------------------------------------
    subroutine init_geom(self,iface,elem)
        class(face_t),      intent(inout)       :: self
        integer(ik),        intent(in)          :: iface
        type(element_t),    intent(in)          :: elem

        !
        ! Set indices
        !
        self%iface     = iface
        self%ftype     = ORPHAN
        self%spacedim  = elem%spacedim


        !
        ! Set owner element
        !
        self%idomain_g = elem%idomain_g
        self%idomain_l = elem%idomain_l
        self%iparent_g = elem%ielement_g
        self%iparent_l = elem%ielement_l


        !
        ! No neighbor associated at this point
        !
        self%ineighbor_domain_g  = NO_INTERIOR_NEIGHBOR
        self%ineighbor_domain_l  = NO_INTERIOR_NEIGHBOR
        self%ineighbor_element_g = NO_INTERIOR_NEIGHBOR
        self%ineighbor_element_l = NO_INTERIOR_NEIGHBOR
        self%ineighbor_proc      = NO_PROC
        

        !
        ! Set coordinates
        !
        self%coords = elem%coords
        self%ale_coords = elem%ale_coords
        self%ale_vel_coords = elem%ale_vel_coords


        !
        ! Set coordinate system, confirm initialization.
        !
        self%coordinate_system = elem%coordinate_system
        self%geomInitialized = .true.

    end subroutine init_geom
    !******************************************************************************************










    !>
    !!
    !!  @author Nathan A. Wukie (AFRL)
    !!  @date   6/10/2016
    !!
    !!
    !!
    !------------------------------------------------------------------------------------------
    subroutine init_neighbor(self,ftype,ineighbor_domain_g,ineighbor_domain_l,              &
                                        ineighbor_element_g,ineighbor_element_l,            &
                                        ineighbor_face,ineighbor_neqns, ineighbor_nterms_s, &
                                        ineighbor_proc)
        class(face_t),  intent(inout)   :: self
        integer(ik),    intent(in)      :: ftype
        integer(ik),    intent(in)      :: ineighbor_domain_g
        integer(ik),    intent(in)      :: ineighbor_domain_l
        integer(ik),    intent(in)      :: ineighbor_element_g
        integer(ik),    intent(in)      :: ineighbor_element_l
        integer(ik),    intent(in)      :: ineighbor_face
        integer(ik),    intent(in)      :: ineighbor_proc
        integer(ik),    intent(in)      :: ineighbor_neqns
        integer(ik),    intent(in)      :: ineighbor_nterms_s


        self%ftype               = ftype
        self%ineighbor_domain_g  = ineighbor_domain_g
        self%ineighbor_domain_l  = ineighbor_domain_l
        self%ineighbor_element_g = ineighbor_element_g
        self%ineighbor_element_l = ineighbor_element_l
        self%ineighbor_face      = ineighbor_face
        self%ineighbor_neqns     = ineighbor_neqns
        self%ineighbor_nterms_s  = ineighbor_nterms_s
        self%ineighbor_proc      = ineighbor_proc


        self%neighborInitialized = .true.

    end subroutine init_neighbor
    !*******************************************************************************************













    !> Face initialization procedure
    !!
    !!  Call procedures to compute metrics, normals, and cartesian face coordinates.
    !!
    !!  @author Nathan A. Wukie
    !!  @date   2/1/2016
    !!
    !!  @param[in] elem     Parent element which many face members point to
    !!
    !------------------------------------------------------------------------------------------
    subroutine init_sol(self,elem)
        class(face_t),      intent(inout)       :: self
        type(element_t),    intent(in), target  :: elem

        integer(ik)             :: ierr, nnodes
        real(rk), allocatable   :: tmp(:,:)

        !
        ! Set indices and associate quadrature instances.
        !
        self%neqns      = elem%neqns
        self%nterms_s   = elem%nterms_s
        self%ntime      = elem%ntime
        self%gq         => elem%gq
        self%gqmesh     => elem%gqmesh

        nnodes = self%gq%face%nnodes


        !
        ! (Re)Allocate storage for face data structures.
        !
        if (allocated(self%jinv)) deallocate(self%jinv, self%quad_pts, self%metric, &
                                             self%norm, self%unorm, self%grad1, self%grad2, self%grad3)
        allocate(self%quad_pts(nnodes),                     &
                 self%jinv(nnodes),                         &
                 self%metric(3,3,nnodes),                   &
                 self%norm(nnodes,3),                       &
                 self%unorm(nnodes,3),                      &
                 self%ale_quad_pts(nnodes),                     &
                 self%jinv_ale(nnodes),                         &
                 self%metric_ale(3,3,nnodes),                   &
                 self%jacobian_matrix(nnodes,3,3),          &
                 self%inv_jacobian_matrix(nnodes,3,3),          &
                 self%jacobian_matrix_ale(nnodes,3,3),          &
                 self%inv_jacobian_matrix_ale(nnodes,3,3),          &
                 self%jacobian_grid(nnodes,3,3),          &
                 self%inv_jacobian_grid(nnodes,3,3),          &
                 self%det_jacobian_grid(nnodes),            &
                 self%grid_vel1(nnodes),                       &
                 self%grid_vel2(nnodes),                       &
                 self%grid_vel3(nnodes),                       &
                 self%grad1(nnodes,self%nterms_s),          &
                 self%grad2(nnodes,self%nterms_s),          &
                 self%grad3(nnodes,self%nterms_s), stat=ierr) 
        if (ierr /= 0) call AllocationError



        !
        ! Compute metrics, normals, node coordinates
        !
        call self%compute_quadrature_coords()
        call self%compute_quadrature_metrics()
        call self%compute_quadrature_normals()
        call self%compute_quadrature_gradients()


        !
        ! Compute BR2 matrix
        !
        tmp = matmul(elem%invmass,self%gq%face%val_trans(:,:,self%iface))
        self%br2_face = matmul(self%gq%face%val(:,:,self%iface),tmp)
        self%br2_vol  = matmul(self%gq%vol%val(:,:),tmp)


        !
        ! Confirm face numerics were initialized
        !
        self%numInitialized  = .true.

    end subroutine init_sol
    !******************************************************************************************







    !> Compute metric terms and cell jacobians at face quadrature nodes
    !!
    !!  @author Nathan A. Wukie
    !!  @date   2/1/2016
    !!
    !!  TODO: Generalize 2D physical coordinates. Currently assumes x-y.
    !!
    !------------------------------------------------------------------------------------------
    subroutine compute_quadrature_metrics(self)
        class(face_t),  intent(inout)   :: self

        integer(ik)                 :: inode, iface
        integer(ik)                 :: nnodes
        character(:),   allocatable :: coordinate_system

        real(rk),   dimension(self%gq%face%nnodes)  :: &
            d1dxi, d1deta, d1dzeta, &
            d2dxi, d2deta, d2dzeta, &
            d3dxi, d3deta, d3dzeta, &
            scaling_12, scaling_13, scaling_23, scaling_123, &
            invjac


        iface  = self%iface
        nnodes = self%gq%face%nnodes

        !
        ! Evaluate directional derivatives of coordinates at quadrature nodes.
        !
        associate (gq_f => self%gqmesh%face)
            d1dxi   = matmul(gq_f%ddxi(  :,:,iface), self%coords%getvar(1,itime = 1))
            d1deta  = matmul(gq_f%ddeta( :,:,iface), self%coords%getvar(1,itime = 1))
            d1dzeta = matmul(gq_f%ddzeta(:,:,iface), self%coords%getvar(1,itime = 1))

            d2dxi   = matmul(gq_f%ddxi(  :,:,iface), self%coords%getvar(2,itime = 1))
            d2deta  = matmul(gq_f%ddeta( :,:,iface), self%coords%getvar(2,itime = 1))
            d2dzeta = matmul(gq_f%ddzeta(:,:,iface), self%coords%getvar(2,itime = 1))

            d3dxi   = matmul(gq_f%ddxi(  :,:,iface), self%coords%getvar(3,itime = 1))
            d3deta  = matmul(gq_f%ddeta( :,:,iface), self%coords%getvar(3,itime = 1))
            d3dzeta = matmul(gq_f%ddzeta(:,:,iface), self%coords%getvar(3,itime = 1))
        end associate



        !
        ! Define area/volume scaling for coordinate system
        !   Cartesian:
        !       12 = x-y  ;  13 = x-z  ;  23 = y-z
        !
        !   Cylindrical
        !       12 = r-theta  ;  13 = r-z      ;  23 = theta-z
        !
        select case (self%coordinate_system)
            case ('Cartesian')
                scaling_12  = ONE
                scaling_13  = ONE
                scaling_23  = ONE
                scaling_123 = ONE
            case ('Cylindrical')
                scaling_12  = self%quad_pts(:)%c1_
                scaling_13  = ONE
                scaling_23  = self%quad_pts(:)%c1_
                scaling_123 = self%quad_pts(:)%c1_
            case default
                call chidg_signal(FATAL,"face%compute_quadrature_metrics: Invalid coordinate system. Choose 'Cartesian' or 'Cylindrical'.")
        end select

        !
        ! compute inverse cell mapping jacobian terms
        !
        invjac = scaling_123 * (d1dxi*d2deta*d3dzeta - d1deta*d2dxi*d3dzeta - &
                                d1dxi*d2dzeta*d3deta + d1dzeta*d2dxi*d3deta + &
                                d1deta*d2dzeta*d3dxi - d1dzeta*d2deta*d3dxi)
        self%jinv = invjac



        !
        ! At each quadrature node, compute metric terms.
        !
        do inode = 1,nnodes
            self%metric(1,1,inode) = ONE/self%jinv(inode) * scaling_23(inode) * (d2deta(inode)*d3dzeta(inode) - d2dzeta(inode)*d3deta(inode))
            self%metric(2,1,inode) = ONE/self%jinv(inode) * scaling_23(inode) * (d2dzeta(inode)*d3dxi(inode)  - d2dxi(inode)*d3dzeta(inode) )
            self%metric(3,1,inode) = ONE/self%jinv(inode) * scaling_23(inode) * (d2dxi(inode)*d3deta(inode)   - d2deta(inode)*d3dxi(inode)  )

            self%metric(1,2,inode) = ONE/self%jinv(inode) * scaling_13(inode) * (d1dzeta(inode)*d3deta(inode) - d1deta(inode)*d3dzeta(inode))
            self%metric(2,2,inode) = ONE/self%jinv(inode) * scaling_13(inode) * (d1dxi(inode)*d3dzeta(inode)  - d1dzeta(inode)*d3dxi(inode) )
            self%metric(3,2,inode) = ONE/self%jinv(inode) * scaling_13(inode) * (d1deta(inode)*d3dxi(inode)   - d1dxi(inode)*d3deta(inode)  )

            self%metric(1,3,inode) = ONE/self%jinv(inode) * scaling_12(inode) * (d1deta(inode)*d2dzeta(inode) - d1dzeta(inode)*d2deta(inode))
            self%metric(2,3,inode) = ONE/self%jinv(inode) * scaling_12(inode) * (d1dzeta(inode)*d2dxi(inode)  - d1dxi(inode)*d2dzeta(inode) )
            self%metric(3,3,inode) = ONE/self%jinv(inode) * scaling_12(inode) * (d1dxi(inode)*d2deta(inode)   - d1deta(inode)*d2dxi(inode)  )
        end do

        do inode = 1,nnodes
            self%jacobian_matrix(inode,1,1) = d1dxi(inode)
            self%jacobian_matrix(inode,1,2) = d1deta(inode)
            self%jacobian_matrix(inode,1,3) = d1dzeta(inode)
                                          
            self%jacobian_matrix(inode,2,1) = d2dxi(inode)
            self%jacobian_matrix(inode,2,2) = d2deta(inode)
            self%jacobian_matrix(inode,2,3) = d2dzeta(inode)
                                          
            self%jacobian_matrix(inode,3,1) = d3dxi(inode)
            self%jacobian_matrix(inode,3,2) = d3deta(inode)
            self%jacobian_matrix(inode,3,3) = d3dzeta(inode)

            self%inv_jacobian_matrix(inode,:,:) = inv(self%jacobian_matrix(inode,:,:))
        end do





        !
        ! Check for negative jacobians
        !
        if (any(self%jinv < ZERO)) call chidg_signal(FATAL,"face%compute_quadrature_metrics: Negative element jacobians detected. Check element quality and orientation.")



    end subroutine compute_quadrature_metrics
    !******************************************************************************************












    !> Compute normal vector components at face quadrature nodes
    !!
    !!  NOTE: be sure to differentiate between normals self%norm and unit-normals self%unorm
    !!
    !!  @author Nathan A. Wukie
    !!  @date   2/1/2016
    !!
    !!
    !!  @author Mayank Sharma + Matteo Ugolotti  
    !!  @date   11/5/2016
    !!
    !------------------------------------------------------------------------------------------
    subroutine compute_quadrature_normals(self)
        class(face_t),  intent(inout)   :: self

        integer(ik)                 :: inode, iface, nnodes
        character(:),   allocatable :: coordinate_system

        real(rk)    :: d1dxi(self%gq%face%nnodes), d1deta(self%gq%face%nnodes), d1dzeta(self%gq%face%nnodes)
        real(rk)    :: d2dxi(self%gq%face%nnodes), d2deta(self%gq%face%nnodes), d2dzeta(self%gq%face%nnodes)
        real(rk)    :: d3dxi(self%gq%face%nnodes), d3deta(self%gq%face%nnodes), d3dzeta(self%gq%face%nnodes)
        real(rk)    :: norm_mag(self%gq%face%nnodes)
        real(rk)    :: scaling_12(self%gq%face%nnodes), scaling_13(self%gq%face%nnodes), &
                       scaling_23(self%gq%face%nnodes), scaling_123(self%gq%face%nnodes)

        iface = self%iface
        nnodes = self%gq%face%nnodes

        
        !
        ! Evaluate directional derivatives of coordinates at quadrature nodes.
        !
        associate (gq_f => self%gqmesh%face)
            d1dxi   = matmul(gq_f%ddxi(:,:,iface),  self%coords%getvar(1,itime = 1))
            d1deta  = matmul(gq_f%ddeta(:,:,iface), self%coords%getvar(1,itime = 1))
            d1dzeta = matmul(gq_f%ddzeta(:,:,iface),self%coords%getvar(1,itime = 1))

            d2dxi   = matmul(gq_f%ddxi(:,:,iface),  self%coords%getvar(2,itime = 1))
            d2deta  = matmul(gq_f%ddeta(:,:,iface), self%coords%getvar(2,itime = 1))
            d2dzeta = matmul(gq_f%ddzeta(:,:,iface),self%coords%getvar(2,itime = 1))

            d3dxi   = matmul(gq_f%ddxi(:,:,iface),  self%coords%getvar(3,itime = 1))
            d3deta  = matmul(gq_f%ddeta(:,:,iface), self%coords%getvar(3,itime = 1))
            d3dzeta = matmul(gq_f%ddzeta(:,:,iface),self%coords%getvar(3,itime = 1))
        end associate






        !
        ! Define area/volume scaling for coordinate system
        !   Cartesian:
        !       12 = x-y  ;  13 = x-z  ;  23 = y-z
        !
        !   Cylindrical
        !       12 = r-theta  ;  13 = r-z      ;  23 = theta-z
        !
        select case (self%coordinate_system)
            case ('Cartesian')
                scaling_12  = ONE
                scaling_13  = ONE
                scaling_23  = ONE
                scaling_123 = ONE
            case ('Cylindrical')
                scaling_12  = self%quad_pts(:)%c1_
                scaling_13  = ONE
                scaling_23  = self%quad_pts(:)%c1_
                scaling_123 = self%quad_pts(:)%c1_
            case default
                call chidg_signal(FATAL,"face%compute_quadrature_normals: Invalid coordinate system. Choose 'Cartesian' or 'Cylindrical'.")
        end select




        !
        ! Compute normal vectors for each face
        !
        select case (self%iface)
            case (XI_MIN, XI_MAX)

                do inode = 1,nnodes
                    self%norm(inode,XI_DIR)   = scaling_23(inode)*d2deta(inode)*d3dzeta(inode) - scaling_23(inode)*d2dzeta(inode)*d3deta(inode)
                    self%norm(inode,ETA_DIR)  = scaling_13(inode)*d1dzeta(inode)*d3deta(inode) - scaling_13(inode)*d1deta(inode)*d3dzeta(inode)
                    self%norm(inode,ZETA_DIR) = scaling_12(inode)*d1deta(inode)*d2dzeta(inode) - scaling_12(inode)*d1dzeta(inode)*d2deta(inode)
                end do

            case (ETA_MIN, ETA_MAX)

                do inode = 1,nnodes
                    self%norm(inode,XI_DIR)   = scaling_23(inode)*d2dzeta(inode)*d3dxi(inode)  - scaling_23(inode)*d2dxi(inode)*d3dzeta(inode)
                    self%norm(inode,ETA_DIR)  = scaling_13(inode)*d1dxi(inode)*d3dzeta(inode)  - scaling_13(inode)*d1dzeta(inode)*d3dxi(inode)
                    self%norm(inode,ZETA_DIR) = scaling_12(inode)*d1dzeta(inode)*d2dxi(inode)  - scaling_12(inode)*d1dxi(inode)*d2dzeta(inode)
                end do

            case (ZETA_MIN, ZETA_MAX)

                do inode = 1,nnodes
                    self%norm(inode,XI_DIR)   = scaling_23(inode)*d2dxi(inode)*d3deta(inode)   - scaling_23(inode)*d3dxi(inode)*d2deta(inode)
                    self%norm(inode,ETA_DIR)  = scaling_13(inode)*d3dxi(inode)*d1deta(inode)   - scaling_13(inode)*d1dxi(inode)*d3deta(inode)
                    self%norm(inode,ZETA_DIR) = scaling_12(inode)*d1dxi(inode)*d2deta(inode)   - scaling_12(inode)*d2dxi(inode)*d1deta(inode)
                end do

            case default
                call chidg_signal(FATAL,"face%compute_quadrature_normals: Invalid face index in face initialization.")
        end select


        
        !
        ! Reverse normal vectors for faces XI_MIN,ETA_MIN,ZETA_MIN
        !
        if (self%iface == XI_MIN .or. self%iface == ETA_MIN .or. self%iface == ZETA_MIN) then
            self%norm(:,XI_DIR)   = -self%norm(:,XI_DIR)
            self%norm(:,ETA_DIR)  = -self%norm(:,ETA_DIR)
            self%norm(:,ZETA_DIR) = -self%norm(:,ZETA_DIR)
        end if



        !
        ! Compute unit normals
        !
        norm_mag = sqrt(self%norm(:,XI_DIR)**TWO + self%norm(:,ETA_DIR)**TWO + self%norm(:,ZETA_DIR)**TWO)
        self%unorm(:,XI_DIR)   = self%norm(:,XI_DIR)/norm_mag
        self%unorm(:,ETA_DIR)  = self%norm(:,ETA_DIR)/norm_mag
        self%unorm(:,ZETA_DIR) = self%norm(:,ZETA_DIR)/norm_mag


        !
        ! The 'norm' component is really a normal vector scaled by the FACE inverse jacobian.
        ! This is really a differential area scaling. We can compute the area 
        ! scaling(jinv for the face, different than jinv for the element),
        ! by taking the magnitude of the 'norm' vector.
        !
        self%differential_areas = norm_mag
        !face_jinv = norm_mag

        !
        ! Compute the total face area by integrating the differential areas over the face
        !
        self%total_area = sum(abs(self%differential_areas * self%gq%face%weights(:,iface)))


    end subroutine compute_quadrature_normals
    !******************************************************************************************











    !>  Compute matrices containing cartesian gradients of basis/test function
    !!  at each quadrature node.
    !!
    !!  @author Nathan A. Wukie
    !!  @date   4/1/2016
    !!
    !!
    !------------------------------------------------------------------------------------------
    subroutine compute_quadrature_gradients(self)
        class(face_t),      intent(inout)   :: self

        integer(ik)                         :: iterm,inode,iface,nnodes

        iface  = self%iface
        nnodes = self%gq%face%nnodes



        do iterm = 1,self%nterms_s
            do inode = 1,nnodes
                !self%grad1(inode,iterm) = &
                !    self%metric(1,1,inode) * self%gq%face%ddxi(inode,iterm,iface)   * (ONE/self%jinv(inode)) + &
                !    self%metric(2,1,inode) * self%gq%face%ddeta(inode,iterm,iface)  * (ONE/self%jinv(inode)) + &
                !    self%metric(3,1,inode) * self%gq%face%ddzeta(inode,iterm,iface) * (ONE/self%jinv(inode)) 

                !self%grad2(inode,iterm) = &
                !    self%metric(1,2,inode) * self%gq%face%ddxi(inode,iterm,iface)   * (ONE/self%jinv(inode)) + &
                !    self%metric(2,2,inode) * self%gq%face%ddeta(inode,iterm,iface)  * (ONE/self%jinv(inode)) + &
                !    self%metric(3,2,inode) * self%gq%face%ddzeta(inode,iterm,iface) * (ONE/self%jinv(inode)) 

                !self%grad3(inode,iterm) = &
                !    self%metric(1,3,inode) * self%gq%face%ddxi(inode,iterm,iface)   * (ONE/self%jinv(inode)) + &
                !    self%metric(2,3,inode) * self%gq%face%ddeta(inode,iterm,iface)  * (ONE/self%jinv(inode)) + &
                !    self%metric(3,3,inode) * self%gq%face%ddzeta(inode,iterm,iface) * (ONE/self%jinv(inode))

                self%grad1(inode,iterm) = &
                    self%metric(1,1,inode) * self%gq%face%ddxi(inode,iterm,iface)   + &
                    self%metric(2,1,inode) * self%gq%face%ddeta(inode,iterm,iface)  + &
                    self%metric(3,1,inode) * self%gq%face%ddzeta(inode,iterm,iface) 

                self%grad2(inode,iterm) = &
                    self%metric(1,2,inode) * self%gq%face%ddxi(inode,iterm,iface)   + &
                    self%metric(2,2,inode) * self%gq%face%ddeta(inode,iterm,iface)  + &
                    self%metric(3,2,inode) * self%gq%face%ddzeta(inode,iterm,iface) 

                self%grad3(inode,iterm) = &
                    self%metric(1,3,inode) * self%gq%face%ddxi(inode,iterm,iface)   + &
                    self%metric(2,3,inode) * self%gq%face%ddeta(inode,iterm,iface)  + &
                    self%metric(3,3,inode) * self%gq%face%ddzeta(inode,iterm,iface) 
            end do
        end do

    end subroutine compute_quadrature_gradients
    !*******************************************************************************************













    !> Compute cartesian coordinates at face quadrature nodes
    !!
    !!  @author Nathan A. Wukie
    !!  @date   2/1/2016
    !!
    !!  @author Mayank Sharma + Matteo Ugolotti  
    !!  @date   11/5/2016
    !!
    !------------------------------------------------------------------------------------------
    subroutine compute_quadrature_coords(self)
        class(face_t),  intent(inout)   :: self
        integer(ik)                     :: iface, inode
        real(rk)                        :: c1(self%gq%face%nnodes), &
                                           c2(self%gq%face%nnodes), &
                                           c3(self%gq%face%nnodes)

        iface = self%iface

        !
        ! compute real coordinates associated with quadrature points
        !
        associate(gq_f => self%gqmesh%face)
            c1 = matmul(gq_f%val(:,:,iface),self%coords%getvar(1,itime = 1))
            c2 = matmul(gq_f%val(:,:,iface),self%coords%getvar(2,itime = 1))
            c3 = matmul(gq_f%val(:,:,iface),self%coords%getvar(3,itime = 1))
        end associate

        
        !
        ! For each quadrature node, store real coordinates
        !
        do inode = 1,self%gq%face%nnodes
            call self%quad_pts(inode)%set(c1(inode),c2(inode),c3(inode))
        end do

    end subroutine compute_quadrature_coords
    !******************************************************************************************







    !> Return neighbor element index
    !!
    !!  @author Nathan A. Wukie
    !!  @date   2/1/2016
    !!
    !!
    !!
    !------------------------------------------------------------------------------------------
    function get_neighbor_element_l(self) result(neighbor_e)
        class(face_t),  intent(in)   ::  self

        integer(ik) :: neighbor_e


        neighbor_e = self%ineighbor_element_l


    end function get_neighbor_element_l
    !******************************************************************************************






    !> Return neighbor element index
    !!
    !!  @author Nathan A. Wukie
    !!  @date   2/1/2016
    !!
    !!
    !!
    !------------------------------------------------------------------------------------------
    function get_neighbor_element_g(self) result(neighbor_e)
        class(face_t),  intent(in)   ::  self

        integer(ik) :: neighbor_e


        neighbor_e = self%ineighbor_element_g


    end function get_neighbor_element_g
    !******************************************************************************************











    !> Return neighbor face index
    !!
    !!  @author Nathan A. Wukie
    !!  @date   2/1/2016
    !!
    !!
    !------------------------------------------------------------------------------------------
    function get_neighbor_face(self) result(neighbor_f)
        class(face_t),  intent(in)   ::  self

        integer(ik) :: neighbor_e
        integer(ik) :: neighbor_f



        neighbor_e = self%get_neighbor_element_l()



        if ( neighbor_e == NO_INTERIOR_NEIGHBOR ) then
            
            neighbor_f = NO_INTERIOR_NEIGHBOR

        else

            !& ASSUMPTION: All elements have same orientation.
            if ( self%iface == XI_MIN ) then
                neighbor_f = XI_MAX
            else if ( self%iface == XI_MAX ) then
                neighbor_f = XI_MIN
            else if ( self%iface == ETA_MIN ) then
                neighbor_f = ETA_MAX
            else if ( self%iface == ETA_MAX ) then
                neighbor_f = ETA_MIN
            else if ( self%iface == ZETA_MIN ) then
                neighbor_f = ZETA_MAX
            else if ( self%iface == ZETA_MAX ) then
                neighbor_f = ZETA_MIN
            end if

        end if


    end function get_neighbor_face
    !******************************************************************************************


    subroutine update_face_ale(self,elem)
        class(face_t),       intent(inout)      :: self
        type(element_t),        intent(in)         :: elem

        call self%update_coords_ale(elem)
        call self%compute_quadrature_coords_ale()
        call self%compute_quadrature_metrics_ale()

    end subroutine update_face_ale

    subroutine update_coords_ale(self,elem)
        class(face_t),      intent(inout)       :: self
        type(element_t),       intent(in)          :: elem

        self%ale_coords = elem%ale_coords
        self%ale_vel_coords = elem%ale_vel_coords

    end subroutine update_coords_ale

    subroutine compute_quadrature_coords_ale(self)
        class(face_t),   intent(inout)   :: self
        integer(ik)                         :: nnodes
        real(rk)                            :: x(self%gq%face%nnodes),y(self%gq%face%nnodes),z(self%gq%face%nnodes)
        real(rk)                            :: vg1(self%gq%face%nnodes),vg2(self%gq%face%nnodes),vg3(self%gq%face%nnodes)
        integer(ik)                         :: inode

        nnodes = self%gq%face%nnodes
        !
        ! compute cartesian coordinates associated with quadrature points
        !
        x = matmul(self%gqmesh%face%val(:,:,self%iface),self%ale_coords%getvar(1,itime = 1))
        y = matmul(self%gqmesh%face%val(:,:,self%iface),self%ale_coords%getvar(2,itime = 1))
        z = matmul(self%gqmesh%face%val(:,:,self%iface),self%ale_coords%getvar(3,itime = 1))


        !
        ! Initialize each point with cartesian coordinates
        !
        do inode = 1,nnodes
            call self%ale_quad_pts(inode)%set(x(inode),y(inode),z(inode))
        end do
!

        ! Grid velocity

        ! compute cartesian coordinates associated with quadrature points
        !
        vg1 = matmul(self%gqmesh%face%val(:,:,self%iface),self%ale_vel_coords%getvar(1,itime = 1))
        vg2 = matmul(self%gqmesh%face%val(:,:,self%iface),self%ale_vel_coords%getvar(2,itime = 1))
        vg3 = matmul(self%gqmesh%face%val(:,:,self%iface),self%ale_vel_coords%getvar(3,itime = 1))


        !
        ! Initialize each point with cartesian coordinates
        !
        do inode = 1,nnodes
            self%grid_vel1(inode) = vg1(inode)
            self%grid_vel2(inode) = vg2(inode)
            self%grid_vel3(inode) = vg3(inode)
        end do 
!
!        !
!        ! compute cartesian coordinates associated with quadrature points
!        !
!        x = matmul(self%gqmesh%face%val,self%coords_ale%getvar(1))
!        y = matmul(self%gqmesh%face%val,self%coords_ale%getvar(2))
!        z = matmul(self%gqmesh%face%val,self%coords_ale%getvar(3))
!
!
!        !
!        ! Initialize each point with cartesian coordinates
!        !
!        do inode = 1,nnodes
!            call self%ale_quad_pts(inode)%set(x(inode),y(inode),z(inode))
!        end do
!!
!
!        ! Grid velocity
!
!        ! compute cartesian coordinates associated with quadrature points
!        !
!        vg1 = matmul(self%gqmesh%vol%val,self%vel_modes_ale%getvar(1))
!        vg2 = matmul(self%gqmesh%vol%val,self%vel_modes_ale%getvar(2))
!        vg3 = matmul(self%gqmesh%vol%val,self%vel_modes_ale%getvar(3))
!
!
!        !
!        ! Initialize each point with cartesian coordinates
!        !
!        do inode = 1,nnodes
!            call self%grid_vel1(inode) = vg1(inode)
!            call self%grid_vel2(inode) = vg2(inode)
!            call self%grid_vel3(inode) = vg3(inode)
!        end do


    end subroutine compute_quadrature_coords_ale
    !**************************************************************************************************************


    !> Compute metric terms and cell jacobians at face quadrature nodes
    !!
    !!  @author Nathan A. Wukie
    !!  @date   2/1/2016
    !!
    !!  TODO: Generalize 2D physical coordinates. Currently assumes x-y.
    !!
    !---------------------------------------------------------------------------------------------------------
    subroutine compute_quadrature_metrics_ale(self)
        class(face_t),  intent(inout)   :: self

        integer(ik) :: inode, iface
        integer(ik) :: nnodes

        real(rk)    :: dxdxi(self%gq%face%nnodes), dxdeta(self%gq%face%nnodes), dxdzeta(self%gq%face%nnodes)
        real(rk)    :: dydxi(self%gq%face%nnodes), dydeta(self%gq%face%nnodes), dydzeta(self%gq%face%nnodes)
        real(rk)    :: dzdxi(self%gq%face%nnodes), dzdeta(self%gq%face%nnodes), dzdzeta(self%gq%face%nnodes)
        real(rk)    :: invjac_ale(self%gq%face%nnodes)

!        iface  = self%iface
!        nnodes = self%gq%face%nnodes
!
!        !
!        ! Evaluate directional derivatives of coordinates at quadrature nodes.
!        !
!        associate (gq_f => self%gqmesh%face)
!            dxdxi   = matmul(gq_f%ddxi(  :,:,iface), self%coords_ale%getvar(1))
!            dxdeta  = matmul(gq_f%ddeta( :,:,iface), self%coords_ale%getvar(1))
!            dxdzeta = matmul(gq_f%ddzeta(:,:,iface), self%coords_ale%getvar(1))
!
!            dydxi   = matmul(gq_f%ddxi(  :,:,iface), self%coords_ale%getvar(2))
!            dydeta  = matmul(gq_f%ddeta( :,:,iface), self%coords_ale%getvar(2))
!            dydzeta = matmul(gq_f%ddzeta(:,:,iface), self%coords_ale%getvar(2))
!
!            dzdxi   = matmul(gq_f%ddxi(  :,:,iface), self%coords_ale%getvar(3))
!            dzdeta  = matmul(gq_f%ddeta( :,:,iface), self%coords_ale%getvar(3))
!            dzdzeta = matmul(gq_f%ddzeta(:,:,iface), self%coords_ale%getvar(3))
!        end associate
!
!        
!
!        !
!        ! TODO: Generalize 2D physical coordinates. Currently assumes x-y.
!        !
!        if ( self%spacedim == TWO_DIM ) then
!            dzdxi   = ZERO
!            dzdeta  = ZERO
!            dzdzeta = ONE
!        end if
!
!
!
!        !
!        ! At each quadrature node, compute metric terms.
!        !
!        do inode = 1,nnodes
!            self%metric_ale(1,1,inode) = dydeta(inode)*dzdzeta(inode) - dydzeta(inode)*dzdeta(inode)
!            self%metric_ale(2,1,inode) = dydzeta(inode)*dzdxi(inode)  - dydxi(inode)*dzdzeta(inode)
!            self%metric_ale(3,1,inode) = dydxi(inode)*dzdeta(inode)   - dydeta(inode)*dzdxi(inode)
!
!            self%metric_ale(1,2,inode) = dxdzeta(inode)*dzdeta(inode) - dxdeta(inode)*dzdzeta(inode)
!            self%metric_ale(2,2,inode) = dxdxi(inode)*dzdzeta(inode)  - dxdzeta(inode)*dzdxi(inode)
!            self%metric_ale(3,2,inode) = dxdeta(inode)*dzdxi(inode)   - dxdxi(inode)*dzdeta(inode)
!
!            self%metric_ale(1,3,inode) = dxdeta(inode)*dydzeta(inode) - dxdzeta(inode)*dydeta(inode)
!            self%metric_ale(2,3,inode) = dxdzeta(inode)*dydxi(inode)  - dxdxi(inode)*dydzeta(inode)
!            self%metric_ale(3,3,inode) = dxdxi(inode)*dydeta(inode)   - dxdeta(inode)*dydxi(inode)
!        end do
!
!        do inode = 1,nnodes
!            self%jacobian_matrix_ale(inode,1,1) = dxdxi(inode)
!            self%jacobian_matrix_ale(inode,1,2) = dxdeta(inode)
!            self%jacobian_matrix_ale(inode,1,3) = dxdzeta(inode)
!                                              
!            self%jacobian_matrix_ale(inode,2,1) = dydxi(inode)
!            self%jacobian_matrix_ale(inode,2,2) = dydeta(inode)
!            self%jacobian_matrix_ale(inode,2,3) = dydzeta(inode)
!                                              
!            self%jacobian_matrix_ale(inode,3,1) = dzdxi(inode)
!            self%jacobian_matrix_ale(inode,3,2) = dzdeta(inode)
!            self%jacobian_matrix_ale(inode,3,3) = dzdzeta(inode)
!
!            !print *, '2'
!            !self%inv_jacobian_matrix_ale(inode,:,:) = inv(self%jacobian_matrix_ale(inode,:,:))
!        end do
!
!
!
!        do inode = 1, nnodes
!            self%jacobian_grid(inode,:,:) = matmul(self%jacobian_matrix_ale(inode,:,:),self%inv_jacobian_matrix(inode,:,:))
!!            self%jacobian_grid(inode,:,:) = matmul(self%inv_jacobian_matrix(inode,:,:),self%jacobian_matrix_ale(inode,:,:))
!            self%inv_jacobian_grid(inode,:,:) = inv(self%jacobian_grid(inode,:,:))
!        end do
!
!!        if (self%ineighbor_face == NO_INTERIOR_NEIGHBOR) then
!!            print *, self%jacobian_grid(1,:,:)
!!        end if
!
!        !
!        ! compute inverse cell mapping jacobian terms
!        !
!        invjac_ale = dxdxi*dydeta*dzdzeta - dxdeta*dydxi*dzdzeta - &
!                 dxdxi*dydzeta*dzdeta + dxdzeta*dydxi*dzdeta + &
!                 dxdeta*dydzeta*dzdxi - dxdzeta*dydeta*dzdxi
!
!
!
!        self%jinv_ale = invjac_ale
!
!        self%det_jacobian_grid = self%jinv_ale/self%jinv
!!        if ((self%ineighbor_face .eq. NO_INTERIOR_NEIGHBOR) ) then
!!            print *, 'boundary face jinv'
!!            print *, self%jacobian_grid(1,:,:)
!!        end if
    end subroutine compute_quadrature_metrics_ale
    !*****************************************************************************************************






    subroutine destructor(self)
        type(face_t), intent(inout) :: self


    end subroutine




end module type_face<|MERGE_RESOLUTION|>--- conflicted
+++ resolved
@@ -162,21 +162,16 @@
         procedure           :: compute_quadrature_coords        ! Compute cartesian coordinates at quadrature nodes
         procedure           :: compute_quadrature_gradients     ! Compute gradients in cartesian coordinates
 
-<<<<<<< HEAD
-        procedure           :: get_neighbor_element_g           !< Return neighbor element index
-        procedure           :: get_neighbor_element_l           !< Return neighbor element index
-        procedure           :: get_neighbor_face                !< Return neighbor face index
         
         ! ALE procedures
         procedure, public   :: update_face_ale
         procedure           :: update_coords_ale
         procedure           :: compute_quadrature_coords_ale
         procedure           :: compute_quadrature_metrics_ale
-=======
+
         procedure           :: get_neighbor_element_g           ! Return neighbor element index
         procedure           :: get_neighbor_element_l           ! Return neighbor element index
         procedure           :: get_neighbor_face                ! Return neighbor face index
->>>>>>> 31af0d54
 
         final               :: destructor
 
