--- conflicted
+++ resolved
@@ -18,13 +18,9 @@
     use type_densevector,           only: densevector_t
     use type_function,              only: function_t
     use type_element_connectivity,  only: element_connectivity_t
-<<<<<<< HEAD
     use type_reference_element,     only: reference_element_t
-=======
-    use ieee_arithmetic,            only: ieee_is_nan
->>>>>>> 099d41eb
     use DNAD_D
-    use ieee_arithmetic,            only: ieee_value, ieee_quiet_nan
+    use ieee_arithmetic,            only: ieee_value, ieee_quiet_nan, ieee_is_nan
     implicit none
 
 
