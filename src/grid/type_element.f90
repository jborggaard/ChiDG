--- conflicted
+++ resolved
@@ -33,14 +33,10 @@
     !!  @author Nathan A. Wukie
     !!  @date   2/1/2016
     !!
-<<<<<<< HEAD
     !!  @author Mayank Sharma
     !!  @date   11/12/2016
     !!
-    !------------------------------------------------------------------------------------------------------------
-=======
     !-----------------------------------------------------------------------------------------
->>>>>>> 647c9fd7
     type, public :: element_t
 
         ! Element info
@@ -172,13 +168,9 @@
         type(point_t),  allocatable :: points(:)
         real(rk),       allocatable :: element_mapping(:,:)
         real(rk),       allocatable :: xmodes(:), ymodes(:), zmodes(:)
-<<<<<<< HEAD
-        integer(ik)                 :: ierr, nterms_c, ipt, npts_1d, npts, mapping, inode, idomain_g, ielem_g
-        integer(ik)                 :: ntime = 1
-=======
         integer(ik)                 :: ierr, nterms_c, ipt, npts_1d, npts, &
                                        mapping, inode, idomain_g, ielem_g
->>>>>>> 647c9fd7
+        integer(ik)                 :: ntime = 1
 
 
         user_msg = "element%init_geom: element already initialized."
@@ -282,17 +274,11 @@
     !!  @param[in]  nterms_s    Number of terms in the modal representation of the solution
     !!  @param[in]  neqns       Number of equations contained in the element solution
     !!
-<<<<<<< HEAD
     !!  @author Mayank Sharma + Matteo Ugolotti
     !!  @date   11/12/2016
     !!
     !!
-    !-----------------------------------------------------------------------------------------------------------
     subroutine init_sol(self,neqns,nterms_s,ntime)
-=======
-    !------------------------------------------------------------------------------------------
-    subroutine init_sol(self,neqns,nterms_s)
->>>>>>> 647c9fd7
         class(element_t),   intent(inout) :: self
         integer(ik),        intent(in)    :: neqns
         integer(ik),        intent(in)    :: nterms_s
@@ -301,11 +287,6 @@
         integer(ik) :: ierr
         integer(ik) :: nnodes
 
-<<<<<<< HEAD
-
-        !if (self%numInitialized) call chidg_signal(FATAL,"element%init_sol -- element already initialized")
-=======
->>>>>>> 647c9fd7
 
         self%nterms_s    = nterms_s     ! Set number of terms in modal expansion of solution
         self%neqns       = neqns        ! Set number of equations being solved
@@ -429,14 +410,10 @@
     !!
     !! TODO: Generalized 2D physical coordinates. Currently assumes x-y
     !!
-<<<<<<< HEAD
     !!  @author Mayank Sharma + Matteo Ugolotti
     !!  @date   11/5/2016
     !!
-    !--------------------------------------------------------------------------------------------------------------
-=======
     !-----------------------------------------------------------------------------------------
->>>>>>> 647c9fd7
     subroutine compute_quadrature_metrics(self)
         class(element_t),    intent(inout)   :: self
 
@@ -874,14 +851,10 @@
     !!  @param[in]  eta     Real value for eta-coordinate
     !!  @param[in]  zeta    Real value for zeta-coordinate
     !!
-<<<<<<< HEAD
     !!  @author Mayank Sharma + MAtteo Ugolotti
     !!  @date   11/5/2016
     !!
-    !--------------------------------------------------------------------------------------------------------------
-=======
     !-----------------------------------------------------------------------------------------
->>>>>>> 647c9fd7
     function grid_point(self,icoord,xi,eta,zeta) result(val)
         class(element_t),   intent(in)  :: self
         integer(ik),        intent(in)  :: icoord
@@ -938,14 +911,10 @@
     !!  @param[in]  eta         Computational coordinate - eta
     !!  @param[in]  zeta        Computational coordinate - zeta
     !!
-<<<<<<< HEAD
     !!  @author Mayank Sharma + Matteo Ugolotti
     !!  @date   11/5/2016
     !!
-    !----------------------------------------------------------------------------------------------------------------
-=======
     !-----------------------------------------------------------------------------------------
->>>>>>> 647c9fd7
     function metric_point(self,cart_dir,comp_dir,xi,eta,zeta) result(val)
         class(element_t),   intent(in)  :: self
         integer(ik),        intent(in)  :: cart_dir
@@ -1018,16 +987,10 @@
     !!  @param[in]  eta     Real value for eta-coordinate.
     !!  @param[in]  zeta    Real value for zeta-coordinate.
     !!
-<<<<<<< HEAD
     !!  @author Mayank Sharma + Matteo Ugolotti
     !!  @date   11/5/2016
     !!
-    !----------------------------------------------------------------------------------------------------------------
     function solution_point(self,q,ivar,itime,xi,eta,zeta) result(val)
-=======
-    !-----------------------------------------------------------------------------------------
-    function solution_point(self,q,ivar,xi,eta,zeta) result(val)
->>>>>>> 647c9fd7
         class(element_t),       intent(in)      :: self
         class(densevector_t),   intent(in)      :: q
         integer(ik),            intent(in)      :: ivar
@@ -1076,16 +1039,11 @@
     !!  @param[in]  eta     Real value for eta-coordinate.
     !!  @param[in]  zeta    Real value for zeta-coordinate.
     !!
-<<<<<<< HEAD
     !!  @author Mayank Sharma + Matteo Ugolotti
     !!  @date   11/5/2016
     !!
     !----------------------------------------------------------------------------------------
     function derivative_point(self,q,ivar,itime,xi,eta,zeta,dir) result(val)
-=======
-    !------------------------------------------------------------------------------------------
-    function derivative_point(self,q,ivar,xi,eta,zeta,dir) result(val)
->>>>>>> 647c9fd7
         class(element_t),       intent(in)      :: self
         class(densevector_t),   intent(in)      :: q
         integer(ik),            intent(in)      :: ivar
