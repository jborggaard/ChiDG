module messenger
    use mod_kinds,      only: rk,ik
    use mod_constants,  only: IO_DESTINATION
    use mod_version,    only: get_git_hash
    use mod_chidg_mpi,  only: IRANK, GLOBAL_MASTER, ChiDG_COMM
    implicit none


    character(:), allocatable   :: line                         ! Line that gets assembled and written
    character(:), allocatable   :: color_begin, color_end
    character(2), parameter     :: default_delimiter = '  '     ! Delimiter of line parameters
    character(:), allocatable   :: current_delimiter            ! Delimiter of line parameters
    integer                     :: default_column_width = 20    ! Default column width
    integer                     :: unit                         ! Unit of log file
    integer, parameter          :: max_msg_length = 300         ! Maximum width of message line
    integer                     :: msg_length = max_msg_length  ! Default msg_length
    logical                     :: log_initialized = .false.    ! Status of log file


contains



    !> Log initialization
    !!
    !!  Gets new available file unit and opens log file. 'unit' is a module 
    !!  variable that can be used throughout the module to access the log file.
    !!
    !!  @author Nathan A. Wukie
    !!  @date   2/2/2016
    !!
    !!-----------------------------------------------------------------------------------------
    subroutine log_init()

        logical         :: file_opened = .false.
        character(8)    :: date
        character(10)   :: time

        !
        ! Open file
        !
        inquire(file='chidg.log', opened=file_opened)

        if ( .not. file_opened ) then
            open(newunit=unit, file='chidg.log')
        end if


        !
        ! Confirm log initialized
        !
        log_initialized = .true.


        !
        ! Write log header
        !
        call date_and_time(date,time)

        call write_line('-----------------------------------------------------', io_proc=GLOBAL_MASTER)
        call write_line(' ', io_proc=GLOBAL_MASTER)
        call write_line('Date:      ', date(:4)//" "//date(5:6)//" "//date(7:8), ltrim=.false., io_proc=GLOBAL_MASTER)
        call write_line('Time:      ', time(:2)//":"//time(3:4)//":"//time(5:6), ltrim=.false., io_proc=GLOBAL_MASTER)
        call write_line('Git commit: ', get_git_hash(), io_proc=GLOBAL_MASTER)
        call write_line(' ', io_proc=GLOBAL_MASTER)
        call write_line('-----------------------------------------------------', io_proc=GLOBAL_MASTER)



    end subroutine log_init
    !******************************************************************************************






    !> Log finalization
    !!
    !!  @author Nathan A. Wukie
    !!  @date   2/2/2016
    !!
    !!-----------------------------------------------------------------------------------------
    subroutine log_finalize()

        logical :: file_opened = .false.

        !
        ! Close file
        !
        inquire(file='chidg.log', opened=file_opened)

        if ( file_opened ) then
            close(unit)
        end if

    end subroutine log_finalize
    !******************************************************************************************









    !> Message routine for handling warnings and errors. Reports file name, line number,
    !! and warn/error message. This would usually not be called directly. Rather, use
    !! the macro defined in message.h that automatically inserts filename and linenumber.
    !!
    !! 'level' controls the action.
    !! - Warn            :: 1
    !! - Non-fatal error :: 2
    !! - Fatal error     :: 3
    !!
    !!  @author Nathan A. Wukie
    !!  @date   2/2/2016
    !!
    !!  @param[in]  pathname    Path and name of the file that the message is coming from.
    !!  @param[in]  linenum     Line number in the file that 'message' was called from.
    !!  @param[in]  sig         Signal level of the message. Defined above.
    !!  @param[in]  msg         Accompanying message to print.
    !!  @param[in]  info_one    Optional auxiliary information to be reported.
    !!  @param[in]  info_two    Optional auxiliary information to be reported.
    !!
    !------------------------------------------------------------------------------------------
    subroutine message(pathname, linenum, sig, user_msg, info_one, info_two, info_three, dev_msg)
        character(*), intent(in)                        :: pathname
        integer(ik),  intent(in)                        :: linenum
        integer(ik),  intent(in)                        :: sig
        character(*), intent(in)                        :: user_msg
        class(*),     intent(in), target,   optional    :: info_one
        class(*),     intent(in), target,   optional    :: info_two
        class(*),     intent(in), target,   optional    :: info_three
        character(*), intent(in),           optional    :: dev_msg

        integer                         :: iaux, pathstart
        integer(ik)                     :: ierr, chidg_signal_length
        character(len=:), allocatable   :: subpath, temppath, genstr
        class(*), pointer               :: auxdata => null()
        character(100)                  :: warnstr, errstr, killstr, starstr, linechar, &
                                           dashstr, blankstr, oopsstr, msgstr
        logical                         :: print_info_one   = .false.
        logical                         :: print_info_two   = .false.
        logical                         :: print_info_three = .false.



        oopsstr  = '                                         ... Oops :/                                           '
        msgstr   = '                                        ChiDG Message                                          '
        warnstr  = '******************************************  Warning  ******************************************'
        errstr   = '**************************************  Non-fatal error  **************************************'
        killstr  = '****************************************  Fatal error  ****************************************'
        starstr  = '***********************************************************************************************'
        dashstr  = '-----------------------------------------------------------------------------------------------'
        blankstr = new_line('A')



        !
        ! Set message length 
        !
        chidg_signal_length = 105

        !
        ! Chop off unimportant beginning of file path
        !
        temppath = pathname
        pathstart = index(temppath, 'src/')
        if (pathstart == 0) then
            subpath = temppath
        else
            subpath = temppath(pathstart:len(pathname))
        end if


        !
        ! Assemble string including file name and line number
        !
        write(linechar, '(i10)') linenum
        genstr = trim(subpath) // ' at ' // adjustl(trim(linechar))


        !
        ! Print message header
        !
        call write_line(blankstr, width=chidg_signal_length)
        call write_line(trim(dashstr))
        select case (sig)
            case (0)    ! Normal message  -- Code continues
                call write_line(trim(msgstr),   color='aqua', ltrim=.false., bold=.true., width=chidg_signal_length)
            case (1)    ! Warning message -- Code continues
                call write_line(trim(warnstr),  color='aqua', ltrim=.false., bold=.true., width=chidg_signal_length)
            case (2)    ! Non-Fatal Error -- Code continues
                call write_line(trim(errstr),   color='aqua', ltrim=.false., bold=.true., width=chidg_signal_length)
            case (3)    ! Fatal Error     -- Code terminates
                call write_line(trim(killstr),  color='aqua', ltrim=.false., bold=.true., width=chidg_signal_length)
            case (4)    ! Oops Error      -- Code terminates
                call write_line(trim(oopsstr),  color='aqua', ltrim=.false., bold=.true., width=chidg_signal_length)
            case default
                print*, "Messenger:message -- message code not recognized"
                stop
        end select
        call write_line(trim(dashstr), width=chidg_signal_length)


        ! 
        ! Print USER message
        !
        call write_line(trim(blankstr), width=chidg_signal_length)
        call write_line('For users:',   color='blue', bold=.true., width=chidg_signal_length)
        call write_line(trim(user_msg), color='blue', width=chidg_signal_length-10)
        call write_line(trim(blankstr), width=chidg_signal_length)

        !
        ! Print DEVELOPER message
        !
        if (present(dev_msg)) then
            call write_line('For developers:', color='red', bold=.true., width=chidg_signal_length)
            call write_line(trim(dev_msg),     color='red', width=chidg_signal_length-10)
            call write_line(trim(blankstr), width=chidg_signal_length)
        end if

        !
        ! Print File/Line information
        !
        call write_line('Information about the message:', bold=.true., width=chidg_signal_length)
        call write_line(trim(genstr), width=chidg_signal_length)
        call write_line(blankstr, width=chidg_signal_length)



        !
        ! Loop through auxiliary variables. If present, try to print.
        !
        do iaux = 1,3

            print_info_one   = ( present(info_one)   .and. (iaux == 1) )
            print_info_two   = ( present(info_two)   .and. (iaux == 2) )
            print_info_three = ( present(info_three) .and. (iaux == 3) )

            if ( print_info_one )   auxdata => info_one
            if ( print_info_two )   auxdata => info_two
            if ( print_info_three ) auxdata => info_three

            !
            ! auxdata pointer is used to point to current auxiliary data variable and then go through the available IO types
            !
            if ( associated(auxdata) ) then
                call write_line('Information about the message:', bold=.true., width=chidg_signal_length)

                select type(auxdata)
                    type is(integer)
                        call write_line(auxdata, width=chidg_signal_length)

                    type is(integer(8))
                        call write_line(auxdata, width=chidg_signal_length)

                    type is(real)
                        call write_line(auxdata, width=chidg_signal_length)

                    type is(real(8))
                        call write_line(auxdata, width=chidg_signal_length)

                    type is(character(*))
                        call write_line(auxdata, width=chidg_signal_length)

                    class default
                        print*, '', "Data type not implemented for I/O in messege.f90"
                end select

            end if ! present(info_one)


            !
            ! Disassociate pointer so it doesn't try to print the same thing twice in some cases.
            !
            auxdata => null()

        end do ! iaux





        !
        ! Print message footer
        !
        call write_line(blankstr, width=chidg_signal_length)
        call write_line(dashstr, width=chidg_signal_length)



        !
        ! Select signal action
        !
        select case (sig)
            case (3,4)    ! Fatal Error -- Code terminates
                call log_finalize() !Make sure log file is flushed before everything gets killed.
                call chidg_abort()
                !stop
                !error stop


            case default

        end select


    end subroutine message
    !******************************************************************************************








    !>  This subroutine writes a line to IO that is composed of 8 optional incoming variables.
    !!  This is accomplished by first passing each component to the 'add_to_line' subroutine, 
    !!  which assembles the data into the 'line' module-global variable. Then, the 'send_line' 
    !!  subroutine is called to handle the destination of the line to either the screen, a 
    !!  file, or both.
    !!
    !!
    !!  Some Options:
    !!      columns = .true. / .false.
    !!      ltrim   = .true. / .false.
    !!      bold    = .true. / .false.
    !!      color   = 'black', 'red', 'green', 'yellow', 'blue', 'purple', 'aqua', 'pink', 'none'
    !!
    !!  @author Nathan A. Wukie
    !!  @date   2/2/2016
    !!
    !!  @param[in]  a-h             Optional polymorphic variables that can be used to compose a line sent to IO.
    !!  @param[in]  delimiter       Optional delimiter that is used to separate line components. Default is set to ' '
    !!  @param[in]  columns         Logical optional to indicate if incoming arguments should be aligned in columns.
    !!  @param[in]  column_width    Optional integer indicating the column width if columns was indicated.
    !!  @param[in]  color           String indicating a color for the text
    !!  @param[in]  ltrim           Logical indicating to trim the string of empty characters
    !!  @param[in]  bold            Logical to output text in bold
    !!  @param[in]  silence         Logical, allows writing to be turned on or off
    !!  @param[in]  io_proc         Integer specifying MPI Rank responsible for outputing a message
    !!
    !------------------------------------------------------------------------------------------
<<<<<<< HEAD
    subroutine write_line(a,b,c,d,e,f,g,h,delimiter,columns,column_width,width,color,ltrim,bold,silence,io_proc)
=======
    subroutine write_line(a,b,c,d,e,f,g,h,delimiter,columns,column_width,width,color,ltrim,bold,silent,io_proc)
>>>>>>> 099d41eb
        class(*),           intent(in), target, optional        :: a
        class(*),           intent(in), target, optional        :: b
        class(*),           intent(in), target, optional        :: c
        class(*),           intent(in), target, optional        :: d
        class(*),           intent(in), target, optional        :: e
        class(*),           intent(in), target, optional        :: f
        class(*),           intent(in), target, optional        :: g
        class(*),           intent(in), target, optional        :: h
        character(*),       intent(in),         optional        :: delimiter
        logical,            intent(in),         optional        :: columns
        integer(ik),        intent(in),         optional        :: column_width
        integer(ik),        intent(in),         optional        :: width
        character(*),       intent(in),         optional        :: color
        logical,            intent(in),         optional        :: ltrim
        logical,            intent(in),         optional        :: bold
<<<<<<< HEAD
        logical,            intent(in),         optional        :: silence
=======
        logical,            intent(in),         optional        :: silent
>>>>>>> 099d41eb
        integer(ik),        intent(in),         optional        :: io_proc

        class(*), pointer   :: auxdata => null()

        integer :: iaux
        logical :: print_info_one,   print_info_two,   print_info_three, &
                   print_info_four,  print_info_five,  print_info_six,   &
                   print_info_seven, print_info_eight, proc_write

        
        !
        ! If silent, do nothing
        !
        if (present(silent)) then
            if (silent) return
        end if


        
        !
        ! Decide if io_proc is writing or if all are writing
        !
        if ( present(io_proc) ) then
            if ( IRANK == io_proc ) then
                proc_write = .true.
            else
                proc_write = .false.
            end if

        else
            proc_write = .true.
        end if


        !
        ! Handle 'silence' input logical. 
        !   - proc_write only needs modified if silence is requested,
        !     and if proc_write was already set to true. In this case,
        !     silence requests that it be set back to false.
        !
        if ( present(silence) ) then
            if (proc_write .and. silence) proc_write = .false.
        end if


        !
        ! Set width
        !
        if (present(width)) msg_length = width




        if ( proc_write ) then

            !
            ! Loop through variables and compose line to write
            !
            do iaux = 1,8

                print_info_one   = ( present(a) .and. (iaux == 1) )
                print_info_two   = ( present(b) .and. (iaux == 2) )
                print_info_three = ( present(c) .and. (iaux == 3) )
                print_info_four  = ( present(d) .and. (iaux == 4) )
                print_info_five  = ( present(e) .and. (iaux == 5) )
                print_info_six   = ( present(f) .and. (iaux == 6) )
                print_info_seven = ( present(g) .and. (iaux == 7) )
                print_info_eight = ( present(h) .and. (iaux == 8) )

                if ( print_info_one   )  auxdata => a
                if ( print_info_two   )  auxdata => b
                if ( print_info_three )  auxdata => c
                if ( print_info_four  )  auxdata => d
                if ( print_info_five  )  auxdata => e
                if ( print_info_six   )  auxdata => f
                if ( print_info_seven )  auxdata => g
                if ( print_info_eight )  auxdata => h



                ! Add data to line
                if ( associated(auxdata) ) then
<<<<<<< HEAD
                    call add_to_line(auxdata,delimiter,columns,column_width,color,ltrim,bold)
=======

                        !
                        ! Add data to line
                        !
                        call add_to_line(auxdata,delimiter,columns,column_width,color,ltrim,bold,silent)

>>>>>>> 099d41eb
                end if

                ! Unassociate pointer
                auxdata => null()

            end do


            ! Send line to output
<<<<<<< HEAD
            call send_line()
=======
            !
            call send_line(silent)
>>>>>>> 099d41eb

        end if ! proc_write


        ! ReSet width
        if (present(width)) msg_length = max_msg_length

    end subroutine write_line
    !******************************************************************************************








    !> Adds data to the module-global 'line' character string
    !!
    !!  @author Nathan A. Wukie
    !!  @date   2/2/2016
    !!
    !!  @param[in]  linedata        Polymorphic data component that gets converted to a string and added to the IO line
    !!  @param[in]  delimiter       Optional delimiter that is used to separate line components. Default is set to ' '
    !!  @param[in]  columns         Logical optional to indicate if incoming arguments should be aligned in columns.
    !!  @param[in]  column_width    Optional integer indicating the column width if columns was indicated.
    !!
    !------------------------------------------------------------------------------------------
    subroutine add_to_line(linedata,delimiter,columns,column_width,color,ltrim,bold,silent)
        class(*),       intent(in)              :: linedata
        character(*),   intent(in), optional    :: delimiter
        logical,        intent(in), optional    :: columns
        integer(ik),    intent(in), optional    :: column_width
        character(*),   intent(in), optional    :: color
        logical,        intent(in), optional    :: ltrim
        logical,        intent(in), optional    :: bold
        logical,        intent(in), optional    :: silent

        character(100)                  :: write_internal
        character(len=:),   allocatable :: temp, temp_a, temp_b
        integer(ik)                     :: current_width, extra_space, test_blank, width
        logical                         :: blank_line, silent_status


        !
        ! Initialize temp
        !
        temp = ''


        !
        ! Select delimiter
        !
        if (  present(delimiter) ) then
            current_delimiter = delimiter
        else
            current_delimiter = default_delimiter
        end if



        !
        ! Set color
        !
        if ( present(color) .and. (.not. present(bold)) ) then
            call set_color(color)
        else if ( (.not. present(color)) .and. present(bold) ) then
            call set_color('none', bold)
            !call set_color(bold=bold)
        else if ( present(color) .and. present(bold) ) then
            call set_color(color, bold)
        else
            call set_color('none')
        end if



        !
        ! Add to line. Since variable is polymorphic, we have to test for each type and handle
        ! appropriately. Numeric data gets first written to a string variable and then concatatenated to 
        ! the module-global 'line' variable.
        !
        select type(linedata)

            type is(character(len=*))
                temp = linedata

            type is(integer)
                if ( linedata == 0 ) then
                    write_internal = '0'
                else
                    write(write_internal, '(I10.0)') linedata
                end if
                temp = write_internal
            type is(integer(8))
                if ( linedata == 0 ) then
                    write_internal = '0'
                else
                    write(write_internal, '(I10.0)') linedata
                end if
                temp = write_internal

            type is(real)
                if (abs(linedata) > 0.1) then
                    write(write_internal, '(F24.14)') linedata
                else
                    write(write_internal, '(E24.14)') linedata
                end if
                temp = write_internal

            type is(real(8))
                if (abs(linedata) < 0.1) then
                    write(write_internal, '(E24.14)') linedata
                else if ( (abs(linedata) > 0.1) .and. (abs(linedata) < 1.e10) ) then
                    write(write_internal, '(F24.14)') linedata
                else
                    write(write_internal, '(E24.14)') linedata
                end if
                temp = write_internal

            type is(logical(1))
                if (linedata) then
                    temp = 'True'
                else
                    temp = 'False'
                end if

            type is (logical(2))
                if (linedata) then
                    temp = 'True'
                else
                    temp = 'False'
                end if

            type is (logical(4))
                if (linedata) then
                    temp = 'True'
                else
                    temp = 'False'
                end if

            class default
                print*, 'Error: no IO rule for provided data in add_to_line'
                stop
        end select


        !
        ! Test for blank line
        !
        test_blank = verify(temp, set=' ')
        if ( test_blank == 0 ) then
            blank_line = .true.
        else
            blank_line = .false.
        end if


        !
        ! Rules for neatening up the string. Check blank string. Check ltrim.
        !
        if ( blank_line ) then
            temp_a = temp   ! blank line, dont do any modification.

        else if ( present(ltrim) ) then
            if ( ltrim ) then
                temp_a = trim(adjustl(temp))    ! trim line if explicitly requested.
            else 
                temp_a = temp                   ! explicitly requested to not trim line.
            end if

        else
            temp_a = trim(adjustl(temp))        ! default, trim the line.
        end if





        !
        ! Append spaces for column alignment
        !
        if ( present(columns) ) then
            if (columns) then

                if (present(column_width)) then
                    width = column_width
                else
                    width = default_column_width
                end if

                current_width = len_trim(temp_a)  ! length without trailing blanks
                extra_space = width - current_width

                !
                ! Add spaces on front and back. Could cause misalignment with dividing integer by 2.
                !
                do while ( len(temp_a) < width )
                    temp_a = ' '//temp_a//' '
                end do

                !
                ! Make sure we are at exactly width. Could have gone over the the step above.
                !
                temp_b = temp_a(1:width)

                 
            end if
        else
            
            temp_b = temp_a

        end if



        ! Detect silence
        if (present(silent)) then
            silent_status = silent
        else
            silent_status = .false.
        end if

        ! Handle silence
        if (.not. silent_status) then
            ! Append new text to line
            line = line//color_begin//temp_b//color_end

            ! Append delimiter
            line = line//current_delimiter
        end if


    end subroutine add_to_line
    !******************************************************************************************









    !>  Handles sending module-global 'line' string to a destination of either the screen, 
    !!  a file, or both. Is is determined by the IO_DESTINATION variable from mod_constants.
    !!
    !!  Line wrapping is also handled, set by the module parameter 'msg_length'.
    !!
    !!  @author Nathan A. Wukie
    !!  @date   2/3/2016
    !!
    !------------------------------------------------------------------------------------------
    subroutine send_line(silent)
        logical,    intent(in), optional  :: silent

        integer :: delimiter_size
        integer :: line_size
        integer :: line_trim
        integer :: lstart, lend, section

        character(:),   allocatable :: writeline, file_line
        integer                     :: section_length
        logical                     :: send

        !
        ! Detect silent or not
        !
        send = .true.
        if (present(silent)) then
            if (silent) send = .false.
        end if


        !
        ! Enable silent
        !
        if (send) then

            !
            ! Get line section length
            !
            if ( len(line) > msg_length ) then
                section_length = msg_length
            else
                section_length = len(line)
            end if


            !
            ! Get line/delimiter sizes
            !
            delimiter_size = len(current_delimiter)
            line_size      = len(line)
            line_trim      = line_size - delimiter_size



            !
            ! Remove trailing delimiter
            !
            line = line(1:line_trim)



            !
            ! Handle line IO. Writes the line in chunks for line-wrapping until the entire 
            ! line has been processed.
            !
            writeline = line
            section = 1
            lend    = 0
            !do while ( lend /= len(line) ) 
            do while ( lend < len(line) ) 

                !
                ! Set position to start writing
                !
                lstart = lend + 1

                !
                ! Set position to stop writing
                !
                lend = lend + section_length

                ! Don't go out-of-bounds
                if (lend >= len(line)) then
                    lend = len(line)
                else
                    ! Move backwards until a word break so we don't split words when we wrap
                    do while ( (line(lend:lend) /= " ") .and. (lend > 1))
                        lend = lend-1
                    end do
                end if


                ! Make sure lend is valid and that we didn't back up too far.
                ! This might happen for a long file path that doens't have a blank.
                ! then the line wrapper backs up to space 0. In that case, we just write 
                ! the whole thing.
                if (lend == 1) lend = len(line)


                !
                ! Make sure to at least print something in case where was a really long solid string 
                ! and we stepped backwards too far.
                !
                if (lend < lstart) then
                    lend = lstart + section_length
                end if

                !
                ! Dont go out-of-bounds
                !
                if (lstart > len(line) ) then
                    exit
                end if
                if (lend >= len(line)) then
                    lend = len(line)
                end if


                !
                ! Get line for writing
                !
                writeline = line(lstart:lend)


                !
                ! Write to destination
                !
                if ( trim(IO_DESTINATION) == 'screen' ) then
                    print*, writeline


                else if ( trim(IO_DESTINATION) == 'file' ) then
                    if (log_initialized) then
                        file_line = remove_formatting(writeline)
                        write(unit,*) file_line
                    else
                        stop "Trying to write a line, but log file not inititlized. Call chidg%init('env')"
                    end if



                else if ( trim(IO_DESTINATION) == 'both' ) then
                    if (log_initialized) then
                        print*, writeline

                        file_line = remove_formatting(writeline)
                        write(unit,*) file_line

                    else
                        stop "Trying to write a line, but log file not inititlized. Call chidg%init('env')"
                    end if



                else
                    print*, "Error: value for IO_DESTINATION is invalid. Valid selections are 'screen', 'file', 'both'."

                end if


                !
                ! Next line chunk to write
                !
                section = section + 1

            end do ! len(line) > msg_length


            !
            ! Clear line
            !
            line = ''

        end if !silent


    end subroutine send_line
    !******************************************************************************************








    !>  Set line color.
    !!
    !!  ANSI Escape color strings:
    !!      color_begin string = [setting;setting;settingm
    !!      color_end   string = [m
    !!
    !!  achar(27) adds an escape character so these are recognizes as colorings
    !!
    !!  Note: the trailing  'm' in the beginning string. 
    !!  Note: setting = 1 adds bold
    !!  Note: setting = 30-36 are colors
    !!
    !!  @author Nathan A. Wukie
    !!  @date   2/3/2016
    !!
    !!  @param[in]  color   String indicating the color to set
    !!
    !-------------------------------------------------------------------------------------------
    subroutine set_color(color,bold)
        character(*),   optional, intent(in)    :: color
        logical,        optional, intent(in)    :: bold

        color_begin = achar(27)//'['
        color_end   = achar(27)//'[m'

        
        !
        ! Add color if present
        !
        if (present(color)) then
            select case (color)
                case ('black')
                    color_begin = color_begin//'30'

                case ('red')
                    color_begin = color_begin//'31'

                case ('green')
                    color_begin = color_begin//'32'

                case ('yellow')
                    color_begin = color_begin//'33'

                case ('blue')
                    color_begin = color_begin//'34'

                case ('purple')
                    color_begin = color_begin//'35'

                case ('aqua')
                    color_begin = color_begin//'36'

                case ('pink')
                    color_begin = color_begin//'95'

                case ('none')
                    color_begin = color_begin//''

                case default
                    color_begin = color_begin//''
                    call message(__FILE__,__LINE__,1, "set_color: unrecognized color string.",color) ! send warning
            end select
        end if



        !
        ! Add bold if present
        !
        if (present(bold)) then
            if (bold) then
                color_begin = color_begin//";1"
            end if
        end if



        !
        ! Terminate color_begin
        !
        color_begin = color_begin//'m'


    end subroutine set_color
    !******************************************************************************************








    !>  Given a character-array, search for color/formatting strings and remove them.
    !!
    !!  Useful for writing to file, where we don't want to litter the file with ASCI
    !!  formatting strings.
    !!
    !!  @author Nathan A. Wukie
    !!  @date   2/20/2017
    !!
    !!
    !------------------------------------------------------------------------------------------
    function remove_formatting(string) result(string_out)
        character(*),   intent(in)  :: string

        character(:),   allocatable :: string_out
        integer(ik)                 :: format_begin, format_end
        logical                     :: contains_formatting 

        !
        ! Initialize string_out
        !
        string_out = string

        
        contains_formatting = ( index(string_out,achar(27)) /= 0 )
        do while (contains_formatting)


            !
            ! Check contains formatting
            !
            format_begin = index(string_out,achar(27))
            if (format_begin /= 0) then

                !
                ! Find terminating string location
                !
                format_end = format_begin
                do while ( string_out(format_end:format_end) /= 'm' )
                    format_end = format_end + 1
                    if (format_end > len(string_out)) exit
                end do
            

                !
                ! Remove formatting entry
                !
                if ( (format_begin == 1) .and. (format_end == len(string_out)) ) then
                    string_out = ' '
                else if ( (format_begin == 1) .and. (format_end /= len(string_out)) ) then
                    string_out = string_out(format_end+1:)
                else if ( (format_begin /= 1) .and. (format_end == len(string_out)) ) then
                    string_out = string_out(1:format_begin-1)
                else if ( (format_begin /= 1) .and. (format_end /= len(string_out)) ) then
                    string_out = string_out(1:format_begin-1)//string_out(format_end+1:)
                else
                    print*, 'remove_formatting: unexpected case for removing formatting from output strings.'
                end if


            end if

            !
            ! Check exit condition
            !
            contains_formatting = ( index(string_out,achar(27)) /= 0 )

        end do !contains_formatting


    end function remove_formatting
    !******************************************************************************************






    !>
    !!
    !!
    !!
    !------------------------------------------------------------------------------------------
    subroutine chidg_abort()
        integer(ik) :: ierr

        !
        ! Abort MPI library
        !
        call MPI_Abort(ChiDG_COMM,ierr)

        ! Send error signal to unix process.
        ! Important for tests that fail because of setup problems. 
        ! This returns an error status to the ctest runner in 'make test'
        ! 
        call exit(-1)


    end subroutine chidg_abort
    !******************************************************************************************



end module messenger<|MERGE_RESOLUTION|>--- conflicted
+++ resolved
@@ -345,11 +345,7 @@
     !!  @param[in]  io_proc         Integer specifying MPI Rank responsible for outputing a message
     !!
     !------------------------------------------------------------------------------------------
-<<<<<<< HEAD
     subroutine write_line(a,b,c,d,e,f,g,h,delimiter,columns,column_width,width,color,ltrim,bold,silence,io_proc)
-=======
-    subroutine write_line(a,b,c,d,e,f,g,h,delimiter,columns,column_width,width,color,ltrim,bold,silent,io_proc)
->>>>>>> 099d41eb
         class(*),           intent(in), target, optional        :: a
         class(*),           intent(in), target, optional        :: b
         class(*),           intent(in), target, optional        :: c
@@ -365,11 +361,7 @@
         character(*),       intent(in),         optional        :: color
         logical,            intent(in),         optional        :: ltrim
         logical,            intent(in),         optional        :: bold
-<<<<<<< HEAD
         logical,            intent(in),         optional        :: silence
-=======
-        logical,            intent(in),         optional        :: silent
->>>>>>> 099d41eb
         integer(ik),        intent(in),         optional        :: io_proc
 
         class(*), pointer   :: auxdata => null()
@@ -378,14 +370,6 @@
         logical :: print_info_one,   print_info_two,   print_info_three, &
                    print_info_four,  print_info_five,  print_info_six,   &
                    print_info_seven, print_info_eight, proc_write
-
-        
-        !
-        ! If silent, do nothing
-        !
-        if (present(silent)) then
-            if (silent) return
-        end if
 
 
         
@@ -452,16 +436,7 @@
 
                 ! Add data to line
                 if ( associated(auxdata) ) then
-<<<<<<< HEAD
                     call add_to_line(auxdata,delimiter,columns,column_width,color,ltrim,bold)
-=======
-
-                        !
-                        ! Add data to line
-                        !
-                        call add_to_line(auxdata,delimiter,columns,column_width,color,ltrim,bold,silent)
-
->>>>>>> 099d41eb
                 end if
 
                 ! Unassociate pointer
@@ -471,12 +446,7 @@
 
 
             ! Send line to output
-<<<<<<< HEAD
             call send_line()
-=======
-            !
-            call send_line(silent)
->>>>>>> 099d41eb
 
         end if ! proc_write
 
