module mod_gridgen_smoothbump
#include <messenger.h>
    use mod_kinds,              only: rk, ik
    use mod_constants,          only: PI, ZERO, ONE, TWO, THREE, HALF, &
                                      XI_MIN, XI_MAX, ETA_MIN, ETA_MAX, ZETA_MIN, ZETA_MAX
    use mod_string,             only: string_t
    use mod_bc,                 only: create_bc
    use mod_plot3d_utilities,   only: get_block_points_plot3d, get_block_elements_plot3d, &
                                      get_block_boundary_faces_plot3d
    use mod_hdf_utilities
    use hdf5

    use type_bc_state,          only: bc_state_t
    use type_bc_state_group,    only: bc_state_group_t
    implicit none








contains









    !>  Generate smooth bump grid file + boundary conditions for Euler equations.
    !!
    !!
    !!  x = -1.5              x = 1.5
    !!     |                     |
    !!     v                     v
    !!
    !!     .---------------------.      y = 0.8
    !!     |                     |
    !!     |         ---         |
    !!     .--------/   \--------.      y = 0.0625 e^(-25*x*x)
    !!
    !!
    !!  @author Nathan A. Wukie
    !!  @date   10/19/2016
    !!
    !!
    !-----------------------------------------------------------------------------
    subroutine create_mesh_file__smoothbump(filename,nelem_xi,nelem_eta,nelem_zeta,equation_sets,group_names,bc_state_groups,save_intermediate_files)
        character(*),           intent(in)              :: filename
        integer(ik),            intent(in)              :: nelem_xi
        integer(ik),            intent(in)              :: nelem_eta
        integer(ik),            intent(in)              :: nelem_zeta
        type(string_t),         intent(in), optional    :: equation_sets(:)
        type(string_t),         intent(in), optional    :: group_names(:,:)
        type(bc_state_group_t), intent(in), optional    :: bc_state_groups(:)
        logical,                intent(in), optional    :: save_intermediate_files

        class(bc_state_t),  allocatable             :: bc_state
<<<<<<< HEAD
        integer(HID_T)                              :: file_id, dom_id, bcface_id, bcgroup_id, patch_id
        integer(ik)                                 :: ierr, mapping, bcface, igroup, istate
=======
        integer(HID_T)                              :: file_id, dom_id, bcgroup_id, patch_id
        integer(ik)                                 :: ierr, spacedim, bcface, igroup, istate
>>>>>>> 099d41eb
        character(8)                                :: patch_names(6)
        real(rk),           allocatable             :: nodes(:,:)
        integer(ik),        allocatable             :: elements(:,:), faces(:,:)
        class(bc_state_t),  allocatable             :: inlet, outlet, wall
        real(rk),           allocatable, dimension(:,:,:)   :: xcoords, ycoords, zcoords
        character(len=8)                            :: bc_face_strings(6)
        character(:),   allocatable                 :: bc_face_string



        !
        ! Generate coordinates
        !
        call meshgen_smoothbump_quartic(nelem_xi,nelem_eta,nelem_zeta,xcoords,ycoords,zcoords,save_intermediate_files)

    

        ! Create/initialize file
        call initialize_file_hdf(filename)
        file_id = open_file_hdf(filename)


        !
        ! Get nodes/elements
        !
        nodes    = get_block_points_plot3d(xcoords,ycoords,zcoords)
        elements = get_block_elements_plot3d(xcoords,ycoords,zcoords,mapping=4,idomain=1)



        !
        ! Add domains
        !
        if (present(equation_sets)) then
            call add_domain_hdf(file_id,'01',nodes,elements,'Cartesian',equation_sets(1)%get())
        else
            call add_domain_hdf(file_id,'01',nodes,elements,'Cartesian','Euler')
        end if



        !
        ! Set boundary conditions patch connectivities
        !
        dom_id = open_domain_hdf(file_id,'01')

        bc_face_strings = ["XI_MIN  ","XI_MAX  ","ETA_MIN ","ETA_MAX ","ZETA_MIN","ZETA_MAX"]
        do bcface = 1,6

            ! Get face node indices for boundary 'bcface'
            faces = get_block_boundary_faces_plot3d(xcoords,ycoords,zcoords,mapping=4,bcface=bcface)

            ! Create/Set patch face indices
            bc_face_string  = trim(bc_face_strings(bcface))
            patch_id = create_patch_hdf(dom_id,bc_face_string)
            call set_patch_hdf(patch_id,faces)
            call close_patch_hdf(patch_id)

        end do !bcface







        !
        ! Add bc_group's
        !
        if (present(bc_state_groups)) then
            do igroup = 1,size(bc_state_groups)
                call create_bc_state_group_hdf(file_id,bc_state_groups(igroup)%name)

                bcgroup_id = open_bc_state_group_hdf(file_id,bc_state_groups(igroup)%name)

                do istate = 1,bc_state_groups(igroup)%nbc_states()
                    call add_bc_state_hdf(bcgroup_id, bc_state_groups(igroup)%bc_state(istate)%state)
                end do
                call close_bc_state_group_hdf(bcgroup_id)
            end do
        else

            ! Create Inlet boundary condition group
            call create_bc_state_group_hdf(file_id,'Inlet')
            bcgroup_id = open_bc_state_group_hdf(file_id,'Inlet')

            call create_bc('Inlet - Total', bc_state)
            call bc_state%set_fcn_option('Total Pressure',   'val',110000._rk)
            call bc_state%set_fcn_option('Total Temperature','val',300._rk   )

            call add_bc_state_hdf(bcgroup_id,bc_state)
            call close_bc_state_group_hdf(bcgroup_id)


            ! Create Outlet boundary condition group
            call create_bc_state_group_hdf(file_id,'Outlet')
            bcgroup_id = open_bc_state_group_hdf(file_id,'Outlet')

            call create_bc('Outlet - Constant Pressure', bc_state)
            call bc_state%set_fcn_option('Static Pressure','val',100000._rk)

            call add_bc_state_hdf(bcgroup_id,bc_state)
            call close_bc_state_group_hdf(bcgroup_id)


            ! Create Walls boundary condition group
            call create_bc_state_group_hdf(file_id,'Walls')
            bcgroup_id = open_bc_state_group_hdf(file_id,'Walls')

            call create_bc('Wall', bc_state)

            call add_bc_state_hdf(bcgroup_id,bc_state)
            call close_bc_state_group_hdf(bcgroup_id)



        end if






        !
        ! Set boundary condition groups for each patch
        !
        patch_names = ['XI_MIN  ','XI_MAX  ', 'ETA_MIN ', 'ETA_MAX ', 'ZETA_MIN', 'ZETA_MAX']
        do bcface = 1,size(patch_names)

            !call h5gopen_f(dom_id,'BoundaryConditions/'//trim(adjustl(patch_names(bcface))),patch_id,ierr)
            patch_id = open_patch_hdf(dom_id,trim(patch_names(bcface)))


            ! Set bc_group
            if (present(group_names)) then
                call set_patch_group_hdf(patch_id,group_names(1,bcface)%get())
            else
                if (trim(adjustl(patch_names(bcface))) == 'XI_MIN') then
                    call set_patch_group_hdf(patch_id,'Inlet')
                else if (trim(adjustl(patch_names(bcface))) == 'XI_MAX') then
                    call set_patch_group_hdf(patch_id,'Outlet')
                else
                    call set_patch_group_hdf(patch_id,'Walls')
                end if
            end if


            call h5gclose_f(patch_id,ierr)

        end do




        call close_domain_hdf(dom_id)


        ! Set 'Contains Grid', close file
        call set_contains_grid_hdf(file_id,'True')
        call close_file_hdf(file_id)
        call close_hdf()




    end subroutine create_mesh_file__smoothbump
    !******************************************************************************



















    !>  Generate a single-block grid representing a smooth bump in a channel.
    !!
    !!  x = -1.5              x = 1.5
    !!     |                     |
    !!     v                     v
    !!
    !!     .---------------------.      y = 0.8
    !!     |                     |
    !!     |         ---         |
    !!     .--------/   \--------.      y = 0.0625 e^(-25*x*x)
    !!
    !!
    !!  @author Nathan A. Wukie 
    !!  @date   10/19/2016
    !!
    !!
    !!
    !---------------------------------------------------------------------------------
    subroutine meshgen_smoothbump_quartic(nelem_xi,nelem_eta,nelem_zeta,xcoords,ycoords,zcoords,save_intermediate_files)
        integer(ik),                intent(in)      :: nelem_xi
        integer(ik),                intent(in)      :: nelem_eta
        integer(ik),                intent(in)      :: nelem_zeta
        real(rk),   allocatable,    intent(inout)   :: xcoords(:,:,:)
        real(rk),   allocatable,    intent(inout)   :: ycoords(:,:,:)
        real(rk),   allocatable,    intent(inout)   :: zcoords(:,:,:)
        logical,    optional,       intent(in)      :: save_intermediate_files

        integer(ik)             :: npt_x, npt_y, npt_z, &
                                   ierr, i, j, k, n,    &
                                   ipt_x, ipt_y, ipt_z
        real(rk)                :: x,y,z,alpha


        !
        ! Compute number of points in each direction, quartic elements
        !
        npt_x = 4*nelem_xi   + 1
        npt_y = 4*nelem_eta  + 1
        npt_z = 4*nelem_zeta + 1 


        !
        ! Allocate coordinate array
        !
        allocate(xcoords(npt_x,npt_y,npt_z), &
                 ycoords(npt_x,npt_y,npt_z), &
                 zcoords(npt_x,npt_y,npt_z), stat=ierr)
        if (ierr /= 0) call AllocationError



        !
        ! Generate coordinates
        !
        do ipt_z = 1,npt_z
            do ipt_y = 1,npt_y
                do ipt_x = 1,npt_x

                    x = -1.5_rk + real(ipt_x-1,kind=rk)*(THREE / real(npt_x-1,kind=rk))
                    alpha = 0.0625_rk * exp(-25._rk * (x**TWO))
                    y = alpha + real(ipt_y-1,kind=rk)*(0.8_rk - alpha)/real(npt_y-1,kind=rk)
                    z = ZERO + real(ipt_z-1,kind=rk)*(ONE / real(npt_z-1,kind=rk))

                    xcoords(ipt_x,ipt_y,ipt_z) = x
                    ycoords(ipt_x,ipt_y,ipt_z) = y
                    zcoords(ipt_x,ipt_y,ipt_z) = z

                end do
            end do
        end do



        !
        ! Save file if asked
        !
        if (present(save_intermediate_files)) then
            if (save_intermediate_files) then
                call write_to_plot3d(xcoords,ycoords,zcoords)
            end if
        end if


    end subroutine meshgen_smoothbump_quartic
    !**********************************************************************************






    !>  Write smooth bump grid to Plot3D file.
    !!
    !!  Plot3D format:
    !!      multi-block, double precision, unformatted
    !!
    !!  @author Nathan A. Wukie
    !!  @date   5/16/2017
    !!
    !!
    !----------------------------------------------------------------------------------
    subroutine write_to_plot3d(xcoords,ycoords,zcoords)
        real(rk),   allocatable, intent(in) :: xcoords(:,:,:)
        real(rk),   allocatable, intent(in) :: ycoords(:,:,:)
        real(rk),   allocatable, intent(in) :: zcoords(:,:,:)

        integer(ik) :: npt_i, npt_j, npt_k, i, j, k

        !
        ! Get block size
        !
        npt_i   = size(xcoords,1)
        npt_j   = size(xcoords,2)
        npt_k   = size(xcoords,3)
        

        !
        ! Write coordinates to file
        !
        open(unit=7, file='smooth_bump.x', form='unformatted')

        write(7) 1
        write(7) npt_i, npt_j, npt_k
        !write(7) (((( coord(i,j,k,n), i=1,npt_i), j=1,npt_j), k=1,npt_k), n=1,ncoords)
        write(7) ((( xcoords(i,j,k), i=1,npt_i), j=1,npt_j), k=1,npt_k)
        write(7) ((( ycoords(i,j,k), i=1,npt_i), j=1,npt_j), k=1,npt_k)
        write(7) ((( zcoords(i,j,k), i=1,npt_i), j=1,npt_j), k=1,npt_k)

        close(7)




    end subroutine write_to_plot3d
    !**********************************************************************************


end module mod_gridgen_smoothbump<|MERGE_RESOLUTION|>--- conflicted
+++ resolved
@@ -60,13 +60,8 @@
         logical,                intent(in), optional    :: save_intermediate_files
 
         class(bc_state_t),  allocatable             :: bc_state
-<<<<<<< HEAD
-        integer(HID_T)                              :: file_id, dom_id, bcface_id, bcgroup_id, patch_id
-        integer(ik)                                 :: ierr, mapping, bcface, igroup, istate
-=======
         integer(HID_T)                              :: file_id, dom_id, bcgroup_id, patch_id
-        integer(ik)                                 :: ierr, spacedim, bcface, igroup, istate
->>>>>>> 099d41eb
+        integer(ik)                                 :: ierr, bcface, igroup, istate
         character(8)                                :: patch_names(6)
         real(rk),           allocatable             :: nodes(:,:)
         integer(ik),        allocatable             :: elements(:,:), faces(:,:)
