<<<<<<< HEAD
add_lib_sources(mod_spatial.f90
#                mod_check_jacobian.f90
=======
add_lib_sources(type_spatial_discretization.f90
                mod_spatial.f90
                mod_check_jacobian.f90

>>>>>>> 647c9fd7
                )<|MERGE_RESOLUTION|>--- conflicted
+++ resolved
@@ -1,10 +1,4 @@
-<<<<<<< HEAD
-add_lib_sources(mod_spatial.f90
-#                mod_check_jacobian.f90
-=======
 add_lib_sources(type_spatial_discretization.f90
                 mod_spatial.f90
-                mod_check_jacobian.f90
-
->>>>>>> 647c9fd7
+#                mod_check_jacobian.f90
                 )