--- conflicted
+++ resolved
@@ -40,13 +40,8 @@
         real(rk),           optional        :: timing
         integer(ik),        optional        :: info
 
-<<<<<<< HEAD
-        type(timer_t)               :: timer, comm_timer
-        integer(ik)                 :: idom, ielem, iface, idiff, itime, ierr
-=======
+        integer(ik)                 :: idom, ielem, iface, idiff, ifcn, ibc, nelem, itime, ierr
         type(timer_t)               :: timer, comm_timer, loop_timer
-        integer(ik)                 :: idom, ielem, iface, idiff, ifcn, ibc, ierr, nelem
->>>>>>> 647c9fd7
         logical                     :: interior_face
         logical                     :: chimera_face 
         logical                     :: compute_face 
@@ -78,8 +73,6 @@
         !                                    Interior Scheme
         !--------------------------------------------------------------------------------------
 
-<<<<<<< HEAD
-=======
         !
         ! Clear function_status data. This tracks if a function has already been called. So, 
         ! in this way we can compute a function on a face and apply it to both elements. 
@@ -88,7 +81,6 @@
         ! evaluations and Chimera faces are not tracked.
         !
         call data%sdata%function_status%clear()
->>>>>>> 647c9fd7
 
 
 
@@ -113,7 +105,6 @@
 
 
         ! Loop through domains
-<<<<<<< HEAD
         do itime = 1,data%ntime()
 
             !
@@ -125,14 +116,10 @@
             call data%sdata%function_status%clear()
 
 
+            call loop_timer%start()
             do idom = 1,data%ndomains()
                 associate ( mesh => data%mesh(idom), eqnset => data%eqnset(idom) )
-=======
-        call loop_timer%start()
-        do idom = 1,data%ndomains()
-            associate ( mesh => data%mesh, eqnset => data%eqnset(idom) )
-            nelem = mesh(idom)%nelem
->>>>>>> 647c9fd7
+                nelem = mesh(idom)%nelem
 
                 ! Loop through elements in the current domain
                 do ielem = 1,mesh%nelem
@@ -155,15 +142,9 @@
                     do idiff = 1,7
 
 
-<<<<<<< HEAD
-                        ! Faces loop. For the current element, compute the contributions from boundary integrals
+                        ! Faces loop. For the current element, compute the 
+                        ! contributions from boundary integrals.
                         do iface = 1,NFACES
-=======
-                    ! Faces loop. For the current element, compute the 
-                    ! contributions from boundary integrals.
-
-                    do iface = 1,NFACES
->>>>>>> 647c9fd7
 
                             call worker%set_face(iface)
 
@@ -185,17 +166,11 @@
 
                     end do  ! idiff
 
-<<<<<<< HEAD
                 end do  ! ielem
                 end associate
             end do  ! idom
         end do ! itime
-=======
-            end do  ! ielem
-            end associate
-        end do  ! idom
         call loop_timer%stop()
->>>>>>> 647c9fd7
 
 
 
