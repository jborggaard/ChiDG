--- conflicted
+++ resolved
@@ -355,26 +355,12 @@
 
             eps   = 1.e-8_rk    ! finite-difference perturbation
 
-<<<<<<< HEAD
             do itime = 1,ntime
                 !
                 ! Loop through terms, perturb term, compute rhs, compute finite difference jacobian, return term.
                 !
-                do ivar = 1,data%eqnset(1)%prop%nequations()
+                do ivar = 1,data%eqnset(1)%prop%nprimary_fields()
                     do iterm = 1,data%mesh(1)%nterms_s
-=======
-            !
-            ! Loop through terms, perturb term, compute rhs, compute finite difference jacobian, return term.
-            !
-            do ivar = 1,data%eqnset(1)%prop%nprimary_fields()
-                do iterm = 1,data%mesh(1)%nterms_s
-
-                    !
-                    ! Perturb the iterm-th term in the solution expansion for variable ivar in element ielem.
-                    !
-                    qhold = q%vecs(ielem_p)%getterm(ivar,iterm)
-                    call q%vecs(ielem_p)%setterm(ivar,iterm,qhold + eps)
->>>>>>> b68a53c7
 
                         !
                         ! Perturb the iterm-th term in the solution expansion for variable ivar in element ielem.
