module mod_update_grid
#include <messenger.h>
    use mod_kinds,              only: rk,ik
    use mod_constants,          only: NFACES, DIAG, CHIMERA, INTERIOR, NO_PMM_ASSIGNED
    use mod_chidg_mpi,          only: IRANK, NRANK, ChiDG_COMM, GLOBAL_MASTER
    use mod_io,                 only: verbosity
    use mpi_f08,                only: MPI_Barrier



    use type_chidg_data,        only: chidg_data_t
    use type_chidg_worker,      only: chidg_worker_t
    use type_chidg_cache,       only: chidg_cache_t
    use type_cache_handler,     only: cache_handler_t
    use type_element_info,      only: element_info_t
    use type_timer,             only: timer_t
    implicit none


contains





    !>  Spatial loop through domains, elements, and faces. Functions get called for each element/face.
    !!
    !!  @author Nathan A. Wukie
    !!  @date   3/15/2016
    !!
    !!  @author Nathan A. Wukie (AFRL)
    !!  @date   8/16/2016
    !!  @note   Improved layout, added computation of diffusion terms.
    !!
    !!
    !------------------------------------------------------------------------------------------------------------------
    subroutine update_grid(data,timing,info)
        type(chidg_data_t), intent(inout), target :: data
        real(rk),           optional        :: timing
        integer(ik),        optional        :: info

        type(timer_t)               :: timer, comm_timer
        integer(ik)                 :: inode, pmm_ID, idom, ielem, iface, idiff, ifcn, ibc, ierr, nelem
        logical                     :: interior_face
        logical                     :: chimera_face 
        logical                     :: compute_face 



        type(chidg_worker_t)        :: worker
        type(element_info_t)        :: elem_info

        type(chidg_cache_t)         :: cache
        type(cache_handler_t)       :: cache_handler


        ! Initialize Chidg Worker references
        call worker%init(data%mesh, data%eqnset(:)%prop, data%sdata, cache)


        !
        ! Start timer on spatial discretization update
        !
        call timer%start()

    

        !------------------------------------------------------------------------------------------
        !                                      Interior Scheme
        !------------------------------------------------------------------------------------------

        !
        ! Clear function_status data. This tracks if a function has already been called. So, in this way
        ! we can compute a function on a face and apply it to both elements. The function is just registered
        ! as computed for both. So we need to reset all of that data here. This is only tracked for the interior scheme.
        ! Boundary condition evaluations and Chimera faces are not tracked.
        !
        !call data%sdata%function_status%clear()




        !
        ! Communicate solution vector
        !
        !call comm_timer%start()
        !call data%sdata%q%comm_send()
        !call data%sdata%q%comm_recv()
        !call data%sdata%q%comm_wait()
        !call comm_timer%stop()




        !
        ! Loop through given element compute the residual functions and also the linearization of those functions
        !
    
        call write_line('Updating grid according to mesh motion...', io_proc=GLOBAL_MASTER)


        worker%itime = data%time_manager%itime
        worker%t     = data%time_manager%t
        ! Loop through domains
        do idom = 1,data%mesh%ndomains()
            associate ( mesh => data%mesh)
            pmm_ID = mesh%domain(idom)%pmm_ID

            if (pmm_ID /= NO_PMM_ASSIGNED) then

<<<<<<< HEAD
                        do inode = 1, size(mesh%domain(idom)%nodes,1)
=======
                do inode = 1, size(mesh%domain(idom)%nodes,1)
>>>>>>> bd0658f0
                    mesh%domain(idom)%dnodes(inode,:) = &
                        data%pmm(pmm_ID)%pmmf%compute_pos(data%time_manager%t, mesh%domain(idom)%nodes(inode,:)) - &
                        mesh%domain(idom)%nodes(inode,:)
                    mesh%domain(idom)%vnodes(inode,:) = data%pmm(pmm_ID)%pmmf%compute_vel(data%time_manager%t, mesh%domain(idom)%nodes(inode,:))

                end do

                call mesh%domain(idom)%init_ale(mesh%domain(idom)%dnodes, mesh%domain(idom)%vnodes)
                call mesh%domain(idom)%update_ale()
            end if
            end associate
        end do  ! idom





        !
        ! Synchronize
        !
        call MPI_Barrier(ChiDG_COMM,ierr)





!        call timer%stop()
!        call timer%report('Grid Update Time')
!        !call comm_timer%report('    - Grid update comm time:')
!        if (present(timing)) then
!            timing = timer%elapsed()
!        end if


    end subroutine update_grid
    !******************************************************************************************************************















end module mod_update_grid<|MERGE_RESOLUTION|>--- conflicted
+++ resolved
@@ -108,11 +108,7 @@
 
             if (pmm_ID /= NO_PMM_ASSIGNED) then
 
-<<<<<<< HEAD
-                        do inode = 1, size(mesh%domain(idom)%nodes,1)
-=======
                 do inode = 1, size(mesh%domain(idom)%nodes,1)
->>>>>>> bd0658f0
                     mesh%domain(idom)%dnodes(inode,:) = &
                         data%pmm(pmm_ID)%pmmf%compute_pos(data%time_manager%t, mesh%domain(idom)%nodes(inode,:)) - &
                         mesh%domain(idom)%nodes(inode,:)
