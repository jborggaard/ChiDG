--- conflicted
+++ resolved
@@ -39,13 +39,8 @@
         type(chidg_matrix_t),    intent(inout)   :: A
         type(chidg_vector_t),    intent(inout)   :: x
 
-<<<<<<< HEAD
-        type(chidgVector_t)     :: res
-        integer(ik)             :: idom, ielem, itime, imat, recv_comm, recv_domain, recv_element
-=======
         type(chidg_vector_t)     :: res
         integer(ik)             :: idom, ielem, iblk, recv_comm, recv_domain, recv_element
->>>>>>> 647c9fd7
         integer(ik)             :: dparent_g, dparent_l, eparent_g, eparent_l
         integer(ik)             :: matrix_proc, vector_proc, nrows, ncols, ierr
         integer(ik)             :: res_istart, res_iend, x_istart, x_iend
