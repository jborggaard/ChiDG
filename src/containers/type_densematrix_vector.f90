module type_densematrix_vector
#include <messenger.h>
    use mod_kinds,          only: rk, ik
    use mod_constants,      only: ZERO
    use type_densematrix,   only: densematrix_t
<<<<<<< HEAD
    use type_element,       only: element_t
=======
    use mod_chidg_mpi,      only: IRANK
>>>>>>> 28abba86
    use DNAD_D
    implicit none


    !>  Vector container for storing dynamically sized arrays of integers.
    !!
    !!  @author Nathan A. Wukie
    !!  @date   2/1/2016
    !!
    !!
    !-----------------------------------------------------------------------------------------
    type, public :: densematrix_vector_t

        integer(ik)                 :: idomain_g
        integer(ik)                 :: idomain_l
        integer(ik)                 :: ielement_g
        integer(ik)                 :: ielement_l

        integer(ik)                 :: size_        = 0
        integer(ik)                 :: capacity_    = 0
        integer(ik)                 :: buffer_      = 7

        type(densematrix_t),   allocatable  :: data_(:)

        real (rk), allocatable              :: mass(:,:)

    contains
        ! Initializers
        procedure, public   :: init                 ! initialize with size and capacity = 0


        procedure, public   :: capacity             ! return the current allocated capacity
        procedure, public   :: loc                  ! return the location of a stored value
        procedure, public   :: size => data_size    ! return the number of stored elements.
                                                    ! Associate to avoid clash with intrinsic.


        ! Data modifiers
        procedure, public   :: push_back
        procedure, public   :: clear
        procedure, public   :: setzero
        procedure, public   :: store
        procedure, private  :: increase_capacity

        procedure, public   :: set_itranspose
        procedure, public   :: set_recv_comm
        procedure, public   :: set_recv_domain
        procedure, public   :: set_recv_element
        procedure, public   :: get_mass_matrix
        procedure, public   :: get_recv_comm
        procedure, public   :: get_recv_domain
        procedure, public   :: get_recv_element


        ! Data accessors
        procedure, public   :: at               !< return data from element densematrix_vector%at(ielem)
        procedure, public   :: data             !< return full data vector
        procedure, public   :: dmat             !< return densematrix array from element densematrix_vector%dmat(ielem)
        procedure, public   :: dparent_g        !< return parent global domain for the index position densematrix
        procedure, public   :: eparent_g        !< return parent global element for the index position densematrix
        procedure, public   :: dparent_l        !< return parent local domain for the index position densematrix
        procedure, public   :: eparent_l        !< return parent local element for the index position densematrix
        procedure, public   :: parent_proc      !< return parent processor rank
        procedure, public   :: itranspose       !< return itranspose, imat index of densematrix in transposed location.
        !procedure, public   :: find             !< find element in densematrix vector based idonor_domain_g ad i_element_g NB (not used anymore in blockmatrix)!
        procedure, public   :: get_diagonal     !< return index of densematrix representing the diagonal.
        procedure, public   :: get_idomain_g    !< return the global domain index which the densematrix_vector is associated with
        procedure, public   :: get_ielement_g   !< return the global element index which the densematrix vector is associated with
        procedure, public   :: get_idomain_l    !< return the local domain index which the densematrix_vector is associated with
        procedure, public   :: get_ielement_l   !< return the local element indexwhich the densematrix vector is associated with
        

    end type densematrix_vector_t
    !*****************************************************************************************



contains


    !>  Subroutine for initializing general densematrix_vector
    !!
    !!  @author Matteo Ugolotti
    !!  @date 11/26/2016
    !!
    !!  @param[in]  idomain_g       global domain index which the densematrix_vector is associated with
    !!  @param[in]  ielement_g      global element index which the densematrix_vector is associated with
    !!  @param[in]  idomain_l       local domain index which the densematrix_vector is associated with
    !!  @param[in]  ielement_l      local element index which the densematrix_vector is associated with
    !!
    !!
    !-----------------------------------------------------------------------------------------
    subroutine init(self,idomain_g,ielement_g,idomain_l,ielement_l)
        class(densematrix_vector_t),    intent(inout)   :: self
        integer(ik),                    intent(in)      :: idomain_g,ielement_g,idomain_l,ielement_l
        
        !
        ! set domain and element index
        !

        self%idomain_g  = idomain_g
        self%ielement_g = ielement_g
        self%idomain_l  = idomain_l
        self%ielement_l = ielement_l

        !
        ! set size and capacity to zero
        !
        
        self%size_      = ZERO
        self%capacity_  = ZERO


    end subroutine init
    !*****************************************************************************************





    !>  This function returns idomain_g for the densematrix_vector
    !!
    !!  @author Matteo Ugolotti
    !!  @date 11/26/2016
    !!
    !!
    !-----------------------------------------------------------------------------------------
    function get_idomain_g(self) result(res)
        class(densematrix_vector_t),    intent(inout)   :: self
        integer(ik)      :: res
        
        !
        ! retrieve the attribute
        !

        res = self%idomain_g

    end function get_idomain_g
    !*****************************************************************************************






    !>  This function returns idomain_l for the densematrix_vector
    !!
    !!  @author Matteo Ugolotti
    !!  @date 11/26/2016
    !!
    !!
    !-----------------------------------------------------------------------------------------
    function get_idomain_l(self) result(res)
        class(densematrix_vector_t),    intent(inout)   :: self
        integer(ik)      :: res
        
        !
        ! retrieve the attribute
        !

        res = self%idomain_l

    end function get_idomain_l
    !*****************************************************************************************






    !>  This function returns ielement_g for the densematrix_vector
    !!
    !!  @author Matteo Ugolotti
    !!  @date 11/26/2016
    !!
    !!
    !-----------------------------------------------------------------------------------------
    function get_ielement_g(self) result(res)
        class(densematrix_vector_t),    intent(inout)   :: self
        integer(ik)      :: res
        
        !
        ! retrieve the attribute
        !

        res = self%ielement_g

    end function get_ielement_g
    !*****************************************************************************************






    !>  This function returns ielement_l for the densematrix_vector
    !!
    !!  @author Matteo Ugolotti
    !!  @date 11/26/2016
    !!
    !!
    !-----------------------------------------------------------------------------------------
    function get_ielement_l(self) result(res)
        class(densematrix_vector_t),    intent(inout)   :: self
        integer(ik)      :: res
        
        !
        ! retrieve the attribute
        !

        res = self%ielement_l

    end function get_ielement_l
    !*****************************************************************************************






    !>  This function returns the number of elements stored in the container. 
    !!
    !!  Normally, the name here would just be 'size', but we were getting conflicts with 
    !!  the intrinsic function 'size', so it was renamed data_size. Then, it is bound
    !!  to the procedure size in the data type. size => data_size.
    !!
    !!  @author Mayank Sharma + Matteo Ugolotti + Nathan A. Wukie
    !!  @date   11/07/2016
    !!
    !!
    !-----------------------------------------------------------------------------------------
    function data_size(self) result(res)
        class(densematrix_vector_t),   intent(in)  :: self

        integer(ik) :: res

        res = self%size_

    end function data_size
    !*****************************************************************************************






    !> This function returns the total capacity of the container to store elements
    !!
    !!  @author Mayank Sharma + Matteo Ugolotti + Nathan A. Wukie
    !!  @date 11/07/2016
    !!
    !!
    !----------------------------------------------------------------------------------------
    function capacity(self) result(res)
        class(densematrix_vector_t),   intent(in)  :: self

        integer(ik) :: res

        res = self%capacity_

    end function capacity
    !*****************************************************************************************







    !>  This function returns the location of a given value. If not found, returns 0
    !!
    !!  @author Mayank Sharma + Matteo Ugolotti + Nathan A. Wukie
    !!  @date   11/07/2016
    !!
    !------------------------------------------------------------------------------------------
    function loc(self,idomain_g,ielem_g) result(res)
        class(densematrix_vector_t),    intent(in)  :: self
        integer(ik),                    intent(in)  :: idomain_g
        integer(ik),                    intent(in)  :: ielem_g

        type(densematrix_t)                        :: temp_mat
        integer(ik) :: res,ival

        res = 0


        do ival = 1,self%size()

            temp_mat = self%at(ival)
            
            if ( temp_mat%dparent_g() == idomain_g .and. temp_mat%eparent_g() == ielem_g ) then 
                res = ival
                exit
            end if

        end do

    end function loc
    !******************************************************************************************





    !> Store element at end of vector
    !!
    !!  @author Mayank Sharma + Matteo Ugolotti + Nathan A. Wukie
    !!  @date   11/07/2016
    !!
    !!
    !------------------------------------------------------------------------------------------
    subroutine push_back(self,element)
        class(densematrix_vector_t),   intent(inout)   :: self
        type(densematrix_t),           intent(in)      :: element

        logical     :: capacity_reached
        integer(ik) :: size
        integer(ik) :: duplicate

        !
        ! Test whether the densematrix we are pushing is already there
        !
        
        duplicate = self%loc(element%dparent_g(),element%eparent_g())

        if ( duplicate == 0 ) then
              
            !
            ! Test if container has storage available. If not, then increase capacity
            !
            capacity_reached = (self%size() == self%capacity())
            if (capacity_reached) then
                call self%increase_capacity()
            end if


            !
            ! Add element to end of vector
            !
            size = self%size()
            self%data_(size + 1) = element


            !
            ! Increment number of stored elements
            !
            self%size_ = self%size_ + 1

        else 

           call chidg_signal_two(FATAL,"densematrix_vector_t%push_back: attempt to push the same densematrix twice,operation not allowed.", element%dparent_g(), element%eparent_g())

        end if


    end subroutine push_back
    !*******************************************************************************************







    !> Clear container contents
    !!
    !!  @author Mayank Sharma + Matteo Ugolotti + Nathan A. Wukie
    !!  @date   11/07/2016
    !!
    !!
    !-------------------------------------------------------------------------------------------
    subroutine clear(self)
        class(densematrix_vector_t),   intent(inout)   :: self

        self%size_     = 0
        self%capacity_ = 0
        
        if (allocated(self%data_)) deallocate(self%data_)

    end subroutine clear
    !*******************************************************************************************






    !> Set all densematrix_vector_t storage to zero
    !!
    !!  @author Matteo Ugolotti
    !!  @date 11/14/2016
    !!
    !!
    !------------------------------------------------------------------------------------------
    subroutine setzero(self)
        class(densematrix_vector_t),    intent(inout)   :: self
         
        integer(ik)       :: ival
        

        do ival = 1, self%size()
            
            !
            ! Check if the densematrix is actually allocated
            !
                    
            if (allocated(self%data_(ival)%mat)) then

            self%data_(ival)%mat = ZERO

            end if

        end do


    end subroutine setzero
    !******************************************************************************************






    !> Access element at index location
    !!
    !!  @author Mayank Sharma + Matteo Ugolotti + Nathan A. Wukie
    !!  @date   11/07/2016
    !!
    !!
    !------------------------------------------------------------------------------------------
    function at(self,index) result(res)
        class(densematrix_vector_t),    intent(in)  :: self
        integer(ik),                    intent(in)  :: index

        logical             :: out_of_bounds
        type(densematrix_t) :: res

        !
        ! Check vector bounds
        !
        out_of_bounds = (index > self%size())
        if (out_of_bounds) then
            call chidg_signal(FATAL,"densematrix_vector_t%at: out of bounds access")
        end if


        !
        ! Allocate result
        !
        res = self%data_(index)

    end function at
    !****************************************************************************************







    !> Access densematrix at index location
    !!
    !!  @Matteo Ugolotti
    !!  @date   11/12/2016
    !!
    !!
    !----------------------------------------------------------------------------------------
    function dmat(self,index) result (res)
        class(densematrix_vector_t),    intent(in)  :: self
        integer(ik),                    intent(in)  :: index
        
        real(rk),   allocatable     :: res(:,:)
        logical                     :: out_of_bounds
        
        !
        ! Check vector bounds
        !
        out_of_bounds = (index > self%size())
        if (out_of_bounds) then
            call chidg_signal(FATAL,"densematrix_vector_t%dmat: out of bounds access")
        end if


        res = self%data_(index)%mat

    end function dmat
    !****************************************************************************************



    !>  Set the mass matrix attribute of the densematrix vector equal to the mass matrix
    !!  coming in from an object of type_element
    !!
    !!  @Mayank Sharma + Matteo Ugolotti
    !!  @date   2/13/2017
    !!
    !!
    !----------------------------------------------------------------------------------------
    subroutine get_mass_matrix(self,elem)
        class(densematrix_vector_t),    intent(inout)   :: self
        class(element_t),               intent(in)      :: elem


        self%mass = elem%mass


    end subroutine get_mass_matrix
    !****************************************************************************************




    !>  Return dparent_g() function from densematrix
    !!
    !!  @Matteo Ugolotti
    !!  @date   11/12/2016
    !!
    !----------------------------------------------------------------------------------------
    function dparent_g(self,index) result (par)
        class(densematrix_vector_t),    intent(in)  :: self
        integer(ik),                    intent(in)  :: index

        integer(ik) :: par

        par = self%data_(index)%dparent_g()

    end function dparent_g
    !****************************************************************************************







    !>  Return eparent_g() function from a densematrix
    !!
    !!  @Matteo Ugolotti
    !!  @date   11/12/2016
    !!
    !----------------------------------------------------------------------------------------
    function eparent_g(self,index) result (par)
        class(densematrix_vector_t),    intent(in)  :: self
        integer(ik),                    intent(in)  :: index

        integer(ik) :: par
        
        par = self%data_(index)%eparent_g()

    end function eparent_g
    !****************************************************************************************










    !>  Return dparent_l() function from densematrix
    !!
    !!  @Matteo Ugolotti
    !!  @date   11/12/2016
    !!
    !----------------------------------------------------------------------------------------
    function dparent_l(self,index) result (par)
        class(densematrix_vector_t),    intent(in)  :: self
        integer(ik),                    intent(in)  :: index

        integer(ik) :: par

        par = self%data_(index)%dparent_l()

    end function dparent_l
    !****************************************************************************************







    !>  Return eparent_l() function from a densematrix
    !!
    !!  @Matteo Ugolotti
    !!  @date   11/12/2016
    !!
    !----------------------------------------------------------------------------------------
    function eparent_l(self,index) result (par)
        class(densematrix_vector_t),    intent(in)  :: self
        integer(ik),                    intent(in)  :: index

        integer(ik) :: par
        
        par = self%data_(index)%eparent_l()

    end function eparent_l
    !****************************************************************************************









    !>  Return parent processor index for a densematrix.
    !!
    !!  @author Nathan A. Wukie
    !!  @date   11/15/2016
    !!
    !----------------------------------------------------------------------------------------
    function parent_proc(self,index) result(proc)
        class(densematrix_vector_t),    intent(in)  :: self
        integer(ik),                    intent(in)  :: index

        integer(ik) :: proc

        proc = self%data_(index)%parent_proc()

    end function parent_proc
    !****************************************************************************************









    !>  Return itranspose for a densematrix.
    !!
    !!  @author Nathan A. Wukie
    !!  @date   11/15/2016
    !!
    !----------------------------------------------------------------------------------------
    function itranspose(self,index) result(proc)
        class(densematrix_vector_t),    intent(in)  :: self
        integer(ik),                    intent(in)  :: index

        integer(ik) :: proc

        proc = self%data_(index)%itranspose()

    end function itranspose
    !****************************************************************************************




    !>  Set itranspose for a given densematrix.
    !!
    !!  @author Nathan A. Wukie
    !!  @date   11/15/2016
    !!
    !---------------------------------------------------------------------------------------
    subroutine set_itranspose(self,index,itranspose)
        class(densematrix_vector_t),    intent(inout)   :: self
        integer(ik),                    intent(in)      :: index
        integer(ik),                    intent(in)      :: itranspose

        call self%data_(index)%set_itranspose(itranspose)

    end subroutine set_itranspose
    !****************************************************************************************






    !>  Set recv_comm component for a given densematrix.
    !!
    !!  recv_comm is the comm index in a chidgVector that information coming from the parent
    !!  element can be found.
    !!
    !!  chidgVector%recv%comm(recv_comm)%dom(recv_domain)%vec(recv_element)
    !!
    !!  @author Nathan A. Wukie
    !!  @date   11/15/2016
    !!
    !---------------------------------------------------------------------------------------
    subroutine set_recv_comm(self,index,recv_comm)
        class(densematrix_vector_t),    intent(inout)   :: self
        integer(ik),                    intent(in)      :: index
        integer(ik),                    intent(in)      :: recv_comm

        call self%data_(index)%set_recv_comm(recv_comm)

    end subroutine set_recv_comm
    !****************************************************************************************



    !>  Set recv_domain component for a given densematrix.
    !!
    !!  recv_domain is the domain index in a chidgVector that information coming from the parent
    !!  element can be found.
    !!
    !!  chidgVector%recv%comm(recv_comm)%dom(recv_domain)%vec(recv_element)
    !!
    !!  @author Nathan A. Wukie
    !!  @date   11/15/2016
    !!
    !---------------------------------------------------------------------------------------
    subroutine set_recv_domain(self,index,recv_domain)
        class(densematrix_vector_t),    intent(inout)   :: self
        integer(ik),                    intent(in)      :: index
        integer(ik),                    intent(in)      :: recv_domain

        call self%data_(index)%set_recv_domain(recv_domain)

    end subroutine set_recv_domain
    !****************************************************************************************




    !>  Set recv_element component for a given densematrix.
    !!
    !!  recv_element is the domain index in a chidgVector that information coming from the parent
    !!  element can be found.
    !!
    !!  chidgVector%recv%comm(recv_comm)%dom(recv_domain)%vec(recv_element)
    !!
    !!  @author Nathan A. Wukie
    !!  @date   11/15/2016
    !!
    !---------------------------------------------------------------------------------------
    subroutine set_recv_element(self,index,recv_element)
        class(densematrix_vector_t),    intent(inout)   :: self
        integer(ik),                    intent(in)      :: index
        integer(ik),                    intent(in)      :: recv_element

        call self%data_(index)%set_recv_element(recv_element)

    end subroutine set_recv_element
    !****************************************************************************************




    !>  Get recv_comm component for a given densematrix.
    !!
    !!  recv_comm is the comm index in a chidgVector that information coming from the parent
    !!  element can be found.
    !!
    !!  chidgVector%recv%comm(recv_comm)%dom(recv_domain)%vec(recv_element)
    !!
    !!  @author Nathan A. Wukie
    !!  @date   11/15/2016
    !!
    !---------------------------------------------------------------------------------------
    function get_recv_comm(self,index) result(recv_comm)
        class(densematrix_vector_t),    intent(inout)   :: self
        integer(ik),                    intent(in)      :: index

        integer(ik) :: recv_comm

        recv_comm = self%data_(index)%get_recv_comm()

    end function get_recv_comm
    !****************************************************************************************






    !>  Get recv_domain component for a given densematrix.
    !!
    !!  recv_domain is the domain index in a chidgVector that information coming from the parent
    !!  element can be found.
    !!
    !!  chidgVector%recv%comm(recv_comm)%dom(recv_domain)%vec(recv_element)
    !!
    !!  @author Nathan A. Wukie
    !!  @date   11/15/2016
    !!
    !---------------------------------------------------------------------------------------
    function get_recv_domain(self,index) result(recv_domain)
        class(densematrix_vector_t),    intent(inout)   :: self
        integer(ik),                    intent(in)      :: index

        integer(ik) :: recv_domain

        recv_domain = self%data_(index)%get_recv_domain()

    end function get_recv_domain
    !****************************************************************************************







    !>  Get recv_element component for a given densematrix.
    !!
    !!  recv_element is the element index in a chidgVector that information coming from the parent
    !!  element can be found.
    !!
    !!  chidgVector%recv%comm(recv_comm)%dom(recv_domain)%vec(recv_element)
    !!
    !!  @author Nathan A. Wukie
    !!  @date   11/15/2016
    !!
    !---------------------------------------------------------------------------------------
    function get_recv_element(self,index) result(recv_element)
        class(densematrix_vector_t),    intent(inout)   :: self
        integer(ik),                    intent(in)      :: index

        integer(ik) :: recv_element

        recv_element = self%data_(index)%get_recv_element()

    end function get_recv_element
    !****************************************************************************************






!    !>  Find element in densematrix_vector based idomain_g and ielement_g
!    !!
!    !!  @Matteo Ugolotti
!    !!  @date   11/14/2016
!    !!
!    !!  This procedure is very similar to procedure "loc", the only difference
!    !!  is that "find" returns an error when the densematrix is not found.
!    !!  This procedure is used in blockmatrix!
!    !!
!    !----------------------------------------------------------------------------------------
!    function find(self,idomain_g,ielement_g) result (res)
!        class(densematrix_vector_t),    intent(in)  :: self
!        integer(ik),                    intent(in)  :: idomain_g
!        integer(ik),                    intent(in)  :: ielement_g
!        
!        integer(ik) :: ival
!        logical     :: matrix_match = .false.
!        logical     :: no_donor_matrix = .false. 
!        integer(ik) :: res
!
!        res = 0
!
!        do ival = 1 , self%size()
!
!            matrix_match = ( (idomain_g == self%dparent_g(ival)) .and. &
!                            (ielement_g == self%eparent_g(ival)) )
!
!            if ( matrix_match ) then
!                res = ival
!                exit
!            end if
!            
!
!        end do ! ival
!        
!    
!        no_donor_matrix = (res == 0)
!        if (no_donor_matrix) call chidg_signal(MSG, 'densematrix_vector%find: no donor densematrix found to store derivative')
!
!    end function find
!    !****************************************************************************************






    !>  Return the index of the densematrix corresponding to the diagonal.
    !!
    !!  @author Nathan A. Wukie
    !!  @date   11/15/2016
    !!
    !!
    !-----------------------------------------------------------------------------------------
    function get_diagonal(self) result(index)
        class(densematrix_vector_t),    intent(in)   :: self

        integer(ik) :: imat, index


        index = 0
        do imat = 1,self%size()
            if ( (self%data_(imat)%dparent_g() == self%idomain_g) .and. &
                 (self%data_(imat)%eparent_g() == self%ielement_g) ) then
                 index = imat
                 exit
            end if
        end do

    end function get_diagonal
    !*****************************************************************************************









    !> Store derivative data to the densematrix at index location in the densematrix_vector_t
    !!
    !!  @param[in]  vector  Array of modes from the spatial scheme, with embedded partial 
    !!                      derivatives for the linearization matrix
    !!
    !!  @Matteo Ugolotti
    !!  @date   11/12/2016
    !!
    !!
    !----------------------------------------------------------------------------------------
    subroutine store(self,index,ivar,nterms,integral)
        class(densematrix_vector_t),    intent(inout)   :: self
        integer(ik),                    intent(in)      :: index
        integer(ik),                    intent(in)      :: ivar
        integer(ik),                    intent(in)      :: nterms
        type(AD_D),                     intent(in)      :: integral(:)

        integer(ik) :: iarray,irow,irow_start

        !
        ! Compute correct row offest for ivar
        !

        irow_start = ( (ivar-1) * nterms )
        
        !
        ! Loop through integral values, for each value store its derivative.
        ! The integral values here should be components of the RHS vector. 
        ! An array of partial derivatives from an AD_A variable should be stored 
        ! as a row in the block matrix
        !
        do iarray = 1,size(integral)

            ! Do a += operation to add derivaties to any that are currently stored
            irow = irow_start + iarray
            self%data_(index)%mat(irow,:) = self%data_(index)%mat(irow,:) + integral(iarray)%xp_ad_
        
        end do


    end subroutine store
    !****************************************************************************************







    !> Access entire data vector
    !!
    !!  @author Mayank Sharma + Matteo Ugolotti + Nathan A. Wukie
    !!  @date   11/07/2016
    !!
    !!
    !-----------------------------------------------------------------------------------------
    function data(self) result(res)
        class(densematrix_vector_t),   intent(in)  :: self
        
        type(densematrix_t), allocatable    :: res(:)
        integer(ik)                         :: size
        
        !
        ! Get number of stored elements
        !
        size = self%size()

        !
        ! Allocate result
        !
        res = self%data_(1:size)


    end function data
    !*****************************************************************************************













    !> Increase the storage capacity of the vector by a buffer size predefined in the container
    !!
    !!  @author Mayank Sharma + Matteo Ugolotti + Nathan A. Wukie
    !!  @date   11/07/2016
    !!
    !!
    !------------------------------------------------------------------------------------------
    subroutine increase_capacity(self)
        class(densematrix_vector_t),   intent(inout)   :: self

        type(densematrix_t), allocatable    :: temp(:)
        integer(ik)                         :: newsize, ierr


        !
        ! Allocate temporary vector of current size plus a buffer
        !
        if ( allocated(self%data_) ) then
            newsize = ubound(self%data_,1) + self%buffer_
        else
            newsize = self%buffer_
        end if

        allocate(temp(newsize),stat=ierr)
        if (ierr /= 0) call AllocationError


        !
        ! Copy any current data to temporary vector
        !
        if (allocated(self%data_)) then
            temp(lbound(self%data_,1):ubound(self%data_,1))  =  self%data_
        end if


        !
        ! Move alloc to move data back to self%data and deallocate temp
        !
        call move_alloc(FROM=temp,TO=self%data_)


        !
        ! Reset capacity info
        !
        self%capacity_ = newsize


    end subroutine increase_capacity
    !*****************************************************************************************
















end module type_densematrix_vector<|MERGE_RESOLUTION|>--- conflicted
+++ resolved
@@ -3,11 +3,8 @@
     use mod_kinds,          only: rk, ik
     use mod_constants,      only: ZERO
     use type_densematrix,   only: densematrix_t
-<<<<<<< HEAD
     use type_element,       only: element_t
-=======
     use mod_chidg_mpi,      only: IRANK
->>>>>>> 28abba86
     use DNAD_D
     implicit none
 
