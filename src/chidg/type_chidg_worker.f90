!-------------------------------------------------------------------------------------
!!
!!                                  A ChiDG Worker
!!
!!  Purpose:
!!  ----------------------------------------
!!  The chidg_worker_t handles the following activities that might occur within
!!  an operator_t:
!!      - interpolate to quadrature nodes. Element and face sets.
!!      - integrate. Volume and Boundaries
!!      - return geometric information such as normals, and coordinates.
!!
!!  The worker knows what element/face is currently being worked on. So, it can then
!!  access that element/face for getting data, performing the correct interpolation,
!!  performing the correct integral. This way, the operator_t flux routines don't
!!  have to worry about where they are getting data from. 
!!
!!  The operator_t's are just concerned with getting information from the worker 
!!  about the element/face, computing a function value, passing that information
!!  back to the worker to be integrated and stored.
!!
!!
!!
!!  @author Nathan A. Wukie
!!  @date   8/22/2016
!!
!!
!-------------------------------------------------------------------------------------
module type_chidg_worker
#include <messenger.h>
    use mod_kinds,          only: ik, rk
    use mod_constants,      only: NFACES, ME, NEIGHBOR, BC, ZERO
    use mod_interpolate,    only: interpolate_element_standard, &
                                  interpolate_face_standard

    use mod_integrate,      only: integrate_boundary_scalar_flux, &
                                  integrate_volume_vector_flux,   &
                                  integrate_volume_scalar_source

    use type_point,         only: point_t
    use type_mesh,          only: mesh_t
    use type_solverdata,    only: solverdata_t
    use type_element_info,  only: element_info_t
    use type_face_info,     only: face_info_t
    use type_function_info, only: function_info_t
    use type_chidg_cache,   only: chidg_cache_t
    use type_properties,    only: properties_t
    use DNAD_D
    implicit none





    !>  The ChiDG worker implementation.
    !!
    !!  @author Nathan A. Wukie (AFRL)
    !!  @date   8/22/2016
    !!
    !!
    !------------------------------------------------------------------------------
    type, public :: chidg_worker_t
    
        type(mesh_t),           pointer :: mesh(:)
        type(properties_t), allocatable :: prop(:)
        type(solverdata_t),     pointer :: solverdata
        type(chidg_cache_t),    pointer :: cache

        integer(ik)                 :: iface
        integer(ik)                 :: itime
        type(element_info_t)        :: element_info
        type(function_info_t)       :: function_info
    
        character(:),   allocatable :: interpolation_source

    contains 
    
        ! Worker state
        procedure   :: init
        procedure   :: set_element          ! Set element_info type
        procedure   :: set_function_info    ! Set function_info type
        procedure   :: set_face             ! Set iface index
        procedure   :: face_info            ! Return a face_info type


        ! Worker get data
        procedure   :: get_primary_field_general
        procedure   :: get_primary_field_face
        procedure   :: get_primary_field_element
        procedure   :: get_model_field_general
        procedure   :: get_model_field_face
        procedure   :: get_model_field_element
        procedure   :: get_auxiliary_field_face
        procedure   :: get_auxiliary_field_element

        procedure   :: store_bc_state
        procedure   :: store_model_field

        procedure   :: normal
        procedure   :: unit_normal

        procedure   :: coords
        procedure   :: x
        procedure   :: y
        procedure   :: z

        procedure   :: face_type

        procedure   :: time


        ! Worker process data
        procedure   :: integrate_boundary
        generic     :: integrate_volume => integrate_volume_flux, &
                                           integrate_volume_source
        procedure   :: integrate_volume_flux
        procedure   :: integrate_volume_source


        final       :: destructor
    
    end type chidg_worker_t
    !*********************************************************************************






contains



    !>
    !!
    !!  @author Nathan A. Wukie (AFRL)
    !!  @date   8/22/2016
    !!
    !---------------------------------------------------------------------------------
    subroutine init(self,mesh,prop,solverdata,cache)
        class(chidg_worker_t),  intent(inout)       :: self
        type(mesh_t),           intent(in), target  :: mesh(:)
        type(properties_t),     intent(in), target  :: prop(:)
        type(solverdata_t),     intent(in), target  :: solverdata
        type(chidg_cache_t),    intent(in), target  :: cache

        character(:),   allocatable :: temp_name

        self%mesh       => mesh
        ! having issue with using a pointer here for prop. Theory is that the compiler
        ! creates a temporary array of prop(:) from eqnset(:)%prop when it is passing it in. 
        ! Then after this routine exists, that array ceases to exists and so
        ! points to nothing. For now we will just assign, but probably want this
        ! linked back up in the future.
        self%prop       =  prop
        self%solverdata => solverdata
        self%cache      => cache

    end subroutine init
    !**********************************************************************************






    !>
    !!
    !!  @author Nathan A. Wukie (AFRL)
    !!  @date   8/22/2016
    !!
    !!
    !----------------------------------------------------------------------------------
    subroutine set_element(self,elem_info)
        class(chidg_worker_t),  intent(inout)   :: self
        type(element_info_t),   intent(in)      :: elem_info

        self%element_info = elem_info

    end subroutine set_element
    !**********************************************************************************







    !>
    !!
    !!  @author Nathan A. Wukie (AFRL)
    !!  @date   8/22/2016
    !!
    !!
    !---------------------------------------------------------------------------------
    subroutine set_function_info(self,fcn_info)
        class(chidg_worker_t),  intent(inout)   :: self
        type(function_info_t),  intent(in)      :: fcn_info

        self%function_info = fcn_info

    end subroutine set_function_info
    !**********************************************************************************







    !>
    !!
    !!  @author Nathan A. Wukie (AFRL)
    !!  @date   9/8/2016
    !!
    !!
    !--------------------------------------------------------------------------------------
    subroutine set_face(self,iface)
        class(chidg_worker_t),  intent(inout)   :: self
        integer(ik),            intent(in)      :: iface

        self%iface = iface

    end subroutine set_face
    !***************************************************************************************








    !>
    !!
    !!  @author Nathan A. Wukie (AFRL)
    !!  @date   9/8/2016
    !!
    !!
    !---------------------------------------------------------------------------------------
    function face_info(self) result(face_info_)
        class(chidg_worker_t),  intent(in)  :: self
        
        type(face_info_t)   :: face_info_

        face_info_%idomain_g  = self%element_info%idomain_g
        face_info_%idomain_l  = self%element_info%idomain_l
        face_info_%ielement_g = self%element_info%ielement_g
        face_info_%ielement_l = self%element_info%ielement_l
        face_info_%iface      = self%iface

    end function face_info
    !***************************************************************************************











    !>  Return a primary field evaluated at a quadrature node set. The source here
    !!  is determined by chidg_worker.
    !!
    !!  This routine is specifically for model_t's, because we want them to be evaluated
    !!  on face and element sets the same way. So in a model implementation, we just
    !!  want the model to get some quadrature node set to operate on. The chidg_worker
    !!  handles what node set is currently being returned.
    !!  
    !!
    !!  @author Nathan A. Wukie
    !!  @date   11/30/2016
    !!
    !--------------------------------------------------------------------------------------
    function get_primary_field_general(self,field,interp_type) result(var_gq)
        class(chidg_worker_t),  intent(in)  :: self
        character(*),           intent(in)  :: field
        character(*),           intent(in)  :: interp_type

        type(AD_D), allocatable :: var_gq(:)


        if (self%interpolation_source == 'element') then
            var_gq = self%get_primary_field_element(field,interp_type) 
        else if (self%interpolation_source == 'face interior') then
            var_gq = self%get_primary_field_face(field,interp_type,'face interior')
        else if (self%interpolation_source == 'face exterior') then
            var_gq = self%get_primary_field_face(field,interp_type,'face exterior')
        else if (self%interpolation_source == 'boundary') then
            var_gq = self%get_primary_field_face(field,interp_type,'boundary')
        end if

    end function get_primary_field_general
    !**************************************************************************************












    !>  Return a primary field interpolated to a face quadrature node set.
    !!
    !!  @author Nathan A. Wukie (AFRL)
    !!  @date   9/8/2016
    !!
    !!
    !--------------------------------------------------------------------------------------
    function get_primary_field_face(self,field,interp_type,interp_source) result(var_gq)
        class(chidg_worker_t),  intent(in)  :: self
        character(*),           intent(in)  :: field
        character(*),           intent(in)  :: interp_type
        character(*),           intent(in)  :: interp_source

        type(AD_D),     allocatable, dimension(:)   :: var_gq
        character(:),   allocatable                 :: cache_component, cache_type, user_msg
        type(face_info_t)                           :: face_info
        integer(ik)                                 :: idirection, igq



        !
        ! Set cache_component
        !
        if (interp_source == 'face interior') then
            cache_component = 'face interior'
        else if (interp_source == 'face exterior' .or. &
                 interp_source == 'boundary') then
            cache_component = 'face exterior'
        else
            user_msg = "chidg_worker%get_primary_field_face: Invalid value for interpolation source. &
                        Try 'face interior', 'face exterior', or 'boundary'"
            call chidg_signal_one(FATAL,user_msg,trim(interp_source))
        end if


        !
        ! Set cache_type
        !
        if (interp_type == 'value') then
            cache_type = 'value'
            idirection = 0
        else if (interp_type == 'ddx') then
            cache_type = 'derivative'
            idirection = 1
        else if (interp_type == 'ddy') then
            cache_type = 'derivative'
            idirection = 2
        else if (interp_type == 'ddz') then
            cache_type = 'derivative'
            idirection = 3


        else if ( (interp_type == 'ddx + lift') .or. &
                  (interp_type == 'ddx+lift'  ) ) then
            cache_type = 'derivative + lift'
            idirection = 1
        else if ( (interp_type == 'ddy + lift') .or. &
                  (interp_type == 'ddy+lift'  ) ) then
            cache_type = 'derivative + lift'
            idirection = 2
        else if ( (interp_type == 'ddz + lift') .or. &
                  (interp_type == 'ddz+lift'  ) ) then
            cache_type = 'derivative + lift'
            idirection = 3
        end if



        !
        ! Retrieve data from cache
        !
        if (cache_type == 'value') then
            var_gq = self%cache%get_data(field,cache_component,cache_type,idirection,self%function_info%seed,self%iface)

        else if (cache_type == 'derivative') then
            var_gq = self%cache%get_data(field,cache_component,'derivative',idirection,self%function_info%seed,self%iface)

        else if (cache_type == 'derivative + lift') then
            var_gq = self%cache%get_data(field,cache_component,'derivative',idirection,self%function_info%seed,self%iface)

            ! Modify derivative by face lift stabilized by a factor of NFACES
            var_gq = var_gq + real(NFACES,rk)*self%cache%get_data(field,cache_component,'lift face',idirection,self%function_info%seed,self%iface)

        end if


    end function get_primary_field_face
    !***************************************************************************************










    !>  Return a primary field interpolated to an element quadrature node set.
    !!
    !!  @author Nathan A. Wukie (AFRL)
    !!  @date   9/8/2016
    !!
    !!
    !---------------------------------------------------------------------------------------
    function get_primary_field_element(self,field,interp_type) result(var_gq)
        class(chidg_worker_t),  intent(in)  :: self
        character(*),           intent(in)  :: field
        character(*),           intent(in)  :: interp_type

        type(AD_D),     allocatable, dimension(:) :: var_gq, tmp_gq

        type(face_info_t)               :: face_info
        character(:),   allocatable     :: cache_component, cache_type
        integer(ik)                     :: idirection, igq, iface


        !
        ! Set cache_type
        !
        if (interp_type == 'value') then
            cache_type = 'value'
            idirection = 0
        else if (interp_type == 'ddx') then
            cache_type = 'derivative'
            idirection = 1
        else if (interp_type == 'ddy') then
            cache_type = 'derivative'
            idirection = 2
        else if (interp_type == 'ddz') then
            cache_type = 'derivative'
            idirection = 3


        else if ( (interp_type == 'ddx + lift') .or. &
                  (interp_type == 'ddx+lift'  ) ) then
            cache_type = 'derivative + lift'
            idirection = 1
        else if ( (interp_type == 'ddy + lift') .or. &
                  (interp_type == 'ddy+lift'  ) ) then
            cache_type = 'derivative + lift'
            idirection = 2
        else if ( (interp_type == 'ddz + lift') .or. &
                  (interp_type == 'ddz+lift'  ) ) then
            cache_type = 'derivative + lift'
            idirection = 3
        end if




        !
        ! Retrieve data from cache
        !
        if ( cache_type == 'value') then
            var_gq = self%cache%get_data(field,'element',cache_type,idirection,self%function_info%seed)

        else if (cache_type == 'derivative') then
            var_gq = self%cache%get_data(field,'element','derivative',idirection,self%function_info%seed)

        else if (cache_type == 'derivative + lift') then
            var_gq = self%cache%get_data(field,'element','derivative',idirection,self%function_info%seed)

            ! Add lift contributions from each face
            do iface = 1,NFACES
                tmp_gq = self%cache%get_data(field,'face interior', 'lift element', idirection, self%function_info%seed,iface)
                var_gq = var_gq + tmp_gq
            end do

        end if



    end function get_primary_field_element
    !****************************************************************************************






    !>  Return a model field evaluated at a quadrature node set. The source here
    !!  is determined by chidg_worker.
    !!
    !!  This routine is specifically for model_t's, because we want them to be evaluated
    !!  on face and element sets the same way. So in a model implementation, we just
    !!  want the model to get some quadrature node set to operate on. The chidg_worker
    !!  handles what node set is currently being returned.
    !!  
    !!
    !!  @author Nathan A. Wukie
    !!  @date   11/30/2016
    !!
    !--------------------------------------------------------------------------------------
    function get_model_field_general(self,field,interp_type) result(var_gq)
        class(chidg_worker_t),  intent(in)  :: self
        character(*),           intent(in)  :: field
        character(*),           intent(in)  :: interp_type

        type(AD_D), allocatable :: var_gq(:)


        if (self%interpolation_source == 'element') then
            var_gq = self%get_model_field_element(field,interp_type) 
        else if (self%interpolation_source == 'face interior') then
            var_gq = self%get_model_field_face(field,interp_type,'face interior')
        else if (self%interpolation_source == 'face exterior') then
            var_gq = self%get_model_field_face(field,interp_type,'face exterior')
        else if (self%interpolation_source == 'boundary') then
            var_gq = self%get_model_field_face(field,interp_type,'boundary')
        end if

    end function get_model_field_general
    !**************************************************************************************




















    !>  Return a primary field interpolated to a face quadrature node set.
    !!
    !!  @author Nathan A. Wukie (AFRL)
    !!  @date   9/8/2016
    !!
    !!
    !--------------------------------------------------------------------------------------
    function get_model_field_face(self,field,interp_type,interp_source) result(var_gq)
        class(chidg_worker_t),  intent(in)  :: self
        character(*),           intent(in)  :: field
        character(*),           intent(in)  :: interp_type
        character(*),           intent(in)  :: interp_source

        type(AD_D),     allocatable, dimension(:)   :: var_gq
        character(:),   allocatable                 :: cache_component, cache_type, user_msg
        type(face_info_t)                           :: face_info
        integer(ik)                                 :: idirection, igq



        !
        ! Set cache_component
        !
        if (interp_source == 'face interior') then
            cache_component = 'face interior'
        else if (interp_source == 'face exterior' .or. &
                 interp_source == 'boundary') then
            cache_component = 'face exterior'
        else
            user_msg = "chidg_worker%get_model_field_face: Invalid value for interpolation source. &
                        Try 'face interior', 'face exterior', or 'boundary'"
            call chidg_signal_one(FATAL,user_msg,trim(interp_source))
        end if


        !
        ! Set cache_type
        !
        if (interp_type == 'value') then
            cache_type = 'value'
            idirection = 0
        else if ( (interp_type == 'ddx')          .or. &
                  (interp_type == 'ddy')          .or. &
                  (interp_type == 'ddz')          .or. &
                  (interp_type == 'ddx + lift')   .or. &
                  (interp_type == 'ddx+lift'  )   .or. &
                  (interp_type == 'ddy + lift')   .or. &
                  (interp_type == 'ddy+lift'  )   .or. &
                  (interp_type == 'ddz + lift')   .or. &
                  (interp_type == 'ddz+lift'  ) ) then
                user_msg = 'chidg_worker%get_model_field_face: Computing derivatives for model &
                            fields is not yet implemented.'
                call chidg_signal(FATAL,user_msg)
                                    
        end if



        !
        ! Retrieve data from cache
        !
        if (cache_type == 'value') then
            var_gq = self%cache%get_data(field,cache_component,cache_type,idirection,self%function_info%seed,self%iface)

        end if


    end function get_model_field_face
    !***************************************************************************************












    !>  Return a primary field interpolated to an element quadrature node set.
    !!
    !!  @author Nathan A. Wukie (AFRL)
    !!  @date   9/8/2016
    !!
    !!
    !---------------------------------------------------------------------------------------
    function get_model_field_element(self,field,interp_type) result(var_gq)
        class(chidg_worker_t),  intent(in)  :: self
        character(*),           intent(in)  :: field
        character(*),           intent(in)  :: interp_type

        type(AD_D),     allocatable, dimension(:) :: var_gq

        type(face_info_t)               :: face_info
        character(:),   allocatable     :: cache_component, cache_type, user_msg
        integer(ik)                     :: idirection, igq, iface


        !
        ! Set cache_type
        !
        if (interp_type == 'value') then
            cache_type = 'value'
            idirection = 0
        else if ( (interp_type == 'ddx')        .or. &
                  (interp_type == 'ddy')        .or. &
                  (interp_type == 'ddz')        .or. &
                  (interp_type == 'ddx + lift') .or. &
                  (interp_type == 'ddx+lift'  ) .or. &
                  (interp_type == 'ddy + lift') .or. &
                  (interp_type == 'ddy+lift'  ) .or. &
                  (interp_type == 'ddz + lift') .or. &
                  (interp_type == 'ddz+lift'  ) ) then
            user_msg = 'chidg_worker%get_model_field_element: Computing derivatives for model &
                        fields is not yet implemented.'
            call chidg_signal(FATAL,user_msg)
        end if




        !
        ! Retrieve data from cache
        !
        if ( cache_type == 'value') then
            var_gq = self%cache%get_data(field,'element',cache_type,idirection,self%function_info%seed)

        end if



    end function get_model_field_element
    !****************************************************************************************















    !>  Return an interpolation of an auxiliary chidgVector on the element quadrature node set.
    !!
    !!  @author Nathan A. Wukie
    !!  @date   11/4/2016
    !!
    !!
    !----------------------------------------------------------------------------------------
    function get_auxiliary_field_face(self,field,interp_type,interp_source) result(var_gq)
        class(chidg_worker_t),  intent(in)  :: self
        character(*),           intent(in)  :: field
        character(*),           intent(in)  :: interp_type
        character(*),           intent(in)  :: interp_source

        character(:),   allocatable :: user_msg
        type(AD_D),     allocatable :: var_gq_ad(:)
        real(rk),       allocatable :: var_gq(:)

        integer(ik) :: ifield, ieqn


        !
        ! Get index of the auxiliary field vector.
        !
        ifield = self%solverdata%get_auxiliary_field_index(field)


        user_msg = "chidg_worker%get_element_auxiliary_field: There was no field data found for the &
                    specified field string."
        if (ifield == 0) call chidg_signal_one(FATAL,user_msg,trim(field))




        !
        ! Set cache_component
        !
        if (interp_source == 'face interior') then
            source = ME
        else if (interp_source == 'face exterior' .or. &
            source = NEIGHBOR
            cache_component = 'face exterior'

        else if (interp_source == 'boundary') then
            user_msg = "chidg_worker%get_auxiliary_field_face: Auxiliary fields not implemented &
                        for external bc boundaries. Not defined at that location."
            call chidg_signal_one(FATAL,user_msg,trim(interp_source))
                        

        else
            user_msg = "chidg_worker%get_model_field_face: Invalid value for interpolation source. &
                        Try 'face interior', 'face exterior', or 'boundary'"
            call chidg_signal_one(FATAL,user_msg,trim(interp_source))
        end if









        if ( (trim(interp_type) == 'value') .or. &
             (trim(interp_type) == 'ddx'  ) .or. &
             (trim(interp_type) == 'ddy'  ) .or. &
             (trim(interp_type) == 'ddz'  ) ) then

            ! Here, we implicitly assume that all auxiliary field vectors contain only
            ! one variable expansion. Hence, ieqn = 1.
            ieqn = 1
            var_gq_ad = interpolate_face_autodiff(self%mesh,self%solverdata%q,self%face_info(),self%function_info,ieqn,interp_type,source)


            ! Just take values
            var_gq = var_gq_ad(:)%x_ad_


        elseif ( (trim(interp_type) == 'ddx+lift')   .or. &
                 (trim(interp_type) == 'ddy+lift')   .or. &
                 (trim(interp_type) == 'ddz+lift')   .or. &
                 (trim(interp_type) == 'ddx + lift') .or. &
                 (trim(interp_type) == 'ddy + lift') .or. &
                 (trim(interp_type) == 'ddz + lift') ) then

            user_msg = "chidg_worker%get_auxiliary_field_face: Lifted derivatives('ddx + lift') are&
                        not supported. Only the standard derivatives('ddx','ddy','ddz') are supported."
            call chidg_signal_one(FATAL,user_msg,trim(interp_type))
        end if






    end function get_auxiliary_field_face
    !****************************************************************************************













    !>  Return an interpolation of an auxiliary chidgVector on the element quadrature node set.
    !!
    !!  @author Nathan A. Wukie
    !!  @date   11/4/2016
    !!
    !!
    !----------------------------------------------------------------------------------------
    function get_auxiliary_field_element(self,field,interp_type) result(var_gq)
        class(chidg_worker_t),  intent(in)  :: self
        character(*),           intent(in)  :: field
        character(*),           intent(in)  :: interp_type

        character(:),   allocatable :: user_msg
        real(rk),       allocatable :: var_gq(:)

        integer(ik) :: ifield


        !
        ! Get index of the auxiliary field vector.
        !
        ifield = self%solverdata%get_auxiliary_field_index(field)


        user_msg = "chidg_worker%get_element_auxiliary_field: There was no field data found for the &
                    specified field string."
        if (ifield == 0) call chidg_signal_one(FATAL,user_msg,trim(field))


        if ( (trim(interp_type) == 'value') .or. &
             (trim(interp_type) == 'ddx'  ) .or. &
             (trim(interp_type) == 'ddy'  ) .or. &
             (trim(interp_type) == 'ddz'  ) ) then

            ! Here, we implicitly assume that all auxiliary field vectors contain only
            ! one variable expansion. Hence, ieqn = 1.
            var_gq = interpolate_element_standard(self%mesh,self%solverdata%auxiliary_field(ifield),    &
                                                            idomain_l  = self%element_info%idomain_l,   &
                                                            ielement_l = self%element_info%ielement_l,  &
                                                            ieqn = 1,                                   &
                                                            itime = self%itime,                         &
                                                            interpolation_type = interp_type)

        elseif ( (trim(interp_type) == 'ddx+lift')   .or. &
                 (trim(interp_type) == 'ddy+lift')   .or. &
                 (trim(interp_type) == 'ddz+lift')   .or. &
                 (trim(interp_type) == 'ddx + lift') .or. &
                 (trim(interp_type) == 'ddy + lift') .or. &
                 (trim(interp_type) == 'ddz + lift') ) then

            user_msg = "chidg_worker%get_element_auxiliary_field: Lifted derivatives('ddx + lift') are&
                        not supported. Only the standard derivatives('ddx','ddy','ddz') are supported."
            call chidg_signal_one(FATAL,user_msg,trim(interp_type))
        end if






    end function get_auxiliary_field_element
    !****************************************************************************************














    !>
    !!
    !!  @author Nathan A. Wukie (AFRL)
    !!  @date   9/8/2016
    !!
    !!
    !---------------------------------------------------------------------------------------
    subroutine store_bc_state(self,field,cache_data,data_type)
        class(chidg_worker_t),  intent(inout)   :: self
        character(*),           intent(in)      :: field
        type(AD_D),             intent(in)      :: cache_data(:)
        character(*),           intent(in)      :: data_type

        character(:),   allocatable :: cache_type, user_msg
        integer(ik)                 :: idirection


        !
        ! Set cache_type
        !
        if (data_type == 'value') then
            cache_type = 'value'
            idirection = 0
        else if (data_type == 'ddx') then
            cache_type = 'derivative'
            idirection = 1
        else if (data_type == 'ddy') then
            cache_type = 'derivative'
            idirection = 2
        else if (data_type == 'ddz') then
            cache_type = 'derivative'
            idirection = 3
        else
            user_msg = "chidg_worker%store_bc_state: Invalid data_type specification. &
                        Options are 'value', 'ddx', 'ddy', 'ddz'."
            call chidg_signal_one(FATAL,user_msg,trim(data_type))
        end if



        !
        ! Store bc state in cache, face exterior component
        !
        if (cache_type == 'value') then
            call self%cache%set_data(field,'face exterior',cache_data,'value',0,self%function_info%seed,self%iface)

        else if (cache_type == 'derivative') then
            call self%cache%set_data(field,'face exterior',cache_data,'derivative',idirection,self%function_info%seed,self%iface)

        end if



    end subroutine store_bc_state
    !***************************************************************************************










    !>
    !!
    !!  @author Nathan A. Wukie (AFRL)
    !!  @date   9/8/2016
    !!
    !!
    !---------------------------------------------------------------------------------------
    subroutine store_model_field(self,model_field,data_type,cache_data)
        class(chidg_worker_t),  intent(inout)   :: self
        character(*),           intent(in)      :: model_field
        character(*),           intent(in)      :: data_type
        type(AD_D),             intent(in)      :: cache_data(:)

        type(AD_D),     allocatable, dimension(:)   :: field_current, field_update
        character(:),   allocatable :: cache_type, user_msg
        integer(ik)                 :: idirection


        !
        ! Set cache_type
        !
        if (data_type == 'value') then
            cache_type = 'value'
            idirection = 0
        else if (data_type == 'ddx') then
            cache_type = 'derivative'
            idirection = 1
        else if (data_type == 'ddy') then
            cache_type = 'derivative'
            idirection = 2
        else if (data_type == 'ddz') then
            cache_type = 'derivative'
            idirection = 3
        else
            user_msg = "chidg_worker%store_model_field: Invalid data_type specification. &
                        Options are 'value', 'ddx', 'ddy', 'ddz'."
            call chidg_signal_one(FATAL,user_msg,trim(data_type))
        end if



        !
        ! Add data to model field cache
        !
        if (cache_type == 'value') then

<<<<<<< HEAD
=======
!            field_current = self%cache%get_data(model_field,self%interpolation_source,'value',0,self%function_info%seed,self%iface)
!            field_update = field_current + cache_data
            field_update = cache_data

            call self%cache%set_data(model_field,self%interpolation_source,field_update,'value',0,self%function_info%seed,self%iface)

        else if (cache_type == 'derivative') then

!            field_current = self%cache%get_data(model_field,self%interpolation_source,'derivative',idirection,self%function_info%seed,self%iface)
!            field_update = field_current + cache_data
            field_update = cache_data

            call self%cache%set_data(model_field,self%interpolation_source,field_update,'derivative',idirection,self%function_info%seed,self%iface)

        end if



    end subroutine store_model_field
    !***************************************************************************************











>>>>>>> 5b7f3325
    !>
    !!
    !!  @author Nathan A. Wukie (AFRL)
    !!  @date   8/22/2016
    !!
    !!
    !----------------------------------------------------------------------------------------
    subroutine integrate_boundary(self,primary_field,integrand)
        class(chidg_worker_t),  intent(in)      :: self
        character(*),           intent(in)      :: primary_field
        type(AD_D),             intent(inout)   :: integrand(:)

        integer(ik) :: ifield, idomain_l

        idomain_l = self%element_info%idomain_l
        ifield    = self%prop(idomain_l)%get_primary_field_index(primary_field)

<<<<<<< HEAD
        call integrate_boundary_scalar_flux(self%mesh,self%solverdata,self%face_info(),self%function_info,ieqn,self%itime,integrand)
=======
        call integrate_boundary_scalar_flux(self%mesh,self%solverdata,self%face_info(),self%function_info,ifield,integrand)
>>>>>>> 5b7f3325


    end subroutine integrate_boundary
    !****************************************************************************************







    !>
    !!
    !!  @author Nathan A. Wukie (AFRL)
    !!  @date   8/22/2016
    !!
    !!
    !---------------------------------------------------------------------------------------
    subroutine integrate_volume_flux(self,primary_field,integrand_x,integrand_y,integrand_z)
        class(chidg_worker_t),  intent(in)      :: self
        character(*),           intent(in)      :: primary_field
        type(AD_D),             intent(inout)   :: integrand_x(:)
        type(AD_D),             intent(inout)   :: integrand_y(:)
        type(AD_D),             intent(inout)   :: integrand_z(:)

        integer(ik) :: ifield, idomain_l

<<<<<<< HEAD
        call integrate_volume_vector_flux(self%mesh,self%solverdata,self%element_info,self%function_info,ieqn,self%itime,integrand_x,integrand_y,integrand_z)
=======

        idomain_l = self%element_info%idomain_l
        ifield    = self%prop(idomain_l)%get_primary_field_index(primary_field)

        call integrate_volume_vector_flux(self%mesh,self%solverdata,self%element_info,self%function_info,ifield,integrand_x,integrand_y,integrand_z)
>>>>>>> 5b7f3325


    end subroutine integrate_volume_flux
    !***************************************************************************************







    !>
    !!
    !!  @author Nathan A. Wukie (AFRL)
    !!  @date   8/22/2016
    !!
    !!
    !---------------------------------------------------------------------------------------
    subroutine integrate_volume_source(self,primary_field,integrand)
        class(chidg_worker_t),  intent(in)      :: self
        character(*),           intent(in)      :: primary_field
        type(AD_D),             intent(inout)   :: integrand(:)

        integer(ik) :: ifield, idomain_l


        idomain_l = self%element_info%idomain_l
        ifield    = self%prop(idomain_l)%get_primary_field_index(primary_field)

<<<<<<< HEAD
        call integrate_volume_scalar_source(self%mesh,self%solverdata,self%element_info,self%function_info,ieqn,self%itime,integrand)
=======
        call integrate_volume_scalar_source(self%mesh,self%solverdata,self%element_info,self%function_info,ifield,integrand)
>>>>>>> 5b7f3325


    end subroutine integrate_volume_source
    !***************************************************************************************











    !>
    !!
    !!  @author Nathan A. Wukie (AFRL)
    !!  @date   8/22/2016
    !!
    !!
    !!
    !---------------------------------------------------------------------------------------
    function normal(self,direction) result(norm_gq)
        class(chidg_worker_t),  intent(in)  :: self
        integer(ik),            intent(in)  :: direction

        real(rk), dimension(:), allocatable :: norm_gq


        norm_gq = self%mesh(self%element_info%idomain_l)%faces(self%element_info%ielement_l,self%iface)%norm(:,direction)


    end function normal
    !***************************************************************************************









    !>
    !!
    !!  @author Nathan A. Wukie (AFRL)
    !!  @date   8/22/2016
    !!
    !!
    !!
    !---------------------------------------------------------------------------------------
    function unit_normal(self,direction) result(unorm_gq)
        class(chidg_worker_t),  intent(in)  :: self
        integer(ik),            intent(in)  :: direction

        real(rk), dimension(:), allocatable :: unorm_gq


        unorm_gq = self%mesh(self%element_info%idomain_l)%faces(self%element_info%ielement_l,self%iface)%unorm(:,direction)


    end function unit_normal
    !***************************************************************************************






    !>
    !!
    !!  @author Nathan A. Wukie (AFRL)
    !!  @date   8/22/2016
    !!
    !!
    !!
    !---------------------------------------------------------------------------------------
    function coords(self) result(coords_gq)
        class(chidg_worker_t),  intent(in)  :: self

        type(point_t), allocatable, dimension(:) :: coords_gq

        coords_gq = self%mesh(self%element_info%idomain_l)%faces(self%element_info%ielement_l,self%iface)%quad_pts(:)

    end function coords
    !***************************************************************************************








    !>
    !!
    !!  @author Nathan A. Wukie (AFRL)
    !!  @date   8/22/2016
    !!
    !!
    !!
    !--------------------------------------------------------------------------------------
    function x(self,source) result(x_gq)
        class(chidg_worker_t),  intent(in)  :: self
        character(len=*),       intent(in)  :: source

        real(rk), dimension(:), allocatable :: x_gq

        if (source == 'boundary') then
            x_gq = self%mesh(self%element_info%idomain_l)%faces(self%element_info%ielement_l,self%iface)%quad_pts(:)%c1_
        else if (source == 'volume') then
            x_gq = self%mesh(self%element_info%idomain_l)%elems(self%element_info%ielement_l)%quad_pts(:)%c1_
        else
            call chidg_signal(FATAL,"chidg_worker%x(source): Invalid value for 'source'. Options are 'boundary', 'volume'")
        end if



    end function x
    !**************************************************************************************



    !>
    !!
    !!  @author Nathan A. Wukie (AFRL)
    !!  @date   8/22/2016
    !!
    !!
    !!
    !--------------------------------------------------------------------------------------
    function y(self,source) result(y_gq)
        class(chidg_worker_t),  intent(in)  :: self
        character(len=*),       intent(in)  :: source

        real(rk), dimension(:), allocatable :: y_gq


        if (source == 'boundary') then
            y_gq = self%mesh(self%element_info%idomain_l)%faces(self%element_info%ielement_l,self%iface)%quad_pts(:)%c2_
        else if (source == 'volume') then
            y_gq = self%mesh(self%element_info%idomain_l)%elems(self%element_info%ielement_l)%quad_pts(:)%c2_
        else
            call chidg_signal(FATAL,"chidg_worker%y(source): Invalid value for 'source'. Options are 'boundary', 'volume'")
        end if



    end function y
    !**************************************************************************************



    !>
    !!
    !!  @author Nathan A. Wukie (AFRL)
    !!  @date   8/22/2016
    !!
    !!
    !!
    !--------------------------------------------------------------------------------------
    function z(self,source) result(z_gq)
        class(chidg_worker_t),  intent(in)  :: self
        character(len=*),       intent(in)  :: source

        real(rk), dimension(:), allocatable :: z_gq


        if (source == 'boundary') then
            z_gq = self%mesh(self%element_info%idomain_l)%faces(self%element_info%ielement_l,self%iface)%quad_pts(:)%c3_
        else if (source == 'volume') then
            z_gq = self%mesh(self%element_info%idomain_l)%elems(self%element_info%ielement_l)%quad_pts(:)%c3_
        else
            call chidg_signal(FATAL,"chidg_worker%z(source): Invalid value for 'source'. Options are 'boundary', 'volume'")
        end if


    end function z
    !**************************************************************************************








    !>
    !!
    !!  @author Nathan A. Wukie (AFRL)
    !!  @date   9/8/2016
    !!
    !!
    !--------------------------------------------------------------------------------------
    function face_type(self) result(face_type_)
        class(chidg_worker_t),  intent(in)  :: self

        integer(ik) :: idom, ielem, iface
        integer(ik) :: face_type_

        idom  = self%element_info%idomain_l
        ielem = self%element_info%ielement_l
        iface = self%iface


        face_type_ = self%mesh(idom)%faces(ielem,iface)%ftype


    end function face_type
    !**************************************************************************************







    !>
    !!
    !!  @author Nathan A. Wukie (AFRL)
    !!  @date   8/22/2016
    !!
    !!
    !!
    !--------------------------------------------------------------------------------------
    function time(self) result(solution_time)
        class(chidg_worker_t),  intent(in)  :: self

        real(rk) :: solution_time

        solution_time = self%solverdata%t

    end function time
    !**************************************************************************************








    !>
    !!
    !!  @author Nathan A. Wukie (AFRL)
    !!  @date   9/8/2016
    !!
    !-------------------------------------------------------------------------------------
    subroutine destructor(self)
        type(chidg_worker_t),   intent(inout)   :: self

        if (associated(self%mesh))       nullify(self%mesh)
        if (associated(self%solverdata)) nullify(self%solverdata)
        if (associated(self%cache))      nullify(self%cache)

    end subroutine destructor
    !*************************************************************************************

end module type_chidg_worker<|MERGE_RESOLUTION|>--- conflicted
+++ resolved
@@ -31,7 +31,8 @@
     use mod_kinds,          only: ik, rk
     use mod_constants,      only: NFACES, ME, NEIGHBOR, BC, ZERO
     use mod_interpolate,    only: interpolate_element_standard, &
-                                  interpolate_face_standard
+                                  interpolate_face_standard,    &
+                                  interpolate_face_autodiff
 
     use mod_integrate,      only: integrate_boundary_scalar_flux, &
                                   integrate_volume_vector_flux,   &
@@ -704,11 +705,11 @@
         character(*),           intent(in)  :: interp_type
         character(*),           intent(in)  :: interp_source
 
-        character(:),   allocatable :: user_msg
+        character(:),   allocatable :: user_msg, cache_component
         type(AD_D),     allocatable :: var_gq_ad(:)
         real(rk),       allocatable :: var_gq(:)
 
-        integer(ik) :: ifield, ieqn
+        integer(ik) :: ifield, ieqn, source
 
 
         !
@@ -729,7 +730,7 @@
         !
         if (interp_source == 'face interior') then
             source = ME
-        else if (interp_source == 'face exterior' .or. &
+        else if (interp_source == 'face exterior') then
             source = NEIGHBOR
             cache_component = 'face exterior'
 
@@ -761,7 +762,7 @@
             ! Here, we implicitly assume that all auxiliary field vectors contain only
             ! one variable expansion. Hence, ieqn = 1.
             ieqn = 1
-            var_gq_ad = interpolate_face_autodiff(self%mesh,self%solverdata%q,self%face_info(),self%function_info,ieqn,interp_type,source)
+            var_gq_ad = interpolate_face_autodiff(self%mesh,self%solverdata%q,self%face_info(),self%function_info,ieqn,self%itime,interp_type,source)
 
 
             ! Just take values
@@ -987,8 +988,6 @@
         !
         if (cache_type == 'value') then
 
-<<<<<<< HEAD
-=======
 !            field_current = self%cache%get_data(model_field,self%interpolation_source,'value',0,self%function_info%seed,self%iface)
 !            field_update = field_current + cache_data
             field_update = cache_data
@@ -1020,7 +1019,6 @@
 
 
 
->>>>>>> 5b7f3325
     !>
     !!
     !!  @author Nathan A. Wukie (AFRL)
@@ -1038,11 +1036,7 @@
         idomain_l = self%element_info%idomain_l
         ifield    = self%prop(idomain_l)%get_primary_field_index(primary_field)
 
-<<<<<<< HEAD
-        call integrate_boundary_scalar_flux(self%mesh,self%solverdata,self%face_info(),self%function_info,ieqn,self%itime,integrand)
-=======
-        call integrate_boundary_scalar_flux(self%mesh,self%solverdata,self%face_info(),self%function_info,ifield,integrand)
->>>>>>> 5b7f3325
+        call integrate_boundary_scalar_flux(self%mesh,self%solverdata,self%face_info(),self%function_info,ifield,self%itime,integrand)
 
 
     end subroutine integrate_boundary
@@ -1070,15 +1064,11 @@
 
         integer(ik) :: ifield, idomain_l
 
-<<<<<<< HEAD
-        call integrate_volume_vector_flux(self%mesh,self%solverdata,self%element_info,self%function_info,ieqn,self%itime,integrand_x,integrand_y,integrand_z)
-=======
 
         idomain_l = self%element_info%idomain_l
         ifield    = self%prop(idomain_l)%get_primary_field_index(primary_field)
 
-        call integrate_volume_vector_flux(self%mesh,self%solverdata,self%element_info,self%function_info,ifield,integrand_x,integrand_y,integrand_z)
->>>>>>> 5b7f3325
+        call integrate_volume_vector_flux(self%mesh,self%solverdata,self%element_info,self%function_info,ifield,self%itime,integrand_x,integrand_y,integrand_z)
 
 
     end subroutine integrate_volume_flux
@@ -1108,19 +1098,11 @@
         idomain_l = self%element_info%idomain_l
         ifield    = self%prop(idomain_l)%get_primary_field_index(primary_field)
 
-<<<<<<< HEAD
-        call integrate_volume_scalar_source(self%mesh,self%solverdata,self%element_info,self%function_info,ieqn,self%itime,integrand)
-=======
-        call integrate_volume_scalar_source(self%mesh,self%solverdata,self%element_info,self%function_info,ifield,integrand)
->>>>>>> 5b7f3325
+        call integrate_volume_scalar_source(self%mesh,self%solverdata,self%element_info,self%function_info,ifield,self%itime,integrand)
 
 
     end subroutine integrate_volume_source
     !***************************************************************************************
-
-
-
-
 
 
 
