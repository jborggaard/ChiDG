module type_chidg_data
#include <messenger.h>
    use mod_kinds,                      only: rk,ik
    use mod_constants,                  only: NO_ID
    use type_domain_connectivity,       only: domain_connectivity_t
    use type_boundary_connectivity,     only: boundary_connectivity_t

    ! Primary chidg_data_t components
    use type_point,                     only: point_t
    use type_mesh,                      only: mesh_t
    use type_bc_state,                  only: bc_state_t
    use type_bc_state_group,            only: bc_state_group_t
    use type_svector,                   only: svector_t
    use mod_string,                     only: string_t
    use type_equation_set,              only: equation_set_t
    use type_solverdata,                only: solverdata_t
    use type_time_manager,              only: time_manager_t
    use type_equationset_function_data, only: equationset_function_data_t
    use type_svector,                   only: svector_t
    use mod_string,                     only: string_t

    ! Factory methods
    use mod_equations,                  only: equation_builder_factory

    !Mesh motion
    use type_prescribed_mesh_motion,               only: prescribed_mesh_motion_t
    use type_prescribed_mesh_motion_group,               only: prescribed_mesh_motion_group_t


    implicit none




    !>  Container for ChiDG data.
    !!
    !!  The format here is to have arrays of mesh_t, bcset_t, and eqnset_t components. The 
    !!  index of those arrays corresponds to a domain in the local ChiDG environment. A 
    !!  solverdata_t component holds chidg_vector_t and chidg_matrix_t components that are
    !!  initialized from the domain components and are informed of the number of domains
    !!  in addition to their dependencies on each other.
    !!
    !!  @author Nathan A. Wukie
    !!  @date   2/1/2016
    !!
    !--------------------------------------------------------------------------------------
    type, public  :: chidg_data_t

        logical                                     :: solverInitialized = .false.
        integer(ik),        private                 :: spacedim_ = 3

        ! mesh
        type(mesh_t)                                :: mesh

        ! bc's and equation set's
        type(bc_state_group_t),         allocatable :: bc_state_group(:)
        type(equation_set_t),           allocatable :: eqnset(:)

        ! An object containing chidg matrices/vectors
        type(solverdata_t)                          :: sdata

        ! An object containing time information
        type(time_manager_t)                        :: time_manager

        ! For each domain, a mesh motion type
        type(prescribed_mesh_motion_t),            allocatable :: pmm(:)

    contains

        ! Boundary conditions
        procedure   :: add_bc_state_group
        procedure   :: new_bc_state_group
        procedure   :: nbc_state_groups
        procedure   :: get_bc_state_group_id


        ! Equations
        procedure   :: add_equation_set
        procedure   :: new_equation_set
        procedure   :: get_equation_set_id
        procedure   :: get_equation_set_name
        procedure   :: nequation_sets


        ! Initialization procedure for solution data. Execute after all domains are added.
        procedure   :: initialize_solution_domains
        procedure   :: initialize_solution_bc
        procedure   :: initialize_solution_solver

        ! Mesh Motion
        procedure   :: new_pmm
        procedure   :: add_pmm_domain
        procedure   :: add_pmm_group


        ! Release allocated memory
        procedure   :: release


        ! Accessors
        procedure   :: get_domain_index             ! Given domain name, return domain index
        procedure   :: ntime
        procedure   :: get_dimensionality
        procedure   :: get_auxiliary_field_names    ! Return required auxiliary fields

        procedure   :: report

    end type chidg_data_t
    !***************************************************************************************




contains


    !> Initialize solution data storage structures. Needs to be called before accessing any 
    !! solution storage containers so they are allocated and initialized. 
    !!
    !! All domains must be added before calling this procedure, since the array of mesh 
    !! structures are used for the initialization routine.
    !!
    !!  @author Nathan A. Wukie
    !!  @date   2/1/2016
    !!
    !!
    !!
    !---------------------------------------------------------------------------------------
    subroutine initialize_solution_solver(self)
        class(chidg_data_t),     intent(inout)   :: self

        integer(ik) :: idom, ndom, ierr, eqn_ID

        type(equationset_function_data_t),  allocatable :: function_data(:)


        call write_line("Initialize: matrix/vector allocation...", io_proc=GLOBAL_MASTER)
        !
        ! Assemble array of function_data from the eqnset array to pass to the solver data 
        ! structure for initialization
        !
        ndom = self%mesh%ndomains()
        allocate(function_data(ndom), stat=ierr)
        if ( ierr /= 0 ) call AllocationError

        do idom = 1,self%mesh%ndomains()
            eqn_ID = self%mesh%domain(idom)%eqn_ID
            function_data(idom) = self%eqnset(eqn_ID)%function_data
        end do


        !
        ! Initialize solver data 
        !
        call self%sdata%init(self%mesh, function_data)

    end subroutine initialize_solution_solver
    !***************************************************************************************










    !>  Create a new boundary condition and add the incoming
    !>  !For a ChiDG domain, add a boundary condition patch and associate it with a boundary 
    !!  !condition group.
    !!
    !!
    !!  Boundary condition groups hold sets of state functions that are used to compute an 
    !!  exterior state on the boundary. The boundary condition groups are defined for the 
    !!  global problem. Here, the individual patches of a given domain are being set to a 
    !!  specific group.
    !!
    !!  @author Nathan A. Wukie
    !!  @date   2/1/2016
    !!
    !!  @param[in]  domain          Character string of the selected domain.
    !!  @param[in]  bc_connectivity Face connectivities defining the boundary 
    !!                              condition patch.
    !!  @param[in]  bc_group        Name of the boundary condition group to associate 
    !!                              with the patch.
    !!  @param[in]  bc_groups       bc_group_t's for the global problem that can be searched 
    !!                              through and used to initialize.
    !!
    !!  To force a particular bc_state on a boundary condition, one can pass a bc_state_t in 
    !!  as an option for bc_wall, bc_inlet, bc_outlet, bc_symmetry
    !!
    !---------------------------------------------------------------------------------------
    subroutine add_bc_state_group(self,bc_state_group,bc_wall,bc_inlet,bc_outlet,bc_symmetry,bc_farfield,bc_periodic, bc_scalar)
        class(chidg_data_t),            intent(inout)           :: self
        type(bc_state_group_t),         intent(inout)           :: bc_state_group
        class(bc_state_t),              intent(in), optional    :: bc_wall
        class(bc_state_t),              intent(in), optional    :: bc_inlet
        class(bc_state_t),              intent(in), optional    :: bc_outlet
        class(bc_state_t),              intent(in), optional    :: bc_symmetry
        class(bc_state_t),              intent(in), optional    :: bc_farfield
        class(bc_state_t),              intent(in), optional    :: bc_periodic
        class(bc_state_t),              intent(in), optional    :: bc_scalar


        integer(ik) :: bc_ID


        
        !
        ! Set override boundary condition states if they were passed in:
        !   if overriding:
        !       - clear state group
        !       - add overriding bc_state
        !
        if ( present(bc_wall) .and. (trim(bc_state_group%family) == 'Wall') ) then
            call bc_state_group%remove_states()
            call bc_state_group%add_bc_state(bc_wall)

        else if ( present(bc_inlet) .and. (trim(bc_state_group%family) == 'Inlet') ) then
            call bc_state_group%remove_states()
            call bc_state_group%add_bc_state(bc_inlet)

        else if ( present(bc_outlet) .and. (trim(bc_state_group%family) == 'Outlet') ) then
            call bc_state_group%remove_states()
            call bc_state_group%add_bc_state(bc_outlet)

        else if ( present(bc_symmetry) .and. (trim(bc_state_group%family) == 'Symmetry') ) then
            call bc_state_group%remove_states()
            call bc_state_group%add_bc_state(bc_symmetry)

        else if ( present(bc_farfield) .and. (trim(bc_state_group%family) == 'Farfield') ) then
            call bc_state_group%remove_states()
            call bc_state_group%add_bc_state(bc_farfield)

        else if ( present(bc_periodic) .and. (trim(bc_state_group%family) == 'Periodic') ) then
            call bc_state_group%remove_states()
            call bc_state_group%add_bc_state(bc_periodic)

        else if ( present(bc_scalar) .and. (trim(bc_state_group%family) == 'Scalar') ) then
            call bc_state_group%remove_states()
            call bc_state_group%add_bc_state(bc_scalar)

        end if



        !
        ! Assign:
        !   - Create new boundary condition state group
        !   - Set newly allocated object
        !
        bc_ID = self%new_bc_state_group()
        bc_state_group%bc_ID = bc_ID
        self%bc_state_group(bc_ID) = bc_state_group
                                                                            


        !
        ! Allocate equation set - causing segfault?
        !
!        temp_eqnset(idomain_l) = equation_builder_factory%produce(eqnset,'default')



    end subroutine add_bc_state_group
    !***************************************************************************************











    

    !>  Extend the self%bc array to include another instance. Return the ID of the new
    !!  boundary condition where it can be found in the array as self%bc(bc_ID)
    !!
    !!  @author Nathan A. Wukie
    !!  @date   2/27/2017
    !!
    !!
    !---------------------------------------------------------------------------------------
    function new_bc_state_group(self) result(bc_ID)
        class(chidg_data_t),    intent(inout)   :: self

        type(bc_state_group_t), allocatable     :: temp_bcs(:)
        integer(ik)                             :: bc_ID, ierr


        !
        ! Allocate number of boundary conditions
        !
        allocate(temp_bcs(self%nbc_state_groups() + 1), stat=ierr)
        if (ierr /= 0) call AllocationError


        !
        ! Copy any previously allocated boundary conditions to new array
        !
        if ( self%nbc_state_groups() > 0) then
            temp_bcs(1:size(self%bc_state_group)) = self%bc_state_group(1:size(self%bc_state_group))
        end if


        !
        ! Set ID of new bc and store to array
        !
        bc_ID = size(temp_bcs)
        temp_bcs(bc_ID)%bc_ID = bc_ID


        !
        ! Attach extended allocation to chidg_data%bc
        !
        call move_alloc(temp_bcs,self%bc_state_group)



    end function new_bc_state_group
    !*************************************************************************************







    !>  Return the number of boundary conditions state groups on the chidg_data_t instance.
    !!
    !!  @author Nathan A. Wukie
    !!  @date   4/7/2017
    !!
    !!
    !-------------------------------------------------------------------------------------
    function nbc_state_groups(self) result(n)
        class(chidg_data_t),    intent(in)      :: self

        integer(ik) :: n

        if (allocated(self%bc_state_group)) then
            n = size(self%bc_state_group)
        else
            n = 0
        end if

    end function nbc_state_groups
    !*************************************************************************************







    !>  Given a group name for a bc_state_group, return its identifier so it can be 
    !!  located as self%bc_state_group(group_ID).
    !!
    !!  @author Nathan A. Wukie
    !!  @date   4/7/2017
    !!
    !-------------------------------------------------------------------------------------
    function get_bc_state_group_id(self,group_name_in) result(group_ID)
        class(chidg_data_t),    intent(in)  :: self
        character(*),           intent(in)  :: group_name_in

        integer(ik)                 :: igroup, group_ID
        character(:),   allocatable :: group_name
        logical                     :: found_group

        group_ID = NO_ID
        do igroup = 1,self%nbc_state_groups()

            found_group = trim(group_name_in) == trim(self%bc_state_group(igroup)%name)
            
            if (found_group) group_ID = igroup
            if (found_group) exit

        end do


    end function get_bc_state_group_id
    !*************************************************************************************








    !>  Add a new equation set to the data instance.
    !!
    !!  @author Nathan A. Wukie
    !!  @date   4/5/2017
    !!
    !!
    !--------------------------------------------------------------------------------------
    subroutine add_equation_set(self, eqn_name)
        class(chidg_data_t),    intent(inout)   :: self
        character(*),           intent(in)      :: eqn_name

        logical     :: already_added
        integer(ik) :: ieqn, eqn_ID


        !
        ! Check if equation set has already been added.
        !
        already_added = .false.
        do ieqn = 1,self%nequation_sets()
            already_added = (trim(self%eqnset(ieqn)%name) == trim(eqn_name)) 
            if (already_added) exit
        end do
        

        !
        ! Add new equation set if it doesn't already exist and get new eqn_ID
        !
        if (.not. already_added) then
            eqn_ID = self%new_equation_set()
            self%eqnset(eqn_ID) = equation_builder_factory%produce(eqn_name, 'default')
            self%eqnset(eqn_ID)%eqn_ID = eqn_ID
        end if


    end subroutine add_equation_set
    !***************************************************************************************










    !
    !   Mesh Motion
    !------------------------------------------------------------------------------------------

    !> 
    !!  @author Eric Wolf
    !!  @date   4/3/2017
    !!
    !!
    !------------------------------------------------------------------------------------------
    subroutine add_pmm_group(self,pmm_group)
        class(chidg_data_t),            intent(inout)           :: self
        type(prescribed_mesh_motion_group_t),               intent(inout)              :: pmm_group

        integer(ik)                         :: pmm_ID


        !
        ! Create a new boundary condition
        !
        pmm_ID = self%new_pmm()



        !
        ! Initialize pmm from pmm_group. Note that, since pmm_group contains pmm,
        ! we must pass the pmm info instead of pmm_group to avoid a circular dependency.
        !
        call self%pmm(pmm_ID)%init_pmm_group(pmm_group%pmm)


    end subroutine add_pmm_group
    !******************************************************************************************












    !>  Extend the self%eqnset array to include another instance. Return the ID of the new
    !!  equation set where it can be found in the array as self%eqnset(eqn_ID)
    !!
    !!  @author Nathan A. Wukie
    !!  @date   3/20/2017
    !!
    !!
    !---------------------------------------------------------------------------------------
    function new_equation_set(self) result(eqn_ID)
        class(chidg_data_t),    intent(inout)   :: self

        type(equation_set_t), allocatable   :: temp_eqnset(:)
        integer(ik)                         :: eqn_ID, ierr


        !
        ! Allocate number of boundary conditions
        !
        allocate(temp_eqnset(self%nequation_sets() + 1), stat=ierr)
        if (ierr /= 0) call AllocationError


        !
        ! Copy any previously allocated boundary conditions to new array
        !
        if ( self%nequation_sets() > 0) then
            temp_eqnset(1:size(self%eqnset)) = self%eqnset(1:size(self%eqnset))
        end if


        !
        ! Set ID of new bc and store to array
        !
        eqn_ID = size(temp_eqnset)
        temp_eqnset(eqn_ID)%eqn_ID = eqn_ID


        !
        ! Attach extended allocation to chidg_data%eqnset
        !
        call move_alloc(temp_eqnset,self%eqnset)



    end function new_equation_set
    !***************************************************************************************
    !>  Given an equation set name, return its index identifier in chidg_data.
    !!
    !!  Returns eqn_ID such that data%eqnset(eqn_ID) is valid and corresponds to the
    !!  equation set with name eqn_name that was given.
    !!
    !!  @author Nathan A. Wukie
    !!  @date   4/5/2017
    !!
    !-------------------------------------------------------------------------------------
    function get_equation_set_id(self, eqn_name) result(eqn_ID)
        class(chidg_data_t),    intent(in)  :: self
        character(*),           intent(in)  :: eqn_name

        integer(ik)                 :: ieqn, eqn_ID
        character(:),   allocatable :: user_msg
        logical                     :: names_match


        eqn_ID = 0
        do ieqn = 1,self%nequation_sets()

            names_match = trim(self%eqnset(ieqn)%name) == trim(eqn_name)


            if (names_match) eqn_ID = ieqn
            if (names_match) exit
        end do

        user_msg = "chidg_data%get_equation_set_id: No equation set was found that had a name &
                    matching the incoming string"
        if (eqn_ID == 0) call chidg_signal_one(FATAL,user_msg,eqn_name)


    end function get_equation_set_id
    !**************************************************************************************

    !> 
    !!  @author Eric Wolf
    !!  @date   4/3/2017
    !!
    !!
    !------------------------------------------------------------------------------------------
    subroutine add_pmm_domain(self, domain_name, domain_pmm_name)
        class(chidg_data_t),            intent(inout)   :: self
        character(*),                   intent(in)      :: domain_name
        character(*),                   intent(in)      :: domain_pmm_name

        character(:),   allocatable :: pmm_name, user_msg
        integer(ik)                 :: pmm_ID, ipmm, idom
        logical                     :: found_pmm

        
        !
        ! Find the correct boundary condition to add bc_patch to
        !
        do ipmm = 1,size(self%pmm)

            pmm_name = self%pmm(ipmm)%get_name()
            found_pmm = (trim(domain_pmm_name) == trim(pmm_name))

            if (found_pmm) pmm_ID = ipmm
            if (found_pmm) exit

        end do

        !
        ! Once pmm is found, initialize pmm_patch on pmm
        !
        if (found_pmm) then
            
            !
            ! Find domain index in mesh(:) from domain_name
            !
            idom = self%get_domain_index(domain_name)

            call self%pmm(pmm_ID)%init_pmm_domain(self%mesh%domain(idom))

        else


            user_msg = "chidg_data%add_pmm_patch: It looks like we didn't find a prescribed mesh motion  &
                        group that matches with the string indicated in a pmm domain. Make &
                        sure that a pmm group with the correct name exists. Also make &
                        sure that the name set on the pmm domain corresponds to one of the &
                        pmm groups that exists."
            if ( (trim(domain_pmm_name) /= 'empty') .and. &
                (trim(domain_pmm_name) /= 'Empty') ) &
                call chidg_signal_one(FATAL,user_msg,trim(domain_pmm_name))

        end if


    end subroutine add_pmm_domain
    !*******************************************************************************************
   

    !>
    !!  @author Eric Wolf
    !!  @date   4/3/2017
    !!
    !!
    !------------------------------------------------------------------------------------------
    function new_pmm(self) result(pmm_ID)
        class(chidg_data_t),    intent(inout)   :: self

        type(prescribed_mesh_motion_t), allocatable :: temp_pmms(:)
        integer(ik)             :: pmm_ID, ierr, npmm


<<<<<<< HEAD
        !
        ! Get number of boundary conditions
        !
        if (allocated(self%pmm)) then
            npmm = size(self%pmm)
        else
            npmm = 0
        end if

                !
        ! Increment number of boundary conditions
        !
        npmm = npmm + 1


        !
        ! Allocate number of boundary conditions
        !
        allocate(temp_pmms(npmm), stat=ierr)
        if (ierr /= 0) call AllocationError


        !
        ! Copy any previously allocated boundary conditions to new array
        !
        if ( npmm > 1) then
            temp_pmms(1:size(self%pmm)) = self%pmm(1:size(self%pmm))
        end if


        !
        ! Set ID of new pmm and store to array
        !
        pmm_ID = npmm
        temp_pmms(pmm_ID)%pmm_ID = pmm_ID


        !
        ! Attach extended allocation to chidg_data%pmm
        !
        call move_alloc(temp_pmms,self%pmm)
=======
    !>  Given an equation set name, return its index identifier in chidg_data.
    !!
    !!  Returns eqn_ID such that data%eqnset(eqn_ID) is valid and corresponds to the
    !!  equation set with name eqn_name that was given.
    !!
    !!  @author Nathan A. Wukie
    !!  @date   4/5/2017
    !!
    !-------------------------------------------------------------------------------------
    function get_equation_set_name(self, eqn_ID) result(eqn_name)
        class(chidg_data_t),    intent(in)  :: self
        integer(ik),            intent(in)  :: eqn_ID

        character(:),   allocatable :: eqn_name, user_msg

        !
        ! Check if eqn_ID is within bounds
        !
        if ( eqn_ID > self%nequation_sets() ) call chidg_signal(FATAL,"chidg_data%get_equation_set_name: eqn_ID is out of bounds.")
        if ( eqn_ID < 1 )                     call chidg_signal(FATAL,"chidg_data%get_equation_set_name: eqn_ID is out of bounds.")

        
        !
        ! Get name
        !
        eqn_name = self%eqnset(eqn_ID)%name


    end function get_equation_set_name
    !**************************************************************************************

>>>>>>> dacc10d9



    end function new_pmm
    !******************************************************************************************



    !>  For each domain, call solution initialization
    !!
    !!  @author Nathan A. Wukie
    !!  @date   4/11/2016
    !!
    !!
    !!
    !!
    !---------------------------------------------------------------------------------------
    subroutine initialize_solution_domains(self,nterms_s)
        class(chidg_data_t),    intent(inout)   :: self
        integer(ik),            intent(in)      :: nterms_s

        integer(ik) :: idomain, nfields, eqn_ID

        ! Initialize mesh numerics based on equation set and polynomial expansion order
        call write_line(" ", ltrim=.false., io_proc=GLOBAL_MASTER)
        call write_line("Initialize: domain equation space...", io_proc=GLOBAL_MASTER)

        do idomain = 1,self%mesh%ndomains()
            eqn_ID = self%mesh%domain(idomain)%eqn_ID
            nfields = self%eqnset(eqn_ID)%prop%nprimary_fields()

            self%mesh%ntime_ = self%time_manager%ntime
            call self%mesh%domain(idomain)%init_sol(nfields,nterms_s,self%time_manager%ntime)
        end do


    end subroutine initialize_solution_domains
    !***************************************************************************************






    
    !>  Initialize the 
    !!
    !!  @author Nathan A. Wukie
    !!  @date   2/28/2017
    !!
    !!
    !---------------------------------------------------------------------------------------
    subroutine initialize_solution_bc(self)
        class(chidg_data_t),    intent(inout)   :: self

        integer(ik) :: ibc


        call write_line("Initialize: bc communication...", io_proc=GLOBAL_MASTER)
        do ibc = 1,self%nbc_state_groups()

            !
            ! Prepare boundary condition parallel communication
            !
            call self%bc_state_group(ibc)%init_comm(self%mesh)

            !
            ! Call bc-specific specialized routine. Default does nothing
            !
            call self%bc_state_group(ibc)%init_specialized(self%mesh)

            !
            ! Initialize boundary condition coupling. 
            !
            call self%bc_state_group(ibc)%init_coupling(self%mesh)


        end do



    end subroutine initialize_solution_bc
    !***************************************************************************************









    !> Given a character string corresponding to the name of a given domain,
    !! find and return the index of that domain in the ChiDG_data instance.
    !!
    !!  @author Nathan A. Wukie
    !!  @date   2/1/2016
    !!
    !!
    !!  @param[in]  domain_name     String associated with a given domain
    !!  @return     domain_index    Integer index of the associated domain
    !!
    !----------------------------------------------------------------------------------------
    function get_domain_index(self,domain_name) result(domain_index)
        class(chidg_data_t),    intent(in)      :: self
        character(*),           intent(in)      :: domain_name

        integer(ik)  :: domain_index
        
        domain_index = self%mesh%get_domain_id(domain_name)

    end function get_domain_index
    !****************************************************************************************










    !> Return the number of equation sets in the chidg_data_t instance.
    !!
    !!  @author Nathan A. Wukie
    !!  @date   3/20/2017
    !!
    !!
    !----------------------------------------------------------------------------------------
    function nequation_sets(self) result(nsets_)
        class(chidg_data_t),    intent(in)      :: self

        integer :: nsets_

        if (allocated(self%eqnset)) then
            nsets_ = size(self%eqnset)
        else
            nsets_ = 0
        end if

    end function nequation_sets
    !****************************************************************************************





    !>  Return the dimensionality of the chidg_data_t instance.
    !!
    !!  @author Nathan A. Wukie
    !!  @date   11/30/2016
    !!
    !----------------------------------------------------------------------------------------
    function get_dimensionality(self) result(dimensionality)
        class(chidg_data_t),    intent(in)      :: self

        integer :: dimensionality

        dimensionality = self%spacedim_

    end function get_dimensionality
    !****************************************************************************************












    !>  Return a vector of auxiliary fields that are required.
    !!
    !!
    !!  @author Nathan A. Wukie
    !!  @date   11/23/2016
    !!
    !----------------------------------------------------------------------------------------
    function get_auxiliary_field_names(self) result(field_names)
        class(chidg_data_t),    intent(in)  :: self

        integer(ik)                 :: idom, ifield, eqn_ID
        type(svector_t)             :: field_names
        character(:),   allocatable :: field_name



        do idom = 1,self%mesh%ndomains()
            eqn_ID = self%mesh%domain(idom)%eqn_ID
            do ifield = 1,self%eqnset(eqn_ID)%prop%nauxiliary_fields()

                field_name = self%eqnset(eqn_ID)%prop%get_auxiliary_field_name(ifield)
                call field_names%push_back_unique(string_t(field_name))

            end do !ifield
        end do !idom



    end function get_auxiliary_field_names
    !****************************************************************************************





    !> Return the number of time instances in the chidg_data_t instance.
    !!
    !!  @author Nathan A. Wukie
    !!  @date   2/1/2016
    !!
    !!
    !----------------------------------------------------------------------------------------
    function ntime(self) result(ndom)
        class(chidg_data_t),    intent(in)      :: self

        integer :: ndom

        ndom = self%time_manager%ntime

    end function ntime
    !****************************************************************************************







    !>  Release allocated memory.
    !!
    !!  @author Nathan A. Wukie
    !!  @date   3/3/2017
    !!
    !!
    !---------------------------------------------------------------------------------------
    subroutine release(self)
        class(chidg_data_t),    intent(inout)   :: self

        if (allocated(self%eqnset))         deallocate(self%eqnset)
        if (allocated(self%bc_state_group)) deallocate(self%bc_state_group)

        call self%mesh%release()
        call self%sdata%release()

    end subroutine release
    !****************************************************************************************




    !>
    !!
    !!  @author Nathan A. Wukie (AFRL)
    !!  @date   7/7/2016
    !!
    !!
    !!
    !----------------------------------------------------------------------------------------
    subroutine report(self,selection)
        class(chidg_data_t),    intent(in)  :: self
        character(*),           intent(in)  :: selection

        integer(ik) :: idom


        if ( trim(selection) == 'grid' ) then

            do idom = 1,self%mesh%ndomains()
                call write_line('Domain ', idom, '  :  ', self%mesh%domain(idom)%nelem, ' Elements', io_proc=IRANK)
            end do


        else


        end if



    end subroutine report
    !****************************************************************************************






end module type_chidg_data<|MERGE_RESOLUTION|>--- conflicted
+++ resolved
@@ -641,7 +641,6 @@
         integer(ik)             :: pmm_ID, ierr, npmm
 
 
-<<<<<<< HEAD
         !
         ! Get number of boundary conditions
         !
@@ -683,7 +682,10 @@
         ! Attach extended allocation to chidg_data%pmm
         !
         call move_alloc(temp_pmms,self%pmm)
-=======
+
+    end function new_pmm
+    !******************************************************************************************
+
     !>  Given an equation set name, return its index identifier in chidg_data.
     !!
     !!  Returns eqn_ID such that data%eqnset(eqn_ID) is valid and corresponds to the
@@ -715,12 +717,7 @@
     end function get_equation_set_name
     !**************************************************************************************
 
->>>>>>> dacc10d9
-
-
-
-    end function new_pmm
-    !******************************************************************************************
+
 
 
 
