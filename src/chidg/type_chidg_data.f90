--- conflicted
+++ resolved
@@ -40,7 +40,7 @@
     !!  @author Nathan A. Wukie
     !!  @date   2/1/2016
     !!
-    !--------------------------------------------------------------------------------------------------------------
+    !------------------------------------------------------------------------------------------
     type, public  :: chidg_data_t
 
         logical                                     :: solverInitialized = .false.
@@ -76,7 +76,7 @@
         procedure   :: report
 
     end type chidg_data_t
-    !*************************************************************************************************************
+    !*******************************************************************************************
 
 
 
@@ -95,7 +95,7 @@
     !!
     !!
     !!
-    !-------------------------------------------------------------------------------------------------------------
+    !------------------------------------------------------------------------------------------
     subroutine initialize_solution_solver(self)
         class(chidg_data_t),     intent(inout)   :: self
 
@@ -136,7 +136,7 @@
         call self%sdata%init(self%mesh, bcset_coupling, function_data)
 
     end subroutine initialize_solution_solver
-    !*************************************************************************************************************
+    !******************************************************************************************
 
 
 
@@ -157,7 +157,7 @@
     !!  @param[in]  eqnset      Character string defining the equationset_t for the domain
     !!  @param[in]  nterms_s    Integer defining the number of terms in the solution expansion
     !!
-    !---------------------------------------------------------------------------------------------------------------
+    !------------------------------------------------------------------------------------------
     subroutine add_domain(self,name,nodes,connectivity,spacedim,nterms_c,eqnset)
         class(chidg_data_t),            intent(inout)   :: self
         character(*),                   intent(in)      :: name
@@ -250,7 +250,7 @@
 
 
     end subroutine add_domain
-    !***************************************************************************************************************
+    !*******************************************************************************************
 
 
 
@@ -282,7 +282,7 @@
     !!  To force a particular bc_state on a boundary condition, one can pass a bc_state_t in as an option
     !!  for bc_wall, bc_inlet, bc_outlet, bc_symmetry
     !!
-    !----------------------------------------------------------------------------------------------------------
+    !-------------------------------------------------------------------------------------------
     subroutine add_bc(self,domain,bc_connectivity,bc_group,bc_groups,bc_wall,bc_inlet,bc_outlet,bc_symmetry,bc_farfield)
         class(chidg_data_t),            intent(inout)           :: self
         character(*),                   intent(in)              :: domain
@@ -359,7 +359,7 @@
 
 
     end subroutine add_bc
-    !******************************************************************************************************
+    !******************************************************************************************
 
 
 
@@ -376,7 +376,7 @@
     !!
     !!
     !!
-    !------------------------------------------------------------------------------------------------------
+    !------------------------------------------------------------------------------------------
     subroutine initialize_solution_domains(self,nterms_s,ntime)
         class(chidg_data_t),    intent(inout)   :: self
         integer(ik),            intent(in)      :: nterms_s
@@ -388,18 +388,15 @@
 
         ! Initialize mesh numerics based on equation set and polynomial expansion order
         do idomain = 1,self%ndomains()
+
             neqns = self%eqnset(idomain)%prop%nequations()
-<<<<<<< HEAD
             call self%mesh(idomain)%init_sol(neqns,nterms_s,ntime)
 
-=======
-            call self%mesh(idomain)%init_sol(neqns,nterms_s)
->>>>>>> c048420a
         end do
 
 
     end subroutine initialize_solution_domains
-    !******************************************************************************************************
+    !******************************************************************************************
 
 
 
@@ -421,7 +418,7 @@
     !!  @param[in]  dname           String associated with a given domain
     !!  @return     domain_index    Integer index of the associated domain
     !!
-    !------------------------------------------------------------------------------------------------------
+    !-------------------------------------------------------------------------------------------
     function get_domain_index(self,dname) result(domain_index)
         class(chidg_data_t),    intent(in)      :: self
         character(*),           intent(in)      :: dname
@@ -445,7 +442,7 @@
         if (domain_index == 0) call chidg_signal_one(FATAL,user_msg,dname)
 
     end function get_domain_index
-    !**********************************************************************************************************
+    !*******************************************************************************************
 
 
 
@@ -462,7 +459,7 @@
     !!  @date   2/1/2016
     !!
     !!
-    !----------------------------------------------------------------------------------------------------------
+    !-------------------------------------------------------------------------------------------
     function ndomains(self) result(ndom)
         class(chidg_data_t),    intent(in)      :: self
 
@@ -471,7 +468,7 @@
         ndom = self%ndomains_
 
     end function ndomains
-    !**********************************************************************************************************
+    !*******************************************************************************************
 
 
 
@@ -486,7 +483,7 @@
     !!  @date   2/1/2016
     !!
     !!
-    !----------------------------------------------------------------------------------------------------------
+    !-------------------------------------------------------------------------------------------
     function ntime(self) result(ndom)
         class(chidg_data_t),    intent(in)      :: self
 
@@ -495,7 +492,7 @@
         ndom = self%ntime_
 
     end function ntime
-    !**********************************************************************************************************
+    !*******************************************************************************************
 
 
 
@@ -508,7 +505,7 @@
     !!
     !!
     !!
-    !----------------------------------------------------------------------------------------------------------
+    !-------------------------------------------------------------------------------------------
     subroutine report(self,selection)
         class(chidg_data_t),    intent(in)  :: self
         character(*),           intent(in)  :: selection
@@ -531,7 +528,7 @@
 
 
     end subroutine report
-    !***********************************************************************************************************
+    !*******************************************************************************************
 
 
 
