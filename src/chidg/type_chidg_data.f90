module type_chidg_data
#include <messenger.h>
    use mod_kinds,                      only: rk,ik
    use mod_constants,                  only: NO_ID
    use type_domain_connectivity,       only: domain_connectivity_t
    use type_boundary_connectivity,     only: boundary_connectivity_t

    ! Primary chidg_data_t components
    use type_point,                     only: point_t
    use type_mesh,                      only: mesh_t
    use type_bc_state,                  only: bc_state_t
    use type_bc_state_group,            only: bc_state_group_t
<<<<<<< HEAD
!    use type_bc_group,                  only: bc_group_t
    use type_svector,                   only: svector_t
    use mod_string,                     only: string_t
=======
>>>>>>> 8dd75792
    use type_equation_set,              only: equation_set_t
    use type_solverdata,                only: solverdata_t
    use type_time_manager,              only: time_manager_t
    use type_equationset_function_data, only: equationset_function_data_t
    use type_svector,                   only: svector_t
    use mod_string,                     only: string_t

    ! Factory methods
    use mod_equations,                  only: equation_builder_factory


    implicit none




    !>  Container for ChiDG data.
    !!
    !!  The format here is to have arrays of mesh_t, bcset_t, and eqnset_t components. The 
    !!  index of those arrays corresponds to a domain in the local ChiDG environment. A 
    !!  solverdata_t component holds chidg_vector_t and chidg_matrix_t components that are
    !!  initialized from the domain components and are informed of the number of domains
    !!  in addition to their dependencies on each other.
    !!
    !!  @author Nathan A. Wukie
    !!  @date   2/1/2016
    !!
    !--------------------------------------------------------------------------------------
    type, public  :: chidg_data_t

        logical                                     :: solverInitialized = .false.
        integer(ik),        private                 :: spacedim_ = 3

        ! mesh
        type(mesh_t)                                :: mesh

        ! bc's and equation set's
        type(bc_state_group_t),         allocatable :: bc_state_group(:)
        type(equation_set_t),           allocatable :: eqnset(:)

        ! An object containing chidg matrices/vectors
        type(solverdata_t)                          :: sdata

        ! An object containing time information
        type(time_manager_t)                        :: time_manager


    contains

        ! Boundary conditions
        procedure   :: add_bc_state_group
        procedure   :: new_bc_state_group
        procedure   :: nbc_state_groups
        procedure   :: get_bc_state_group_id


        ! Equations
        procedure   :: add_equation_set
        procedure   :: new_equation_set
        procedure   :: get_equation_set_id
        procedure   :: nequation_sets


        ! Initialization procedure for solution data. Execute after all domains are added.
        procedure   :: initialize_solution_domains
        procedure   :: initialize_solution_bc
        procedure   :: initialize_solution_solver


        ! Release allocated memory
        procedure   :: release


        ! Accessors
        procedure   :: get_domain_index             ! Given domain name, return domain index
        procedure   :: ntime
        procedure   :: get_dimensionality
        procedure   :: get_auxiliary_field_names    ! Return required auxiliary fields

        procedure   :: report

    end type chidg_data_t
    !***************************************************************************************




contains


    !> Initialize solution data storage structures. Needs to be called before accessing any 
    !! solution storage containers so they are allocated and initialized. 
    !!
    !! All domains must be added before calling this procedure, since the array of mesh 
    !! structures are used for the initialization routine.
    !!
    !!  @author Nathan A. Wukie
    !!  @date   2/1/2016
    !!
    !!
    !!
    !---------------------------------------------------------------------------------------
    subroutine initialize_solution_solver(self)
        class(chidg_data_t),     intent(inout)   :: self

        integer(ik) :: idom, ndom, ierr, eqn_ID

        type(equationset_function_data_t),  allocatable :: function_data(:)


        call write_line("Initialize: matrix/vector allocation...", io_proc=GLOBAL_MASTER)
        !
        ! Assemble array of function_data from the eqnset array to pass to the solver data 
        ! structure for initialization
        !
        ndom = self%mesh%ndomains()
        allocate(function_data(ndom), stat=ierr)
        if ( ierr /= 0 ) call AllocationError

        do idom = 1,self%mesh%ndomains()
            eqn_ID = self%mesh%domain(idom)%eqn_ID
            function_data(idom) = self%eqnset(eqn_ID)%function_data
        end do


        !
        ! Initialize solver data 
        !
        call self%sdata%init(self%mesh, function_data)

    end subroutine initialize_solution_solver
    !***************************************************************************************










    !>  Create a new boundary condition and add the incoming
    !>  !For a ChiDG domain, add a boundary condition patch and associate it with a boundary 
    !!  !condition group.
    !!
    !!
    !!  Boundary condition groups hold sets of state functions that are used to compute an 
    !!  exterior state on the boundary. The boundary condition groups are defined for the 
    !!  global problem. Here, the individual patches of a given domain are being set to a 
    !!  specific group.
    !!
    !!  @author Nathan A. Wukie
    !!  @date   2/1/2016
    !!
    !!  @param[in]  domain          Character string of the selected domain.
    !!  @param[in]  bc_connectivity Face connectivities defining the boundary 
    !!                              condition patch.
    !!  @param[in]  bc_group        Name of the boundary condition group to associate 
    !!                              with the patch.
    !!  @param[in]  bc_groups       bc_group_t's for the global problem that can be searched 
    !!                              through and used to initialize.
    !!
    !!  To force a particular bc_state on a boundary condition, one can pass a bc_state_t in 
    !!  as an option for bc_wall, bc_inlet, bc_outlet, bc_symmetry
    !!
    !---------------------------------------------------------------------------------------
    subroutine add_bc_state_group(self,bc_state_group,bc_wall,bc_inlet,bc_outlet,bc_symmetry,bc_farfield,bc_periodic, bc_scalar)
        class(chidg_data_t),            intent(inout)           :: self
        type(bc_state_group_t),         intent(inout)           :: bc_state_group
        class(bc_state_t),              intent(in), optional    :: bc_wall
        class(bc_state_t),              intent(in), optional    :: bc_inlet
        class(bc_state_t),              intent(in), optional    :: bc_outlet
        class(bc_state_t),              intent(in), optional    :: bc_symmetry
        class(bc_state_t),              intent(in), optional    :: bc_farfield
        class(bc_state_t),              intent(in), optional    :: bc_periodic
        class(bc_state_t),              intent(in), optional    :: bc_scalar


        integer(ik) :: bc_ID


        
        !
        ! Set override boundary condition states if they were passed in:
        !   if overriding:
        !       - clear state group
        !       - add overriding bc_state
        !
        if ( present(bc_wall) .and. (trim(bc_state_group%family) == 'Wall') ) then
            call bc_state_group%remove_states()
            call bc_state_group%add_bc_state(bc_wall)

        else if ( present(bc_inlet) .and. (trim(bc_state_group%family) == 'Inlet') ) then
            call bc_state_group%remove_states()
            call bc_state_group%add_bc_state(bc_inlet)

        else if ( present(bc_outlet) .and. (trim(bc_state_group%family) == 'Outlet') ) then
            call bc_state_group%remove_states()
            call bc_state_group%add_bc_state(bc_outlet)

        else if ( present(bc_symmetry) .and. (trim(bc_state_group%family) == 'Symmetry') ) then
            call bc_state_group%remove_states()
            call bc_state_group%add_bc_state(bc_symmetry)

        else if ( present(bc_farfield) .and. (trim(bc_state_group%family) == 'Farfield') ) then
            call bc_state_group%remove_states()
            call bc_state_group%add_bc_state(bc_farfield)

        else if ( present(bc_periodic) .and. (trim(bc_state_group%family) == 'Periodic') ) then
            call bc_state_group%remove_states()
            call bc_state_group%add_bc_state(bc_periodic)

        else if ( present(bc_scalar) .and. (trim(bc_state_group%family) == 'Scalar') ) then
            call bc_state_group%remove_states()
            call bc_state_group%add_bc_state(bc_scalar)

        end if



        !
        ! Assign:
        !   - Create new boundary condition state group
        !   - Set newly allocated object
        !
        bc_ID = self%new_bc_state_group()
        bc_state_group%bc_ID = bc_ID
        self%bc_state_group(bc_ID) = bc_state_group
                                                                            




    end subroutine add_bc_state_group
    !***************************************************************************************











    

    !>  Extend the self%bc array to include another instance. Return the ID of the new
    !!  boundary condition where it can be found in the array as self%bc(bc_ID)
    !!
    !!  @author Nathan A. Wukie
    !!  @date   2/27/2017
    !!
    !!
    !---------------------------------------------------------------------------------------
    function new_bc_state_group(self) result(bc_ID)
        class(chidg_data_t),    intent(inout)   :: self

        type(bc_state_group_t), allocatable :: temp_bcs(:)
        integer(ik)                         :: bc_ID, ierr


        !
        ! Allocate number of boundary conditions
        !
        allocate(temp_bcs(self%nbc_state_groups() + 1), stat=ierr)
        if (ierr /= 0) call AllocationError


        !
        ! Copy any previously allocated boundary conditions to new array
        !
        if ( self%nbc_state_groups() > 0) then
            temp_bcs(1:size(self%bc_state_group)) = self%bc_state_group(1:size(self%bc_state_group))
        end if


        !
        ! Set ID of new bc and store to array
        !
        bc_ID = size(temp_bcs)
        temp_bcs(bc_ID)%bc_ID = bc_ID


        !
        ! Attach extended allocation to chidg_data%bc
        !
        call move_alloc(temp_bcs,self%bc_state_group)



    end function new_bc_state_group
    !*************************************************************************************







    !>  Return the number of boundary conditions state groups on the chidg_data_t instance.
    !!
    !!  @author Nathan A. Wukie
    !!  @date   4/7/2017
    !!
    !!
    !-------------------------------------------------------------------------------------
    function nbc_state_groups(self) result(n)
        class(chidg_data_t),    intent(in)      :: self

        integer(ik) :: n

        if (allocated(self%bc_state_group)) then
            n = size(self%bc_state_group)
        else
            n = 0
        end if

    end function nbc_state_groups
    !*************************************************************************************







    !>  Given a group name for a bc_state_group, return its identifier so it can be 
    !!  located as self%bc_state_group(group_ID).
    !!
    !!  @author Nathan A. Wukie
    !!  @date   4/7/2017
    !!
    !-------------------------------------------------------------------------------------
    function get_bc_state_group_id(self,group_name_in) result(group_ID)
        class(chidg_data_t),    intent(in)  :: self
        character(*),           intent(in)  :: group_name_in

        integer(ik)                 :: igroup, group_ID
        character(:),   allocatable :: group_name
        logical                     :: found_group

        group_ID = NO_ID
        do igroup = 1,self%nbc_state_groups()

            found_group = trim(group_name_in) == trim(self%bc_state_group(igroup)%name)
            
            if (found_group) group_ID = igroup
            if (found_group) exit

        end do


    end function get_bc_state_group_id
    !*************************************************************************************








    !>  Add a new equation set to the data instance.
    !!
    !!  @author Nathan A. Wukie
    !!  @date   4/5/2017
    !!
    !!
    !--------------------------------------------------------------------------------------
    subroutine add_equation_set(self, eqn_name)
        class(chidg_data_t),    intent(inout)   :: self
        character(*),           intent(in)      :: eqn_name

        logical     :: already_added
        integer(ik) :: ieqn, eqn_ID


        !
        ! Check if equation set has already been added.
        !
        already_added = .false.
        do ieqn = 1,self%nequation_sets()
            already_added = (trim(self%eqnset(ieqn)%name) == trim(eqn_name)) 
            if (already_added) exit
        end do
        

        !
        ! Add new equation set if it doesn't already exist and get new eqn_ID
        !
        if (.not. already_added) then
            eqn_ID = self%new_equation_set()
            self%eqnset(eqn_ID) = equation_builder_factory%produce(eqn_name, 'default')
            self%eqnset(eqn_ID)%eqn_ID = eqn_ID
        end if


    end subroutine add_equation_set
    !***************************************************************************************















    !>  Extend the self%eqnset array to include another instance. Return the ID of the new
    !!  equation set where it can be found in the array as self%eqnset(eqn_ID)
    !!
    !!  @author Nathan A. Wukie
    !!  @date   3/20/2017
    !!
    !!
    !---------------------------------------------------------------------------------------
    function new_equation_set(self) result(eqn_ID)
        class(chidg_data_t),    intent(inout)   :: self

        type(equation_set_t), allocatable   :: temp_eqnset(:)
        integer(ik)                         :: eqn_ID, ierr


        !
        ! Allocate number of boundary conditions
        !
        allocate(temp_eqnset(self%nequation_sets() + 1), stat=ierr)
        if (ierr /= 0) call AllocationError


        !
        ! Copy any previously allocated boundary conditions to new array
        !
        if ( self%nequation_sets() > 0) then
            temp_eqnset(1:size(self%eqnset)) = self%eqnset(1:size(self%eqnset))
        end if


        !
        ! Set ID of new bc and store to array
        !
        eqn_ID = size(temp_eqnset)
        temp_eqnset(eqn_ID)%eqn_ID = eqn_ID


        !
        ! Attach extended allocation to chidg_data%eqnset
        !
        call move_alloc(temp_eqnset,self%eqnset)



    end function new_equation_set
    !***************************************************************************************








    !>  Given an equation set name, return its index identifier in chidg_data.
    !!
    !!  Returns eqn_ID such that data%eqnset(eqn_ID) is valid and corresponds to the
    !!  equation set with name eqn_name that was given.
    !!
    !!  @author Nathan A. Wukie
    !!  @date   4/5/2017
    !!
    !-------------------------------------------------------------------------------------
    function get_equation_set_id(self, eqn_name) result(eqn_ID)
        class(chidg_data_t),    intent(in)  :: self
        character(*),           intent(in)  :: eqn_name

        integer(ik)                 :: ieqn, eqn_ID
        character(:),   allocatable :: user_msg
        logical                     :: names_match


        eqn_ID = 0
        do ieqn = 1,self%nequation_sets()

            names_match = trim(self%eqnset(ieqn)%name) == trim(eqn_name)

            if (names_match) eqn_ID = ieqn
            if (names_match) exit

        end do


        user_msg = "chidg_data%get_equation_set_id: No equation set was found that had a name &
                    matching the incoming string"
        if (eqn_ID == 0) call chidg_signal_one(FATAL,user_msg,eqn_name)


    end function get_equation_set_id
    !**************************************************************************************












    !>  For each domain, call solution initialization
    !!
    !!  @author Nathan A. Wukie
    !!  @date   4/11/2016
    !!
    !!
    !!
    !!
    !---------------------------------------------------------------------------------------
    subroutine initialize_solution_domains(self,nterms_s)
        class(chidg_data_t),    intent(inout)   :: self
        integer(ik),            intent(in)      :: nterms_s

        integer(ik) :: idomain, nfields, eqn_ID

        ! Initialize mesh numerics based on equation set and polynomial expansion order
        call write_line(" ", ltrim=.false., io_proc=GLOBAL_MASTER)
        call write_line("Initialize: domain equation space...", io_proc=GLOBAL_MASTER)

        do idomain = 1,self%mesh%ndomains()
            eqn_ID = self%mesh%domain(idomain)%eqn_ID
            nfields = self%eqnset(eqn_ID)%prop%nprimary_fields()
            call self%mesh%domain(idomain)%init_sol(nfields,nterms_s,self%time_manager%ntime)
        end do


    end subroutine initialize_solution_domains
    !***************************************************************************************






    
    !>  Initialize the 
    !!
    !!  @author Nathan A. Wukie
    !!  @date   2/28/2017
    !!
    !!
    !---------------------------------------------------------------------------------------
    subroutine initialize_solution_bc(self)
        class(chidg_data_t),    intent(inout)   :: self

        integer(ik) :: ibc


        call write_line("Initialize: bc communication...", io_proc=GLOBAL_MASTER)
        do ibc = 1,self%nbc_state_groups()

            !
            ! Prepare boundary condition parallel communication
            !
            call self%bc_state_group(ibc)%init_comm(self%mesh)

            !
            ! Call bc-specific specialized routine. Default does nothing
            !
            call self%bc_state_group(ibc)%init_specialized(self%mesh)

            !
            ! Initialize boundary condition coupling. 
            !
            call self%bc_state_group(ibc)%init_coupling(self%mesh)

            !
            ! Propagate boundary condition coupling. 
            !
            call self%bc_state_group(ibc)%propagate_coupling(self%mesh)

        end do



    end subroutine initialize_solution_bc
    !***************************************************************************************









    !> Given a character string corresponding to the name of a given domain,
    !! find and return the index of that domain in the ChiDG_data instance.
    !!
    !!  @author Nathan A. Wukie
    !!  @date   2/1/2016
    !!
    !!
    !!  @param[in]  domain_name     String associated with a given domain
    !!  @return     domain_index    Integer index of the associated domain
    !!
    !----------------------------------------------------------------------------------------
    function get_domain_index(self,domain_name) result(domain_index)
        class(chidg_data_t),    intent(in)      :: self
        character(*),           intent(in)      :: domain_name

        integer(ik)  :: domain_index
        
        domain_index = self%mesh%get_domain_id(domain_name)

    end function get_domain_index
    !****************************************************************************************










    !> Return the number of equation sets in the chidg_data_t instance.
    !!
    !!  @author Nathan A. Wukie
    !!  @date   3/20/2017
    !!
    !!
    !----------------------------------------------------------------------------------------
    function nequation_sets(self) result(nsets_)
        class(chidg_data_t),    intent(in)      :: self

        integer :: nsets_

        if (allocated(self%eqnset)) then
            nsets_ = size(self%eqnset)
        else
            nsets_ = 0
        end if

    end function nequation_sets
    !****************************************************************************************





    !>  Return the dimensionality of the chidg_data_t instance.
    !!
    !!  @author Nathan A. Wukie
    !!  @date   11/30/2016
    !!
    !----------------------------------------------------------------------------------------
    function get_dimensionality(self) result(dimensionality)
        class(chidg_data_t),    intent(in)      :: self

        integer :: dimensionality

        dimensionality = self%spacedim_

    end function get_dimensionality
    !****************************************************************************************












    !>  Return a vector of auxiliary fields that are required.
    !!
    !!
    !!  @author Nathan A. Wukie
    !!  @date   11/23/2016
    !!
    !----------------------------------------------------------------------------------------
    function get_auxiliary_field_names(self) result(field_names)
        class(chidg_data_t),    intent(in)  :: self

        integer(ik)                 :: idom, ifield, eqn_ID
        type(svector_t)             :: field_names
        character(:),   allocatable :: field_name



        do idom = 1,self%mesh%ndomains()
            eqn_ID = self%mesh%domain(idom)%eqn_ID
            do ifield = 1,self%eqnset(eqn_ID)%prop%nauxiliary_fields()

                field_name = self%eqnset(eqn_ID)%prop%get_auxiliary_field_name(ifield)
                call field_names%push_back_unique(string_t(field_name))

            end do !ifield
        end do !idom



    end function get_auxiliary_field_names
    !****************************************************************************************





    !> Return the number of time instances in the chidg_data_t instance.
    !!
    !!  @author Nathan A. Wukie
    !!  @date   2/1/2016
    !!
    !!
    !----------------------------------------------------------------------------------------
    function ntime(self) result(ndom)
        class(chidg_data_t),    intent(in)      :: self

        integer :: ndom

        ndom = self%time_manager%ntime

    end function ntime
    !****************************************************************************************







    !>  Release allocated memory.
    !!
    !!  @author Nathan A. Wukie
    !!  @date   3/3/2017
    !!
    !!
    !---------------------------------------------------------------------------------------
    subroutine release(self)
        class(chidg_data_t),    intent(inout)   :: self

        if (allocated(self%eqnset))         deallocate(self%eqnset)
        if (allocated(self%bc_state_group)) deallocate(self%bc_state_group)

        call self%mesh%release()
        call self%sdata%release()

    end subroutine release
    !****************************************************************************************




    !>
    !!
    !!  @author Nathan A. Wukie (AFRL)
    !!  @date   7/7/2016
    !!
    !!
    !!
    !----------------------------------------------------------------------------------------
    subroutine report(self,selection)
        class(chidg_data_t),    intent(in)  :: self
        character(*),           intent(in)  :: selection

        integer(ik) :: idom


        if ( trim(selection) == 'grid' ) then

            do idom = 1,self%mesh%ndomains()
                call write_line('Domain ', idom, '  :  ', self%mesh%domain(idom)%nelem, ' Elements', io_proc=IRANK)
            end do


        else


        end if



    end subroutine report
    !****************************************************************************************






end module type_chidg_data<|MERGE_RESOLUTION|>--- conflicted
+++ resolved
@@ -10,12 +10,8 @@
     use type_mesh,                      only: mesh_t
     use type_bc_state,                  only: bc_state_t
     use type_bc_state_group,            only: bc_state_group_t
-<<<<<<< HEAD
-!    use type_bc_group,                  only: bc_group_t
     use type_svector,                   only: svector_t
     use mod_string,                     only: string_t
-=======
->>>>>>> 8dd75792
     use type_equation_set,              only: equation_set_t
     use type_solverdata,                only: solverdata_t
     use type_time_manager,              only: time_manager_t
