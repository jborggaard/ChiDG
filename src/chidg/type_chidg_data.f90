--- conflicted
+++ resolved
@@ -259,13 +259,8 @@
         !
         ! Initialize new mesh: geometry and equation set identifier
         !
-<<<<<<< HEAD
-        call temp_mesh(idomain_l)%init_geom(idomain_l,spacedim,nterms_c,nodes,connectivity,coord_system)
+        call temp_mesh(idomain_l)%init_geom(idomain_l,nelements_g,spacedim,nterms_c,nodes,connectivity,coord_system)
         call temp_mesh(idomain_l)%init_eqn(eqn_ID)
-=======
-        call temp_mesh(idomain_l)%init_geom(idomain_l,nelements_g,spacedim,nterms_c,nodes,connectivity,coord_system)
-
->>>>>>> 3d84e3ed
 
         !
         ! Check that a domain with the same global index wasn't already added. For example, if 
