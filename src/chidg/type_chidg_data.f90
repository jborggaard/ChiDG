module type_chidg_data
#include <messenger.h>
    use mod_kinds,                      only: rk,ik
    use type_point,                     only: point_t
    use type_dict,                      only: dict_t
    use type_domain_connectivity,       only: domain_connectivity_t
    use type_boundary_connectivity,     only: boundary_connectivity_t

    ! Primary chidg_data_t components
    use type_domain_info,               only: domain_info_t
    use type_mesh,                      only: mesh_t
    use type_bcset,                     only: bcset_t
    use type_bc,                        only: bc_t
    use type_bc_state,                  only: bc_state_t
    use type_bcvector,                  only: bcvector_t
    use type_bc_group,                  only: bc_group_t
    use type_svector,                   only: svector_t
    use mod_string,                     only: string_t
    use type_equation_set,              only: equation_set_t
    use type_solverdata,                only: solverdata_t
    use type_time_manager,              only: time_manager_t

    use type_equationset_function_data, only: equationset_function_data_t
    use type_bcset_coupling,            only: bcset_coupling_t

    ! Factory methods
    use mod_equations,                  only: equation_builder_factory


    implicit none




    !>  Container for ChiDG data.
    !!
    !!  The format here is to have arrays of mesh_t, bcset_t, and eqnset_t components. The 
    !!  index of those arrays corresponds to a domain in the local ChiDG environment. A 
    !!  solverdata_t component holds chidg_vector_t and chidg_matrix_t components that are
    !!  initialized from the domain components and are informed of the number of domains
    !!  in addition to their dependencies on each other.
    !!
    !!  @author Nathan A. Wukie
    !!  @date   2/1/2016
    !!
    !------------------------------------------------------------------------------------------
    type, public  :: chidg_data_t

        logical                                     :: solverInitialized = .false.
        integer(ik),        private                 :: ndomains_ = 0
        !integer(ik),        private                 :: ntime_    = 1   !now part of time_manager
        integer(ik),        private                 :: spacedim_ = 3    !< Default 3D 

        
        ! For each domain: info, a mesh, a boundary condition set, and an equation set
        type(domain_info_t),            allocatable :: info(:)     
        type(mesh_t),                   allocatable :: mesh(:)     
        type(bcset_t),                  allocatable :: bcset(:)    
        type(equation_set_t),           allocatable :: eqnset(:)   

        ! An object containing matrix and vector storage
        type(solverdata_t)                          :: sdata

        ! An object containing time information
        type(time_manager_t)                        :: time_manager
<<<<<<< HEAD

=======
>>>>>>> 0ef3b82e

    contains

        ! Modifiers for adding domains and boundary conditions
        procedure   :: add_domain
        procedure   :: add_bc

        ! Initialization procedure for solution data. Execute after all domains are added.
        procedure   :: initialize_solution_domains
        procedure   :: initialize_solution_solver

        ! Accessors
        procedure   :: get_domain_index             !< Given a domain name, return domain index
        procedure   :: ndomains                     !< Return number of domains in chidg instance
        procedure   :: ntime
        procedure   :: get_dimensionality
        procedure   :: get_auxiliary_field_names    !< Return required auxiliary fields

        procedure   :: report

    end type chidg_data_t
    !*******************************************************************************************




contains


    !> Initialize solution data storage structures. Needs to be called before accessing any 
    !! solution storage containers so they are allocated and initialized. 
    !!
    !! All domains must be added before calling this procedure, since the array of mesh 
    !! structures are used for the initialization routine.
    !!
    !!  @author Nathan A. Wukie
    !!  @date   2/1/2016
    !!
    !!
    !!
    !------------------------------------------------------------------------------------------
    subroutine initialize_solution_solver(self)
        class(chidg_data_t),     intent(inout)   :: self

        integer(ik) :: idom, ndom, ierr

        type(equationset_function_data_t),  allocatable :: function_data(:)
        type(bcset_coupling_t),             allocatable :: bcset_coupling(:)


        !
        ! Assemble array of function_data from the eqnset array to pass to the solver data 
        ! structure for initialization
        !
        ndom = self%ndomains()
        allocate(function_data(ndom), stat=ierr)
        if ( ierr /= 0 ) call AllocationError

        do idom = 1,self%ndomains()
            function_data(idom) = self%eqnset(idom)%function_data
        end do


        !
        ! Assemble boundary condition coupling information to pass to sdata initialization 
        ! for LHS storage
        !
        ndom = self%ndomains()
        allocate(bcset_coupling(ndom), stat=ierr)
        if ( ierr /= 0 ) call AllocationError

        do idom = 1,self%ndomains()
            bcset_coupling(idom) = self%bcset(idom)%get_bcset_coupling()
        end do


        !
        ! Initialize solver data 
        !
        call self%sdata%init(self%mesh, bcset_coupling, function_data)

    end subroutine initialize_solution_solver
    !******************************************************************************************








    !> Add a domain to ChiDG. Calls initialization routines for components which define a 
    !! domain. That is, a mesh_t, an equationset_t, and the number of terms in their 
    !! polynomial expansions.
    !!
    !!  @author Nathan A. Wukie
    !!  @date   2/1/2016
    !!
    !!  @param[in]  points      point_t matrix defining the mesh
    !!  @param[in]  nterms_c    Integer defining the number of terms in the element coordinate 
    !!                          expansion
    !!  @param[in]  eqnset      Character string defining the equationset_t for the domain
    !!  @param[in]  nterms_s    Integer defining the number of terms in the solution expansion
    !!
    !------------------------------------------------------------------------------------------
    subroutine add_domain(self,name,nodes,connectivity,spacedim,nterms_c,eqnset,coord_system)
        class(chidg_data_t),            intent(inout)   :: self
        character(*),                   intent(in)      :: name
        type(point_t),                  intent(in)      :: nodes(:)
        type(domain_connectivity_t),    intent(in)      :: connectivity
        integer(ik),                    intent(in)      :: spacedim
        integer(ik),                    intent(in)      :: nterms_c
        character(*),                   intent(in)      :: eqnset
        character(*),                   intent(in)      :: coord_system

        integer(ik)                 :: idomain_l, ierr, idom
        character(:),   allocatable :: user_msg


        type(domain_info_t),            allocatable :: temp_info(:)
        type(mesh_t),                   allocatable :: temp_mesh(:)
        type(bcset_t),                  allocatable :: temp_bcset(:)
        type(equation_set_t),           allocatable :: temp_eqnset(:)



        !
        ! Increment number of domains by one
        !
        self%ndomains_ = self%ndomains_ + 1
        idomain_l      = self%ndomains_


        !
        ! Resize array storage
        !
        allocate( &
                 temp_info(self%ndomains_),   &
                 temp_mesh(self%ndomains_),   &
                 temp_bcset(self%ndomains_),  &
                 temp_eqnset(self%ndomains_), stat=ierr)
        if (ierr /= 0) call AllocationError


        ! Copy previously initialized instances to new array. Be careful about pointers 
        ! components here. For example, a pointer from a face to an element would no 
        ! longer be valid in the new array.
        if (self%ndomains_ > 1) then
            temp_info(   1:size(self%info))    = self%info(1:size(self%mesh))
            temp_mesh(   1:size(self%mesh))    = self%mesh(1:size(self%mesh))
            temp_bcset(  1:size(self%bcset))   = self%bcset(1:size(self%mesh))
            temp_eqnset( 1:size(self%eqnset))  = self%eqnset(1:size(self%mesh))
        end if


        !
        ! Set domain info
        !
        temp_info(idomain_l)%name = name


        !
        ! Initialize new mesh
        !
        call temp_mesh(idomain_l)%init_geom(idomain_l,spacedim,nterms_c,nodes,connectivity,coord_system)


        !
        ! Check that a domain with the same global index wasn't already added. For example, if 
        ! a block got split and put on the same processor. Some of the MPI communication assumes 
        ! one unique global domain index for each domain on the processor.
        !
        user_msg = "chidg_data%add_domain: Two domains have the same global index. MPI &
                    communication assumes this does not happen."
        if (self%ndomains_ > 1) then
            do idom = 1,size(self%mesh)
                if (self%mesh(idom)%idomain_g == temp_mesh(idomain_l)%idomain_g) call chidg_signal(FATAL,user_msg)
            end do !idom
        end if


        !
        ! Allocate equation set
        !
        temp_eqnset(idomain_l) = equation_builder_factory%produce(eqnset,'default')



        !
        ! Move resized temp allocation back to chidg_data container. 
        ! Be careful about pointer components here! Their location in memory has changed.
        !
        call move_alloc(temp_info,self%info)
        call move_alloc(temp_mesh,self%mesh)
        call move_alloc(temp_bcset,self%bcset)
        call move_alloc(temp_eqnset,self%eqnset)


    end subroutine add_domain
    !*******************************************************************************************











    !>  For a ChiDG domain, add a boundary condition patche and associate it with a boundary 
    !!  condition group.
    !!
    !!
    !!  Boundary condition groups hold sets of state functions that are used to compute an 
    !!  exterior state on the boundary. The boundary condition groups are defined for the 
    !!  global problem. Here, the individual patches of a given domain are being set to a 
    !!  specific group.
    !!
    !!  @author Nathan A. Wukie
    !!  @date   2/1/2016
    !!
    !!  @param[in]  domain          Character string of the selected domain.
    !!  @param[in]  bc_connectivity Face connectivities defining the boundary condition patch.
    !!  @param[in]  bc_group        Name of the boundary condition group to associate with the 
    !!                              patch.
    !!  @param[in]  bc_groups       bc_group_t's for the global problem that can be searched 
    !!                              through and used to initialize.
    !!
    !!  To force a particular bc_state on a boundary condition, one can pass a bc_state_t in 
    !!  as an option for bc_wall, bc_inlet, bc_outlet, bc_symmetry
    !!
    !------------------------------------------------------------------------------------------
    subroutine add_bc(self,domain,bc_connectivity,bc_group,bc_groups,bc_wall,bc_inlet,bc_outlet,bc_symmetry,bc_farfield,bc_periodic)
        class(chidg_data_t),            intent(inout)           :: self
        character(*),                   intent(in)              :: domain
        type(boundary_connectivity_t),  intent(in)              :: bc_connectivity
        character(*),                   intent(in)              :: bc_group
        type(bc_group_t),               intent(in)              :: bc_groups(:)
        class(bc_state_t),              intent(in), optional    :: bc_wall
        class(bc_state_t),              intent(in), optional    :: bc_inlet
        class(bc_state_t),              intent(in), optional    :: bc_outlet
        class(bc_state_t),              intent(in), optional    :: bc_symmetry
        class(bc_state_t),              intent(in), optional    :: bc_farfield
        class(bc_state_t),              intent(in), optional    :: bc_periodic


        character(:),       allocatable     :: user_msg
        class(bc_state_t),  allocatable     :: bc_state
        type(bc_t)                          :: bc
        integer(ik)                         :: idom, BC_ID, istate, igroup, ierr
        logical                             :: group_found, group_set


        !
        ! Get domain index from domain string
        !
        idom = self%get_domain_index(domain)


        !
        ! Add a new boundary condition and get ID
        !
        BC_ID = self%bcset(idom)%add(bc)



        !
        ! Initialize new boundary condition from mesh data and connectivity information.
        ! NOTE: init_bc needs called after the boundary condition has been added to the 
        !       set so it can inform the mesh about it's BC_ID.
        !
        call self%bcset(idom)%bcs(BC_ID)%init_bc(self%mesh(idom),bc_connectivity,bc_group,bc_groups, &
                                                                                 bc_wall,            &
                                                                                 bc_inlet,           &
                                                                                 bc_outlet,          &
                                                                                 bc_symmetry,        &
                                                                                 bc_farfield,        &
                                                                                 bc_periodic)


    end subroutine add_bc
    !******************************************************************************************








    !>  For each domain, call solution initialization
    !!
    !!  @author Nathan A. Wukie
    !!  @date   4/11/2016
    !!
    !!
    !!
    !!
    !------------------------------------------------------------------------------------------
    subroutine initialize_solution_domains(self,nterms_s)
        class(chidg_data_t),    intent(inout)   :: self
        integer(ik),            intent(in)      :: nterms_s

        integer(ik) :: idomain, neqns

<<<<<<< HEAD
        !self%ntime_ = ntime    !we do not neet to pass ntime in, since ntime is contained in data%time_manager%ntime
=======
        !self%ntime_ = ntime    !we do not need to pass ntime in, since ntime is contained in data%time_manager%ntime
>>>>>>> 0ef3b82e

        ! Initialize mesh numerics based on equation set and polynomial expansion order
        do idomain = 1,self%ndomains()
            neqns = self%eqnset(idomain)%prop%nprimary_fields()
            call self%mesh(idomain)%init_sol(neqns,nterms_s,self%time_manager%ntime)
        end do


    end subroutine initialize_solution_domains
    !******************************************************************************************









    !> Given a character string corresponding to the name of a given domain,
    !! find and return the index of that domain in the ChiDG_data instance.
    !!
    !!  @author Nathan A. Wukie
    !!  @date   2/1/2016
    !!
    !!
    !!  @param[in]  domain_name     String associated with a given domain
    !!  @return     domain_index    Integer index of the associated domain
    !!
    !-------------------------------------------------------------------------------------------
    function get_domain_index(self,domain_name) result(domain_index)
        class(chidg_data_t),    intent(in)      :: self
        character(*),           intent(in)      :: domain_name

        character(:),   allocatable :: user_msg
        integer(ik)  :: idom
        integer(ik)  :: domain_index
        
        domain_index = 0

        do idom = 1,self%ndomains_
            if ( trim(domain_name) == trim(self%info(idom)%name) ) then
                domain_index = idom
                exit
            end if
        end do


        user_msg = "chidg_data%get_domain_index: No domain was found that had a name &
                    that matched the incoming string"
        if (domain_index == 0) call chidg_signal_one(FATAL,user_msg,domain_name)

    end function get_domain_index
    !*******************************************************************************************




    !> Return the number of domains in the chidg_data_t instance.
    !!
    !!  @author Nathan A. Wukie
    !!  @date   2/1/2016
    !!
    !!
    !-------------------------------------------------------------------------------------------
    function ndomains(self) result(ndom)
        class(chidg_data_t),    intent(in)      :: self

        integer :: ndom

        ndom = self%ndomains_

    end function ndomains
    !*******************************************************************************************







    !>  Return the dimensionality of the chidg_data_t instance.
    !!
    !!  @author Nathan A. Wukie
    !!  @date   11/30/2016
    !!
    !-------------------------------------------------------------------------------------------
    function get_dimensionality(self) result(dimensionality)
        class(chidg_data_t),    intent(in)      :: self

        integer :: dimensionality

        dimensionality = self%spacedim_

    end function get_dimensionality
    !*******************************************************************************************












    !>  Return a vector of auxiliary fields that are required.
    !!
    !!
    !!  @author Nathan A. Wukie
    !!  @date   11/23/2016
    !!
    !-------------------------------------------------------------------------------------------
    function get_auxiliary_field_names(self) result(field_names)
        class(chidg_data_t),    intent(in)  :: self

        integer(ik)                 :: idom, ifield
        type(svector_t)             :: field_names
        character(:),   allocatable :: field_name



        do idom = 1,self%ndomains()
            do ifield = 1,self%eqnset(idom)%prop%nauxiliary_fields()

                field_name = self%eqnset(idom)%prop%get_auxiliary_field_name(ifield)
                call field_names%push_back_unique(string_t(field_name))

            end do !ifield
        end do !idom



    end function get_auxiliary_field_names
    !*******************************************************************************************







    !> Return the number of time instances in the chidg_data_t instance.
    !!
    !!  @author Nathan A. Wukie
    !!  @date   2/1/2016
    !!
    !!
    !-------------------------------------------------------------------------------------------
    function ntime(self) result(ndom)
        class(chidg_data_t),    intent(in)      :: self

        integer :: ndom

        ndom = self%time_manager%ntime

    end function ntime
    !*******************************************************************************************





    !>
    !!
    !!  @author Nathan A. Wukie (AFRL)
    !!  @date   7/7/2016
    !!
    !!
    !!
    !-------------------------------------------------------------------------------------------
    subroutine report(self,selection)
        class(chidg_data_t),    intent(in)  :: self
        character(*),           intent(in)  :: selection

        integer(ik) :: idom


        if ( trim(selection) == 'grid' ) then

            do idom = 1,self%ndomains()
                call write_line('Domain ', idom, '  :  ', self%mesh(idom)%nelem, ' Elements', io_proc=IRANK)
            end do


        else


        end if



    end subroutine report
    !*******************************************************************************************






end module type_chidg_data<|MERGE_RESOLUTION|>--- conflicted
+++ resolved
@@ -63,10 +63,7 @@
 
         ! An object containing time information
         type(time_manager_t)                        :: time_manager
-<<<<<<< HEAD
-
-=======
->>>>>>> 0ef3b82e
+
 
     contains
 
@@ -374,11 +371,7 @@
 
         integer(ik) :: idomain, neqns
 
-<<<<<<< HEAD
-        !self%ntime_ = ntime    !we do not neet to pass ntime in, since ntime is contained in data%time_manager%ntime
-=======
         !self%ntime_ = ntime    !we do not need to pass ntime in, since ntime is contained in data%time_manager%ntime
->>>>>>> 0ef3b82e
 
         ! Initialize mesh numerics based on equation set and polynomial expansion order
         do idomain = 1,self%ndomains()
