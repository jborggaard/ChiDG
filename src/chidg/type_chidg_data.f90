--- conflicted
+++ resolved
@@ -42,11 +42,7 @@
     !!  @author Nathan A. Wukie
     !!  @date   2/1/2016
     !!
-<<<<<<< HEAD
     !------------------------------------------------------------------------------------------
-=======
-    !-------------------------------------------------------------------------------------------
->>>>>>> 647c9fd7
     type, public  :: chidg_data_t
 
         logical                                     :: solverInitialized = .false.
@@ -274,18 +270,6 @@
 
 
 
-<<<<<<< HEAD
-    !>  For a ChiDG domain, add a boundary condition patche and associate it with a 
-    !!  boundary condition group.
-    !!
-    !!
-    !!  Boundary condition groups hold sets of state functions that are used to compute 
-    !!  an exterior state on the boundary. The boundary condition groups are defined for 
-    !!  the global problem. Here, the individual patches of a given domain are being set 
-    !!  to a specific group.
-=======
-
-
     !>  For a ChiDG domain, add a boundary condition patche and associate it with a boundary 
     !!  condition group.
     !!
@@ -294,19 +278,14 @@
     !!  exterior state on the boundary. The boundary condition groups are defined for the 
     !!  global problem. Here, the individual patches of a given domain are being set to a 
     !!  specific group.
->>>>>>> 647c9fd7
     !!
     !!  @author Nathan A. Wukie
     !!  @date   2/1/2016
     !!
     !!  @param[in]  domain          Character string of the selected domain.
     !!  @param[in]  bc_connectivity Face connectivities defining the boundary condition patch.
-<<<<<<< HEAD
-    !!  @param[in]  bc_group        Name of boundary condition group to associate with the patch.
-=======
     !!  @param[in]  bc_group        Name of the boundary condition group to associate with the 
     !!                              patch.
->>>>>>> 647c9fd7
     !!  @param[in]  bc_groups       bc_group_t's for the global problem that can be searched 
     !!                              through and used to initialize.
     !!
@@ -363,11 +342,7 @@
 
 
     end subroutine add_bc
-<<<<<<< HEAD
     !******************************************************************************************
-=======
-    !*******************************************************************************************
->>>>>>> 647c9fd7
 
 
 
@@ -384,13 +359,8 @@
     !!
     !!
     !!
-<<<<<<< HEAD
     !------------------------------------------------------------------------------------------
     subroutine initialize_solution_domains(self,nterms_s,ntime)
-=======
-    !-------------------------------------------------------------------------------------------
-    subroutine initialize_solution_domains(self,nterms_s)
->>>>>>> 647c9fd7
         class(chidg_data_t),    intent(inout)   :: self
         integer(ik),            intent(in)      :: nterms_s
         integer(ik),            intent(in)      :: ntime
@@ -407,11 +377,7 @@
 
 
     end subroutine initialize_solution_domains
-<<<<<<< HEAD
     !******************************************************************************************
-=======
-    !*******************************************************************************************
->>>>>>> 647c9fd7
 
 
 
@@ -456,12 +422,6 @@
 
     end function get_domain_index
     !*******************************************************************************************
-<<<<<<< HEAD
-=======
-
-
->>>>>>> 647c9fd7
-
 
 
 
@@ -482,11 +442,6 @@
 
     end function ndomains
     !*******************************************************************************************
-<<<<<<< HEAD
-=======
-
->>>>>>> 647c9fd7
-
 
 
 
@@ -509,17 +464,11 @@
 
     end function get_dimensionality
     !*******************************************************************************************
-<<<<<<< HEAD
-=======
-
-
-
-
-
-
-
-
->>>>>>> 647c9fd7
+
+
+
+
+
 
 
 
@@ -556,14 +505,11 @@
 
     end function get_auxiliary_field_names
     !*******************************************************************************************
-<<<<<<< HEAD
-
-
-
-
-
-=======
->>>>>>> 647c9fd7
+
+
+
+
+
 
 
     !> Return the number of time instances in the chidg_data_t instance.
