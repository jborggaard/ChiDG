--- conflicted
+++ resolved
@@ -70,11 +70,8 @@
         type(chidg_t), pointer :: auxiliary_environment
 
         ! Number of terms in 3D/1D solution basis expansion
-<<<<<<< HEAD
-        !integer(ik)     :: ntime        = 1    !now this is in data%time_manager%
-=======
+        
         !integer(ik)     :: ntime        = 1    !now this is in data%time_manager
->>>>>>> 0ef3b82e
         integer(ik)     :: nterms_s     = 0
         integer(ik)     :: nterms_s_1d  = 0
 
@@ -353,25 +350,14 @@
                 if (.not. allocated(self%linear_solver))    call chidg_signal(FATAL,"chidg%linear_solver component was not allocated")
                 if (.not. allocated(self%preconditioner))   call chidg_signal(FATAL,"chidg%preconditioner component was not allocated")
 
-<<<<<<< HEAD
-                
-=======
-
->>>>>>> 0ef3b82e
                 !
                 ! Initialize preconditioner
                 !
                 call write_line("Initializing preconditioner...", io_proc=GLOBAL_MASTER)
                 call self%preconditioner%init(self%data)
-<<<<<<< HEAD
                 
                 !
-                ! Initialize time_integrator 
-=======
-
-                !
                 ! Initialize time_integrator
->>>>>>> 0ef3b82e
                 !
                 call write_line("Initializing time_integrator...", io_proc=GLOBAL_MASTER)
                 call self%time_integrator%init(self%data)
@@ -1046,11 +1032,8 @@
         call self%time_integrator%initialize_state(self%data)
 
         wcount = 1
-<<<<<<< HEAD
-        nsteps = self%data%time_manager%ntime
-=======
         nsteps = self%data%time_manager%nsteps
->>>>>>> 0ef3b82e
+
         do istep = 1,nsteps
 
             call write_line("- Step ", istep, io_proc=GLOBAL_MASTER)
