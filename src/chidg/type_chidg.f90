--- conflicted
+++ resolved
@@ -35,20 +35,11 @@
     use mod_chidg_mpi,              only: chidg_mpi_init, chidg_mpi_finalize,   &
                                           IRANK, NRANK, ChiDG_COMM
 
-<<<<<<< HEAD
-    use mod_tecio,                  only: write_tecio_variables
-    use mod_hdfio,                  only: read_domains_hdf, read_boundaryconditions_hdf,   &
-                                          read_solution_hdf, write_solution_hdf,        &
-                                          read_connectivity_hdf, read_weights_hdf,      &
-                                          write_domains_hdf, read_equations_hdf, &
-                                          read_prescribedmeshmotion_hdf
-
-=======
     use mod_hdfio,                  only: read_grids_hdf, read_boundaryconditions_hdf,   &
                                           read_fields_hdf, write_fields_hdf,        &
                                           read_global_connectivity_hdf, read_weights_hdf,      &
-                                          write_grids_hdf, read_equations_hdf
->>>>>>> dacc10d9
+                                          write_grids_hdf, read_equations_hdf,              &
+                                          read_prescribedmeshmotion_hdf
     use mod_hdf_utilities,          only: close_hdf
     use mod_partitioners,           only: partition_connectivity, send_partitions, &
                                           recv_partition
@@ -125,23 +116,14 @@
         procedure   :: report
 
         ! IO
-<<<<<<< HEAD
-        procedure            :: read_grid
-        procedure            :: read_domains
-        procedure            :: read_boundary_conditions
-        procedure            :: read_solution
-        procedure            :: read_prescribedmeshmotions
-        procedure            :: write_grid
-        procedure            :: write_solution
-=======
         procedure            :: read_mesh
         procedure            :: read_mesh_grids
         procedure            :: read_mesh_boundary_conditions
+        procedure            :: read_prescribedmeshmotions
         procedure            :: write_mesh
         procedure            :: read_fields
         procedure            :: write_fields
 
->>>>>>> dacc10d9
 
 
     end type chidg_t
