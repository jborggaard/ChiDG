module type_chidg
#include <messenger.h>
<<<<<<< HEAD
    use mod_constants,              only: NFACES, ZERO, ONE, TWO
=======
    use mod_constants,              only: NFACES, NO_ID
>>>>>>> 31af0d54
    use mod_equations,              only: register_equation_builders
    use mod_operators,              only: register_operators
    use mod_models,                 only: register_models
    use mod_bc,                     only: register_bcs
    use mod_function,               only: register_functions
    use mod_prescribed_mesh_motion_function, only: register_prescribed_mesh_motion_functions
    use mod_grid,                   only: initialize_grid
    use mod_string,                 only: get_file_extension, string_t, get_file_prefix

    use type_chidg_data,            only: chidg_data_t
    use type_chidg_vector,          only: chidg_vector_t, sub_chidg_vector_chidg_vector
    use type_time_integrator,       only: time_integrator_t
    use mod_time,                   only: time_manager_global
    use type_linear_solver,         only: linear_solver_t
    use type_nonlinear_solver,      only: nonlinear_solver_t
    use type_preconditioner,        only: preconditioner_t
    use type_meshdata,              only: meshdata_t
    use type_bc_patch_data,         only: bc_patch_data_t
    use type_bc_state_group,        only: bc_state_group_t
    use type_bc_state,              only: bc_state_t
    use type_dict,                  only: dict_t
    use type_domain_connectivity,   only: domain_connectivity_t
    use type_partition,             only: partition_t

    use mod_time_integrators,       only: create_time_integrator
    use mod_linear_solver,          only: create_linear_solver
    use mod_nonlinear_solver,       only: create_nonlinear_solver
    use mod_preconditioner,         only: create_preconditioner

    use mod_communication,          only: establish_neighbor_communication, &
                                          establish_chimera_communication
    use mod_chidg_mpi,              only: chidg_mpi_init, chidg_mpi_finalize,   &
                                          IRANK, NRANK, ChiDG_COMM

    use mod_tecio,                  only: write_tecio_variables
    use mod_hdfio,                  only: read_domains_hdf, read_boundaryconditions_hdf,   &
                                          read_solution_hdf, write_solution_hdf,        &
<<<<<<< HEAD
                                          read_connectivity_hdf, read_weights_hdf, write_grid_hdf, &
                                          read_prescribedmeshmotion_hdf
=======
                                          read_connectivity_hdf, read_weights_hdf,      &
                                          write_domains_hdf, read_equations_hdf
>>>>>>> 31af0d54
    use mod_hdf_utilities,          only: close_hdf
    use mod_partitioners,           only: partition_connectivity, send_partitions, &
                                          recv_partition
    use mpi_f08
    use mod_io


    use type_prescribed_mesh_motion_domain_data,        only: prescribed_mesh_motion_domain_data_t
    use type_prescribed_mesh_motion_group_wrapper,        only: prescribed_mesh_motion_group_wrapper_t
    implicit none









    !>  The ChiDG Environment container
    !!
    !!  Contains: 
    !!      - data: mesh, bcs, equations for each domain.
    !!      - a time integrator
    !!      - a nonlinear solver
    !!      - a linear solver
    !!      - a preconditioner
    !!
    !!  @author Nathan A. Wukie
    !!  @date   2/1/2016
    !!
    !-----------------------------------------------------------------------------------------
    type, public :: chidg_t

        ! Auxiliary ChiDG environment that can be used to solve sub-problems
        type(chidg_t), pointer :: auxiliary_environment

        ! Number of terms in 3D/1D solution basis expansion
        integer(ik)     :: nterms_s     = 0
        integer(ik)     :: nterms_s_1d  = 0

        ! ChiDG Files
        !type(chidg_file_t)        :: grid_file
        !type(chidg_file_t)        :: solution_file_in
        !type(chidg_file_t)        :: solution_file_out

        ! Primary data container. Mesh, equations, bc's, vectors/matrices
        type(chidg_data_t)                          :: data
        
        ! Primary algorithms, selected at run-time
        class(time_integrator_t),   allocatable     :: time_integrator
        class(nonlinear_solver_t),  allocatable     :: nonlinear_solver
        class(linear_solver_t),     allocatable     :: linear_solver
        class(preconditioner_t),    allocatable     :: preconditioner


        ! Partition of the global problem that is owned by the present ChiDG instance.
        type(partition_t)                           :: partition

        logical :: envInitialized = .false.

    contains

        ! Open/Close
        procedure   :: start_up
        procedure   :: shut_down

        ! Initialization
        procedure   :: set
        procedure   :: init

        ! Run
        procedure   :: run
        procedure   :: report

<<<<<<< HEAD
        ! IO procedures
        procedure   :: read_grid
        procedure   :: read_boundaryconditions
        procedure   :: read_prescribedmeshmotions
        procedure   :: read_solution
        procedure   :: write_grid
        procedure   :: write_solution

        procedure   :: compute_l2_state_error
        ! Initialization
        procedure   :: set
        procedure   :: init
=======
        ! IO
        procedure            :: read_grid
        procedure            :: read_domains
        procedure            :: read_boundary_conditions
        procedure            :: read_solution
        procedure            :: write_grid
        procedure            :: write_solution

>>>>>>> 31af0d54

    end type chidg_t
    !*****************************************************************************************





contains





    !>  ChiDG Start-Up Activities.
    !!
    !!  activity:
    !!      - 'mpi'         :: Call MPI initialization for ChiDG. This would not be called in 
    !!                         a test, since pFUnit is calling init.
    !!      - 'core'        :: Start-up ChiDG framework. Register functions, equations, 
    !!                         operators, bcs, etc.
    !!      - 'namelist'    :: Start-up Namelist IO
    !!
    !!  @author Nathan A. Wukie
    !!  @date   11/18/2016
    !!
    !!
    !-----------------------------------------------------------------------------------------
    subroutine start_up(self,activity,comm)
        class(chidg_t), intent(inout)           :: self
        character(*),   intent(in)              :: activity
        type(mpi_comm), intent(in), optional    :: comm

        integer(ik) :: ierr

        select case (trim(activity))

            !
            ! Start up MPI
            !
            case ('mpi')
                call chidg_mpi_init()


            !
            ! Start up ChiDG core
            !
            case ('core')

                ! Default communicator for 'communication' is MPI_COMM_WORLD
                if ( present(comm) ) then
                    ChiDG_COMM = comm
                else
                    ChiDG_COMM = MPI_COMM_WORLD
                end if

                ! Call environment initialization routines by default on first init call
                if (.not. self%envInitialized ) then
                    call log_init()

                ! Call environment initialization routines by default on first init call
                    ! Order matters here. Functions need to come first. Used by 
                    ! equations and bcs.
                    call register_functions()
                    call register_prescribed_mesh_motion_functions()
                    call register_models()
                    call register_equation_builders()
                    call register_operators()
                    call register_bcs()
                    call initialize_grid()
                    self%envInitialized = .true.

                end if

                ! Allocate an auxiliary ChiDG environment if not already done
                if (.not. associated(self%auxiliary_environment)) then
                    allocate(self%auxiliary_environment, stat=ierr)
                    if (ierr /= 0) call AllocationError
                end if

                call self%data%time_manager%init()

                !
                ! Initialize global time_manager variable
                !
                call time_manager_global%init()


            !
            ! Start up Namelist
            !
            case ('namelist')
                call read_input()

            case default
                call chidg_signal_one(WARN,'chidg%start_up: Invalid start-up string.',trim(activity))

        end select





    end subroutine start_up
    !*****************************************************************************************







    !>  Any activities that need performed before the program completely terminates.
    !!
    !!  @author Nathan A. Wukie
    !!  @date   2/1/2016
    !!
    !!
    !-----------------------------------------------------------------------------------------
    subroutine shut_down(self,selection)
        class(chidg_t), intent(inout)               :: self
        character(*),   intent(in),     optional    :: selection
        

        if ( present(selection) ) then 
            select case (selection)
                case ('log')
                    call log_finalize()
                case ('mpi')
                    call chidg_mpi_finalize()
                case ('core')   ! All except mpi
                    call log_finalize()
                    call close_hdf()

                    if (allocated(self%time_integrator))  deallocate(self%time_integrator)
                    if (allocated(self%preconditioner))   deallocate(self%preconditioner)
                    if (allocated(self%linear_solver))    deallocate(self%linear_solver)
                    if (allocated(self%nonlinear_solver)) deallocate(self%nonlinear_solver)
                    call self%data%release()


                case default
                    call chidg_signal(FATAL,"chidg%shut_down: invalid shut_down string")
            end select


        else

            call log_finalize()
            call chidg_mpi_finalize()

        end if


    end subroutine shut_down
    !*****************************************************************************************






    !>  ChiDG initialization activities
    !!
    !!  activity:
    !!      - 'communication'   :: Establish local and parallel communication
    !!      - 'chimera'         :: Establish Chimera communication
    !!      - 'finalize'        :: 
    !!
    !!  @author Nathan A. Wukie
    !!  @date   2/1/2016
    !!
    !!  @param[in]  activity   Initialization activity specification.
    !!
    !-----------------------------------------------------------------------------------------
    recursive subroutine init(self,activity)
        class(chidg_t), intent(inout)           :: self
        character(*),   intent(in)              :: activity

        character(:),   allocatable :: user_msg

        select case (trim(activity))

            !
            ! Call all initialization routines.
            !
            case ('all')
                ! geometry
                call self%init('domains')
                call self%init('bc')

                ! communication
                call self%init('comm - interior')
                call self%init('comm - chimera')

                ! matrix/vector
                call self%init('storage')
                !call self%init('finalize')



            !
            ! Initialize domain data that depend on the solution expansion
            !
            case ('domains')

                user_msg = "chidg%init('domains'): It appears the 'Solution Order' was &
                            not set for the current ChiDG instance. Try calling &
                            'call chidg%set('Solution Order',integer_input=my_order)' &
                            where my_order=1-7 indicates the solution order-of-accuracy."
                if (self%nterms_s == 0) call chidg_signal(FATAL,user_msg)

                call self%data%initialize_solution_domains(self%nterms_s)

            case ('bc')
                call self%data%initialize_solution_bc()


            !
            ! Initialize communication. Local face communication. Global parallel communication.
            !
            case ('comm - interior')
                call establish_neighbor_communication(self%data%mesh,ChiDG_COMM)


            !
            ! Initialize chimera
            !
            case ('comm - chimera')
                call establish_chimera_communication(self%data%mesh,ChiDG_COMM)


            !
            ! Initialize solver storage initialization: vectors, matrices, etc.
            !
            case ('storage')
                call self%data%initialize_solution_solver()


            !
            ! Allocate components, based on input or default input data
            !
            case ('algorithms')

                !
                ! Test chidg necessary components have been allocated
                !
                if (.not. allocated(self%time_integrator))  call chidg_signal(FATAL,"chidg%time_integrator component was not allocated")
                if (.not. allocated(self%nonlinear_solver)) call chidg_signal(FATAL,"chidg%nonlinear_solver component was not allocated")
                if (.not. allocated(self%linear_solver))    call chidg_signal(FATAL,"chidg%linear_solver component was not allocated")
                if (.not. allocated(self%preconditioner))   call chidg_signal(FATAL,"chidg%preconditioner component was not allocated")

                !
                ! Initialize preconditioner
                !
                call write_line("Initialize: preconditioner...", io_proc=GLOBAL_MASTER)
                call self%preconditioner%init(self%data)
                
                !
                ! Initialize time_integrator
                !
                call write_line("Initialize: time integrator...", io_proc=GLOBAL_MASTER)
                call self%time_integrator%init(self%data)


            case default
                call chidg_signal_one(FATAL,'chidg%init: Invalid initialization string',trim(activity))

        end select


    end subroutine init
    !*****************************************************************************************








    !>  Set ChiDG environment components
    !!
    !!      -   Set time-integrator
    !!      -   Set nonlinear solver
    !!      -   Set linear solver
    !!      -   Set preconditioner
    !!
    !!  @author Nathan A. Wukie
    !!  @date   2/1/2016
    !!
    !!  @param[in]    selector    Character string for selecting the chidg component for 
    !!                            initialization
    !!  @param[in]    selection   Character string for specializing the component being 
    !!                            initialized
    !!  @param[inout] options     Dictionary for initialization options
    !!
    !-----------------------------------------------------------------------------------------
    subroutine set(self,selector,algorithm,integer_input,real_input,options)
        class(chidg_t),         intent(inout)   :: self
        character(*),           intent(in)      :: selector
        character(*), optional, intent(in)      :: algorithm
        integer(ik),  optional, intent(in)      :: integer_input
        real(rk),     optional, intent(in)      :: real_input
        type(dict_t), optional, intent(inout)   :: options 

        character(:),   allocatable :: user_msg
        integer(ik)                 :: ierr


        !
        ! Check options for the algorithm family of inputs
        !
        select case (trim(selector))
            
            case ('Time','time','time_integrator','Time_Integrator','timeintegrator','TimeIntegrator', 'time integrator', 'Time Integrator', &
                  'nonlinearsolver','NonlinearSolver','nonlinear_solver','Nonlinear_Solver','nonlinear solver', 'Nonlinear Solver', &
                  'linearsolver','LinearSolver','linear_solver','Linear_Solver','linear solver', 'Linear Solver', &
                  'preconditioner','Preconditioner')

                user_msg = "chidg%set: The component being set needs an algorithm string passed in &
                            along with it. Try 'call chidg%set('your component', algorithm='your algorithm string')"
                if (.not. present(algorithm)) call chidg_signal_one(FATAL,user_msg,trim(selector))

        end select


        !
        ! Check options for integer family of inputs
        !
        select case (trim(selector))

            case ('solution order', 'Solution Order', 'solution_order', 'Solution_Order')

                user_msg = "chidg%set: The component being set needs an integer passed in &
                            along with it. Try 'call chidg%set('your component', integer_input=my_int)"
                if (.not. present(integer_input)) call chidg_signal_one(FATAL,user_msg,trim(selector))

        end select






        !
        ! Actually go in and call the specialized routine based on 'selector'
        !
        select case (trim(selector))
            !
            ! Allocation for time integrator
            !
            case ('Time','time','time_integrator','Time_Integrator','timeintegrator','TimeIntegrator', 'time integrator', 'Time Integrator')
                if (allocated(self%time_integrator)) then
                    deallocate(self%time_integrator)
                    !call create_time_integrator(algorithm,self%time_integrator,options)
                    call create_time_integrator(algorithm,self%time_integrator)
                else
                    !call create_time_integrator(algorithm,self%time_integrator,options)
                    call create_time_integrator(algorithm,self%time_integrator)
                end if



            !
            ! Allocation for nonlinear solver
            !
            case ('nonlinearsolver','NonlinearSolver','nonlinear_solver','Nonlinear_Solver','nonlinear solver', 'Nonlinear Solver')
                if (allocated(self%nonlinear_solver)) then
                    deallocate(self%nonlinear_solver)
                    call create_nonlinear_solver(algorithm,self%nonlinear_solver,options)
                else
                    call create_nonlinear_solver(algorithm,self%nonlinear_solver,options)
                end if




            !
            ! Allocation for linear solver
            !
            case ('linearsolver','LinearSolver','linear_solver','Linear_Solver','linear solver', 'Linear Solver')
                if (allocated(self%linear_solver)) then
                    deallocate(self%linear_solver)
                    call create_linear_solver(algorithm,self%linear_solver,options)
                else
                    call create_linear_solver(algorithm,self%linear_solver,options)
                end if


            !
            ! Allocation for preconditioner
            !
            case ('preconditioner','Preconditioner')
                if (allocated(self%preconditioner)) deallocate(self%preconditioner)

                call create_preconditioner(algorithm,self%preconditioner)



            !
            ! Set the 'solution order'. Order-of-accuracy, that is. Compute the number of terms
            ! in the 1D, 3D solution bases
            !
            case ('solution order', 'Solution Order', 'solution_order', 'Solution_Order')
                self%nterms_s_1d = integer_input
                self%nterms_s    = self%nterms_s_1d * self%nterms_s_1d * self%nterms_s_1d
        
                

            case default
                user_msg = "chidg%set: component string was not recognized. Check spelling and that the component &
                            was registered as an option in the chidg%set routine"
                call chidg_signal_one(FATAL,user_msg,selector)


        end select


    end subroutine set
    !******************************************************************************************








    !>  Read grid from file.
    !!
    !!  @author Nathan A. Wukie
    !!  @date   2/1/2016
    !!
    !!  @param[in]  gridfile        String containing a grid file name, including extension.
    !!
    !!  @param[in]  equation_set    Optionally, override the equation set for all domains
    !!  @param[in]  spacedim        Optionally, set number of spatial dimensions
    !!  
    !!  @param[in]  bc_wall         Optionally, override wall boundary functions
    !!  @param[in]  bc_inlet        Optionally, override inlet boundary functions
    !!  @param[in]  bc_outlet       Optionally, override outlet boundary functions
    !!  @param[in]  bc_symmetry     Optionally, override symmetry boundary functions
    !!  @param[in]  bc_farfield     Optionally, override farfield boundary functions
    !!  @param[in]  bc_periodic     Optionally, override periodic boundary functions
    !!
    !!  An example where overriding boundary condition is useful is computing wall distance
    !!  for a RANS calculation. First a PDE is solved using a poisson-like equation for 
    !!  wall distance and the boundary functions on walls get overridden from RANS
    !!  boundary functions to be scalar dirichlet boundary conditions. All other 
    !!  boundar functions are overridden with neumann boundary conditions.
    !!
    !------------------------------------------------------------------------------------------
    subroutine read_grid(self,gridfile,spacedim,equation_set, bc_wall, bc_inlet, bc_outlet, bc_symmetry, bc_farfield, bc_periodic, partitions_in)
        class(chidg_t),     intent(inout)               :: self
        character(*),       intent(in)                  :: gridfile
        character(*),       intent(in),     optional    :: equation_set
        integer(ik),        intent(in),     optional    :: spacedim
        class(bc_state_t),  intent(in),     optional    :: bc_wall
        class(bc_state_t),  intent(in),     optional    :: bc_inlet
        class(bc_state_t),  intent(in),     optional    :: bc_outlet
        class(bc_state_t),  intent(in),     optional    :: bc_symmetry
        class(bc_state_t),  intent(in),     optional    :: bc_farfield
        class(bc_state_t),  intent(in),     optional    :: bc_periodic
        type(partition_t),  intent(in),     optional    :: partitions_in(:)


        call write_line(' ', ltrim=.false., io_proc=GLOBAL_MASTER)
        call write_line('Reading grid... ', io_proc=GLOBAL_MASTER)


        !
        ! Read domain geometry. Also performs partitioning.
        !
        call self%read_domains(gridfile,spacedim,equation_set,partitions_in)





        !
        ! Read boundary conditions.
        !
        call self%read_boundary_conditions(gridfile, bc_wall,        &
                                                     bc_inlet,       &
                                                     bc_outlet,      &
                                                     bc_symmetry,    &
                                                     bc_farfield,    &
                                                     bc_periodic )



        !
        ! Initialize data
        !
        call self%init('all')


        call write_line('Done reading grid.', io_proc=GLOBAL_MASTER)
        call write_line(' ', ltrim=.false.,   io_proc=GLOBAL_MASTER)


    end subroutine read_grid
    !*****************************************************************************************








    !>  Read grid from file.
    !!
    !!  @author Nathan A. Wukie
    !!  @date   2/1/2016
    !!
    !!  @param[in]  gridfile        String containing a grid file name, including extension.
    !!  @param[in]  spacedim        Number of spatial dimensions
    !!  @param[in]  equation_set    Optionally, specify the equation set to be initialized 
    !!                              instead of
    !!
    !!  TODO: Generalize spacedim
    !!
    !-----------------------------------------------------------------------------------------
    subroutine read_domains(self,gridfile,spacedim,equation_set, partitions_in)
        class(chidg_t),     intent(inout)               :: self
        character(*),       intent(in)                  :: gridfile
        integer(ik),        intent(in),     optional    :: spacedim
        character(*),       intent(in),     optional    :: equation_set
        type(partition_t),  intent(in),     optional    :: partitions_in(:)


        type(domain_connectivity_t),    allocatable                 :: connectivities(:)
        real(rk),                       allocatable                 :: weights(:)
        type(partition_t),              allocatable, asynchronous   :: partitions(:)

        character(:),       allocatable     :: domain_equation_set
        type(meshdata_t),   allocatable     :: meshdata(:)
        integer(ik)                         :: idom, iread, ierr, &
                                               domain_dimensionality, ielem, eqn_ID


        call write_line(' ',                      ltrim=.false., io_proc=GLOBAL_MASTER)
        call write_line('   Reading domains... ', ltrim=.false., io_proc=GLOBAL_MASTER)



        !
        ! Partitions defined from user input
        !
        if ( present(partitions_in) ) then

            self%partition = partitions_in(IRANK+1)


        !
        ! Partitions from partitioner tool
        !
        else

            !
            ! Master rank: Read connectivity, partition connectivity, distribute partitions
            !
            call write_line("   partitioning...", ltrim=.false., io_proc=GLOBAL_MASTER)
            if ( IRANK == GLOBAL_MASTER ) then

                call read_connectivity_hdf(gridfile,connectivities)
                call read_weights_hdf(gridfile,weights)

                call partition_connectivity(connectivities, weights, partitions)

                call send_partitions(partitions,MPI_COMM_WORLD)
            end if


            !
            ! All ranks: Receive partition from GLOBAL_MASTER
            !
            call write_line("   distributing partitions...", ltrim=.false., io_proc=GLOBAL_MASTER)
            call recv_partition(self%partition,MPI_COMM_WORLD)


        end if ! partitions in from user



        !
        ! Read data from hdf file
        !
        do iread = 0,NRANK-1
            if ( iread == IRANK ) then

                call read_equations_hdf(gridfile, self%data)
                call read_domains_hdf(gridfile,self%partition,meshdata)

            end if
            call MPI_Barrier(ChiDG_COMM,ierr)
        end do



        !
        ! Add domains to ChiDG%data
        !
        call write_line("   processing...", ltrim=.false., io_proc=GLOBAL_MASTER)
        do idom = 1,size(meshdata)


            ! Use spacedim if specified, else default to 3D
            if (present(spacedim)) then
                domain_dimensionality = spacedim
            else 
                domain_dimensionality = 3
            end if


            ! Use equation_set if specified, else default to the grid file data
            if (present(equation_set)) then
                domain_equation_set = equation_set
                call self%data%add_equation_set(equation_set)
            else
                domain_equation_set = meshdata(idom)%eqnset
            end if



            ! Get the equation set identifier
            eqn_ID = self%data%get_equation_set_id(domain_equation_set)

            call self%data%mesh%add_domain( trim(meshdata(idom)%name),    &
                                            meshdata(idom)%points,        &
                                            meshdata(idom)%connectivity,  &
                                            meshdata(idom)%nelements_g,   &
                                            domain_dimensionality,        &
                                            meshdata(idom)%nterms_c,      &
                                            meshdata(idom)%coord_system,  &
                                            eqn_ID )



        end do !idom



        call write_line('   Done reading domains... ', ltrim=.false., io_proc=GLOBAL_MASTER)
        call write_line(' ',                           ltrim=.false., io_proc=GLOBAL_MASTER)

    end subroutine read_domains
    !*****************************************************************************************











    !>  Read boundary conditions from grid file.
    !!
    !!  @author Nathan A. Wukie
    !!  @date   2/5/2016
    !!
    !!  @param[in]  gridfile    String specifying a gridfile, including extension.
    !!
    !-----------------------------------------------------------------------------------------
    subroutine read_boundary_conditions(self, gridfile, bc_wall, bc_inlet, bc_outlet, bc_symmetry, bc_farfield, bc_periodic)
        class(chidg_t),     intent(inout)               :: self
        character(*),       intent(in)                  :: gridfile
        class(bc_state_t),  intent(in),     optional    :: bc_wall
        class(bc_state_t),  intent(in),     optional    :: bc_inlet
        class(bc_state_t),  intent(in),     optional    :: bc_outlet
        class(bc_state_t),  intent(in),     optional    :: bc_symmetry
        class(bc_state_t),  intent(in),     optional    :: bc_farfield
        class(bc_state_t),  intent(in),     optional    :: bc_periodic

        type(bc_patch_data_t),  allocatable     :: bc_patch_data(:)
        type(string_t)                          :: bc_group_name
        type(bc_state_group_t), allocatable     :: bc_state_groups(:)
        type(string_t)                          :: group_name
        integer(ik)                             :: idom, ndomains, iface, ibc, ierr, iread, bc_ID


        call write_line(' ',                                  ltrim=.false., io_proc=GLOBAL_MASTER)
        call write_line('   Reading boundary conditions... ', ltrim=.false., io_proc=GLOBAL_MASTER)


        !
        ! Call boundary condition reader based on file extension
        !
        do iread = 0,NRANK-1
            if ( iread == IRANK ) then

                call read_boundaryconditions_hdf(gridfile,bc_patch_data,bc_state_groups,self%partition)

            end if
            call MPI_Barrier(ChiDG_COMM,ierr)
        end do





        !
        ! Add all boundary condition state groups
        !
        call write_line('   processing groups...', ltrim=.false., io_proc=GLOBAL_MASTER)
        do ibc = 1,size(bc_state_groups)

            call self%data%add_bc_state_group(bc_state_groups(ibc), bc_wall     = bc_wall,      &
                                                                    bc_inlet    = bc_inlet,     &
                                                                    bc_outlet   = bc_outlet,    &
                                                                    bc_symmetry = bc_symmetry,  &
                                                                    bc_farfield = bc_farfield,  &
                                                                    bc_periodic = bc_periodic )
      
        end do !ibc



        !
        ! Add boundary condition patch groups
        !
        call write_line('   processing patches...', ltrim=.false., io_proc=GLOBAL_MASTER)
        ndomains = size(bc_patch_data)
        do idom = 1,ndomains
            do iface = 1,NFACES

                bc_group_name = bc_patch_data(idom)%bc_group_name%at(iface)
                if (trim(bc_group_name%get()) /= 'empty') then
                    bc_ID = self%data%get_bc_state_group_id(bc_group_name%get())
                    if (bc_ID == NO_ID) call chidg_signal_one(FATAL,"chidg%read_boundary_conditions: bc state group was not found.", bc_group_name%get())

                    call self%data%mesh%add_bc_patch(bc_patch_data(idom)%domain_name,               &
                                                     bc_group_name%get(),                           &
                                                     bc_patch_data(idom)%bc_connectivity(iface),    &
                                                     bc_ID)
                end if ! not empty

            end do !iface
        end do !ipatch



        call write_line('   Done reading boundary conditions.', ltrim=.false., io_proc=GLOBAL_MASTER)
        call write_line(' ',                                    ltrim=.false., io_proc=GLOBAL_MASTER)


    end subroutine read_boundary_conditions
    !*****************************************************************************************





    !>  Read prescribed mesh motions from grid file.
    !!
    !!  @author Eric Wolf
    !!  @date  3/30/2017 
    !!
    !!  @param[in]  gridfile    String specifying a gridfile, including extension.
    !!
    !-----------------------------------------------------------------------------------------
    subroutine read_prescribedmeshmotions(self, gridfile)
        class(chidg_t),     intent(inout)               :: self
        character(*),       intent(in)                  :: gridfile

        character(5),           dimension(1)    :: extensions
        character(:),           allocatable     :: extension
        type(prescribed_mesh_motion_domain_data_t),  allocatable     :: pmm_domain_data(:)
        type(string_t)                          :: pmm_group_name
        type(prescribed_mesh_motion_group_wrapper_t)            :: pmm_group_wrapper
        type(string_t)                          :: group_name
        integer(ik)                                 :: idom, ndomains, iface, ibc, ierr, iread, npmm_groups


        !
        ! Get filename extension
        !
        extensions = ['.h5']
        extension = get_file_extension(gridfile, extensions)


        !
        ! Call boundary condition reader based on file extension
        !
        call write_line('Prescribed Mesh Motions: reading...', io_proc=GLOBAL_MASTER)
        do iread = 0,NRANK-1
            if ( iread == IRANK ) then


                if ( extension == '.h5' ) then
                    call read_prescribedmeshmotion_hdf(gridfile,pmm_domain_data,pmm_group_wrapper,self%partition)
                else
                    call chidg_signal(FATAL,"chidg%read_boundaryconditions: grid file extension not recognized")
                end if


            end if
            call MPI_Barrier(ChiDG_COMM,ierr)
        end do





        call write_line('Prescribed Mesh Motions: processing...', io_proc=GLOBAL_MASTER)
        !
        ! Add all boundary condition groups
        !
        npmm_groups = pmm_group_wrapper%ngroups
        if (npmm_groups>0) then
        do ibc = 1,npmm_groups

            call self%data%add_pmm_group(pmm_group_wrapper%pmm_groups(ibc))

        end do !ibc
        end if


        !
        ! Add boundary condition patches
        !
        ndomains = size(pmm_domain_data)
        do idom = 1,ndomains
            
            call pmm_group_name%set(pmm_domain_data(idom)%pmm_group_name)
            call self%data%add_pmm_domain(pmm_domain_data(idom)%domain_name,            &
                                        pmm_group_name%get())

        end do !ipatch




    end subroutine read_prescribedmeshmotions
    !*****************************************************************************************









    !>  Read solution from file.
    !!
    !!  @author Nathan A. Wukie
    !!  @date   2/1/2016
    !!
    !!  @param[in]  solutionfile    String containing a solution file name, including extension.
    !!
    !-----------------------------------------------------------------------------------------
    subroutine read_solution(self,file_name)
        class(chidg_t),     intent(inout)           :: self
        character(*),       intent(in)              :: file_name

        integer(ik) :: iread, ierr

        call write_line(' ', ltrim=.false.,      io_proc=GLOBAL_MASTER)
        call write_line(' Reading solution... ', io_proc=GLOBAL_MASTER)



        !
        ! Read solution from hdf file
        !
        call write_line("   reading from: ", file_name, ltrim=.false., io_proc=GLOBAL_MASTER)

        call read_solution_hdf(file_name,self%data)


        call write_line('Done reading solution.', io_proc=GLOBAL_MASTER)
        call write_line(' ', ltrim=.false.,       io_proc=GLOBAL_MASTER)

    end subroutine read_solution
    !*****************************************************************************************










!    !>  Check the equation_set's for any auxiliary fields that are required. 
!    !!
!    !!      #1: Check equation_set's for auxiliary fields
!    !!      #2: For auxiliary fields that are found, check the file for the auxiliary field.
!    !!      #3: If no auxiliary field in file, check auxiliary drivers for a rule to compute the field
!    !!      #4: If no rule, error. We don't have the field, and we also don't know how to compute it.
!    !!
!    !!  @author Nathan A. Wukie
!    !!  @date   11/21/2016
!    !!
!    !!
!    !!
!    !-----------------------------------------------------------------------------------------
!    subroutine check_auxiliary_fields(self)
!        class(chidg_t), intent(inout)   :: self
!
!        type(string_t), allocatable :: auxiliary_fields(:)
!        logical,        allocatable :: domain_needs_aux_field(:)
!        logical,        allocatable :: file_has_aux_field(:)
!        logical,        allocatable :: field_in_file
!
!
!
!!        aux_fields = self%data%get_auxiliary_fields()
!!
!!
!!        do iaux = 1,size(aux_fields)
!!
!!
!!            !
!!            ! Check which domains use the auxiliary field
!!            !
!!            do idom = 1,self%data%ndomains()
!!                domain_uses_field(idom) = self%data%eqnset(idom)%uses_auxiliary_field(aux_fields(iaux))
!!            end do !idom
!!
!!
!!            !
!!            do idom = 1,self%data%ndomains()
!!                file_has_aux_field(idom) = file%domain_has_field(idom,aux_field(iaux))
!!            end do !idom
!!
!!
!!            !
!!            ! If any domain doesn't have the field in file, get from a pre-defined rule
!!            !
!!            if (any(file_has_aux_field == .false.)) then
!!                call initialize_auxiliary_field(aux_field(iaux))
!!            end if
!!
!!
!!        end do !iaux
!
!        
!
!
!    end subroutine check_auxiliary_fields
!    !*****************************************************************************************







    !>  Write grid to file.
    !!
    !!  @author Nathan A. Wukie
    !!  @date   3/21/2016
    !!
    !!  @param[in]  file    String containing a solution file name, including extension.
    !!
    !!
    !------------------------------------------------------------------------------------------
    subroutine write_grid(self,file_name)
        class(chidg_t),     intent(inout)           :: self
        character(*),       intent(in)              :: file_name


        call write_line(' ', ltrim=.false., io_proc=GLOBAL_MASTER)
        call write_line('Writing grid... ', io_proc=GLOBAL_MASTER)


        !
        ! Call grid reader based on file extension
        !
        call write_line("   writing to: ", file_name, ltrim=.false., io_proc=GLOBAL_MASTER)
        call write_domains_hdf(self%data,file_name)


        call write_line("Done writing grid.", io_proc=GLOBAL_MASTER)
        call write_line(' ', ltrim=.false.,   io_proc=GLOBAL_MASTER)

    end subroutine write_grid
    !*****************************************************************************************









    !>  Write solution to file.
    !!
    !!  @author Nathan A. Wukie
    !!  @date   2/1/2016
    !!
    !!  @param[in]  solutionfile    String containing a solution file name, including extension.
    !!
    !!
    !------------------------------------------------------------------------------------------
    subroutine write_solution(self,file_name)
        class(chidg_t),     intent(inout)           :: self
        character(*),       intent(in)              :: file_name


        call write_line(' ', ltrim=.false.,     io_proc=GLOBAL_MASTER)
        call write_line('Writing solution... ', io_proc=GLOBAL_MASTER)


        !
        ! Call grid reader based on file extension
        !
        call write_line("   writing to:", file_name, ltrim=.false., io_proc=GLOBAL_MASTER)

        call write_solution_hdf(self%data,file_name)
        call self%time_integrator%write_time_options(self%data,file_name)



        call write_line("Done writing solution.", io_proc=GLOBAL_MASTER)
        call write_line(' ', ltrim=.false.,       io_proc=GLOBAL_MASTER)

    end subroutine write_solution
    !*****************************************************************************************












    !>  Run ChiDG simulation
    !!
    !!      - This routine passes the domain data, nonlinear solver, linear solver, and 
    !!        preconditioner components to the time integrator to take a step.
    !!
    !!  Optional input parameters:
    !!      write_initial   control writing initial solution to file. Default: .false.
    !!      write_final     control writing final solution to file. Default: .true.
    !!
    !!  @author Nathan A. Wukie
    !!  @date   2/1/2016
    !!  @date   2/7/2017
    !!
    !------------------------------------------------------------------------------------------
    subroutine run(self, write_initial, write_final)
        class(chidg_t), intent(inout)           :: self
        logical,        intent(in), optional    :: write_initial
        logical,        intent(in), optional    :: write_final

        character(100)              :: filename
        character(:),   allocatable :: prefix
        integer(ik)                 :: istep, nsteps, wcount
        logical                     :: option_write_initial, option_write_final

    

        call write_line("---------------------------------------------------", io_proc=GLOBAL_MASTER)
        call write_line("                                                   ", io_proc=GLOBAL_MASTER, delimiter='none')
        call write_line("           Running ChiDG simulation...             ", io_proc=GLOBAL_MASTER, delimiter='none')
        call write_line("                                                   ", io_proc=GLOBAL_MASTER, delimiter='none')
        call write_line("---------------------------------------------------", io_proc=GLOBAL_MASTER)


        !
        ! Initialize algorithms
        !
        call self%init('algorithms')


        !
        ! Check optional incoming parameters
        !
        if (present(write_initial)) then
            option_write_initial = write_initial
        else
            option_write_initial = .false.
        end if

        if (present(write_final)) then
            option_write_final = write_final
        else
            option_write_final = .true.
        end if




        !
        ! Write initial solution
        !
        if (option_write_initial) call self%write_solution('initial.h5')




        
        !
        ! Initialize time integrator state
        !
        call self%time_integrator%initialize_state(self%data)

        
        !
        ! Get the prefix in the file name in case of multiple output files
        !
        prefix = get_file_prefix(solutionfile_out,'.h5')       




        !
        ! Execute time_integrator, nsteps times 
        !
        wcount = 1
        nsteps = self%data%time_manager%nsteps
        do istep = 1,nsteps
            

            call write_line("- Step ", istep, io_proc=GLOBAL_MASTER)


            !
            ! 1: Update time t
            ! 2: Call time integrator to take a step
            !
            self%data%time_manager%t = self%data%time_manager%dt*istep
            call self%time_integrator%step(self%data,self%nonlinear_solver, &
                                                     self%linear_solver,    &
                                                     self%preconditioner)
           
           

            !
            ! Write solution every nwrite steps
            !
            if (wcount == self%data%time_manager%nwrite) then
                write(filename, "(A,I7.7,A3)") trim(prefix)//'_', istep, '.h5'
                call self%write_solution(filename)
                wcount = 0
            end if



            !
            ! Print diagnostics
            !
            call write_line("-  System residual |R(Q)|: ", self%time_integrator%residual_norm%at(istep), delimiter='', io_proc=GLOBAL_MASTER)


            wcount = wcount + 1


        end do !istep

                
        !
        ! Write the final solution to hdf file
        !        
        if (option_write_final) call self%write_solution(solutionfile_out)


    end subroutine run
    !*****************************************************************************************










    !> Report on ChiDG simulation
    !!
    !!  @author Nathan A. Wukie
    !!  @date   2/1/2016
    !!
    !!
    !!
    !------------------------------------------------------------------------------------------
    subroutine report(self,selection)
        class(chidg_t), intent(inout)   :: self
        character(*),   intent(in)      :: selection

        integer(ik) :: ireport, ierr


        if ( trim(selection) == 'before' ) then


            do ireport = 0,NRANK-1
                if ( ireport == IRANK ) then
                    call write_line('MPI Rank: ', IRANK, io_proc=IRANK)
                    call self%data%report('grid')
                end if
                call MPI_Barrier(ChiDG_COMM,ierr)
            end do




        else if ( trim(selection) == 'after' ) then

            if ( IRANK == GLOBAL_MASTER ) then
                !call self%time_integrator%report()
                call self%nonlinear_solver%report()
                !call self%preconditioner%report()
            end if

        end if


    end subroutine report
    !*****************************************************************************************











    function compute_l2_state_error(self,q_ref) result(error_val)
        class(chidg_t), intent(inout)       :: self
        type(chidg_vector_t), intent(in)    :: q_ref

        type(chidg_vector_t), allocatable    :: q_diff
        real(rk)                            :: error_val, local_error_val

        integer(ik)                         :: ndom, nelems, neqns, nterms, idom, ielem, iterm, ieqn
        real(rk), allocatable               :: temp(:)
        q_diff = q_ref
        q_diff = sub_chidg_vector_chidg_vector(self%data%sdata%q,q_ref)
        error_val = ZERO
        !error_val = q_diff%norm_local()

        ndom = self%data%ndomains()
        do idom = 1, ndom
            nelems = self%data%mesh(idom)%nelem
            neqns = self%data%mesh(idom)%neqns
            nterms = self%data%mesh(idom)%nterms_s
            do ielem = 1, nelems
                local_error_val = ZERO
                do ieqn = 1, neqns
                    temp = &
                    matmul(self%data%mesh(idom)%elems(ielem)%gq%vol%val,&
                    q_diff%dom(idom)%vecs(ielem)%vec((ieqn-1)*nterms+1:ieqn*nterms))
                    temp = temp**TWO*self%data%mesh(idom)%elems(ielem)%gq%vol%weights*self%data%mesh(idom)%elems(ielem)%jinv
                    local_error_val = local_error_val + sum(temp)
                end do
                error_val = error_val + local_error_val
            end do
        end do
        error_val = sqrt(error_val)
    end function compute_l2_state_error







end module type_chidg<|MERGE_RESOLUTION|>--- conflicted
+++ resolved
@@ -1,10 +1,6 @@
 module type_chidg
 #include <messenger.h>
-<<<<<<< HEAD
-    use mod_constants,              only: NFACES, ZERO, ONE, TWO
-=======
-    use mod_constants,              only: NFACES, NO_ID
->>>>>>> 31af0d54
+    use mod_constants,              only: NFACES, ZERO, ONE, TWO, NO_ID
     use mod_equations,              only: register_equation_builders
     use mod_operators,              only: register_operators
     use mod_models,                 only: register_models
@@ -42,13 +38,10 @@
     use mod_tecio,                  only: write_tecio_variables
     use mod_hdfio,                  only: read_domains_hdf, read_boundaryconditions_hdf,   &
                                           read_solution_hdf, write_solution_hdf,        &
-<<<<<<< HEAD
-                                          read_connectivity_hdf, read_weights_hdf, write_grid_hdf, &
+                                          read_connectivity_hdf, read_weights_hdf,      &
+                                          write_domains_hdf, read_equations_hdf, &
                                           read_prescribedmeshmotion_hdf
-=======
-                                          read_connectivity_hdf, read_weights_hdf,      &
-                                          write_domains_hdf, read_equations_hdf
->>>>>>> 31af0d54
+
     use mod_hdf_utilities,          only: close_hdf
     use mod_partitioners,           only: partition_connectivity, send_partitions, &
                                           recv_partition
@@ -124,29 +117,15 @@
         procedure   :: run
         procedure   :: report
 
-<<<<<<< HEAD
-        ! IO procedures
-        procedure   :: read_grid
-        procedure   :: read_boundaryconditions
-        procedure   :: read_prescribedmeshmotions
-        procedure   :: read_solution
-        procedure   :: write_grid
-        procedure   :: write_solution
-
-        procedure   :: compute_l2_state_error
-        ! Initialization
-        procedure   :: set
-        procedure   :: init
-=======
         ! IO
         procedure            :: read_grid
         procedure            :: read_domains
         procedure            :: read_boundary_conditions
         procedure            :: read_solution
+        procedure            :: read_prescribedmeshmotions
         procedure            :: write_grid
         procedure            :: write_solution
 
->>>>>>> 31af0d54
 
     end type chidg_t
     !*****************************************************************************************
