module type_chidg
#include <messenger.h>
    use mod_constants,              only: NFACES
    use mod_equations,              only: register_equation_builders
    use mod_operators,              only: register_operators
    use mod_models,                 only: register_models
    use mod_bc,                     only: register_bcs
    use mod_function,               only: register_functions
    use mod_grid,                   only: initialize_grid
    use mod_io,                     only: read_input
    use mod_string,                 only: get_file_extension, string_t

    use type_chidg_data,            only: chidg_data_t
    use type_time_integrator,       only: time_integrator_t
    use type_linear_solver,         only: linear_solver_t
    use type_nonlinear_solver,      only: nonlinear_solver_t
    use type_preconditioner,        only: preconditioner_t
    use type_meshdata,              only: meshdata_t
    use type_bc_patch_data,         only: bc_patch_data_t
    use type_bc_group,              only: bc_group_t
    use type_bc_state,              only: bc_state_t
    use type_dict,                  only: dict_t
    use type_domain_connectivity,   only: domain_connectivity_t
    use type_partition,             only: partition_t

    use mod_time_integrators,       only: create_time_integrator
    use mod_linear_solver,          only: create_linear_solver
    use mod_nonlinear_solver,       only: create_nonlinear_solver
    use mod_preconditioner,         only: create_preconditioner

    use mod_communication,          only: establish_neighbor_communication, &
                                          establish_chimera_communication
    use mod_chidg_mpi,              only: chidg_mpi_init, chidg_mpi_finalize,   &
                                          IRANK, NRANK, ChiDG_COMM
    use mod_hdfio,                  only: read_grid_hdf, read_boundaryconditions_hdf,   &
                                          read_solution_hdf, write_solution_hdf,        &
                                          read_connectivity_hdf, read_weights_hdf
    use mod_hdf_utilities,          only: close_hdf
    use mod_partitioners,           only: partition_connectivity, send_partitions, &
                                          recv_partition
    use mpi_f08
    implicit none









    !>  The ChiDG Environment container
    !!
    !!  Contains: 
    !!      - data: mesh, bcs, equations for each domain.
    !!      - a time integrator
    !!      - a nonlinear solver
    !!      - a linear solver
    !!      - a preconditioner
    !!
    !!  @author Nathan A. Wukie
    !!  @date   2/1/2016
    !!
    !------------------------------------------------------------------------------------------
    type, public :: chidg_t

        ! Auxiliary ChiDG environment that can be used to solve sub-problems
        type(chidg_t), pointer :: auxiliary_environment

        ! Number of terms in 3D/1D solution basis expansion
        integer(ik)     :: ntime        = 1
        integer(ik)     :: nterms_s     = 0
        integer(ik)     :: nterms_s_1d  = 0

        ! ChiDG Files
        !type(chidg_file_t)        :: grid_file
        !type(chidg_file_t)        :: solution_file_in
        !type(chidg_file_t)        :: solution_file_out

        ! Primary data container. Mesh, equations, bc's, vectors/matrices
        type(chidg_data_t)                          :: data
        
        ! Primary algorithms, selected at run-time
        class(time_integrator_t),   allocatable     :: time_integrator
        class(nonlinear_solver_t),  allocatable     :: nonlinear_solver
        class(linear_solver_t),     allocatable     :: linear_solver
        class(preconditioner_t),    allocatable     :: preconditioner


        ! Partition of the global problem that is owned by the present ChiDG instance.
        type(partition_t)                           :: partition

        logical :: envInitialized = .false.

    contains


        procedure   :: start_up
        procedure   :: shut_down

        procedure   :: run
        procedure   :: report

        ! IO procedures
        procedure   :: read_grid
        procedure   :: read_boundaryconditions
        procedure   :: read_solution
        procedure   :: write_solution

        ! Initialization
        procedure   :: set
        procedure   :: init

    end type chidg_t
    !*******************************************************************************************





contains





    !>  ChiDG Start-Up Activities.
    !!
    !!  activity:
    !!      - 'mpi'         :: Call MPI initialization for ChiDG. This would not be called in 
    !!                         a test, since pFUnit is calling init.
    !!      - 'core'        :: Start-up ChiDG framework. Register functions, equations, 
    !!                         operators, bcs, etc.
    !!      - 'namelist'    :: Start-up Namelist IO
    !!
    !!  @author Nathan A. Wukie
    !!  @date   11/18/2016
    !!
    !!
    !-------------------------------------------------------------------------------------------
    subroutine start_up(self,activity,comm)
        class(chidg_t), intent(inout)           :: self
        character(*),   intent(in)              :: activity
        type(mpi_comm), intent(in), optional    :: comm

        integer(ik) :: ierr

        select case (trim(activity))

            !
            ! Start up MPI
            !
            case ('mpi')
                call chidg_mpi_init()


            !
            ! Start up ChiDG core
            !
            case ('core')

                ! Default communicator for 'communication' is MPI_COMM_WORLD
                if ( present(comm) ) then
                    ChiDG_COMM = comm
                else
                    ChiDG_COMM = MPI_COMM_WORLD
                end if

                ! Call environment initialization routines by default on first init call
                if (.not. self%envInitialized ) then
                    call log_init()

                ! Call environment initialization routines by default on first init call
                    ! Order matters here. Functions need to come first. Used by 
                    ! equations and bcs.
                    call register_functions()
                    call register_models()
                    call register_equation_builders()
                    call register_operators()
                    call register_bcs()
                    call initialize_grid()
                    self%envInitialized = .true.

                end if

<<<<<<< HEAD
=======
                ! Allocate an auxiliary ChiDG environment if not already done
>>>>>>> c5f89e12
                if (.not. associated(self%auxiliary_environment)) then
                    allocate(self%auxiliary_environment, stat=ierr)
                    if (ierr /= 0) call AllocationError
                end if


            !
            ! Start up Namelist
            !
            case ('namelist')
                call read_input()


            case default
                call chidg_signal_one(WARN,'chidg%start_up: Invalid start-up string.',trim(activity))

        end select





    end subroutine start_up
    !******************************************************************************************







    !>  Any activities that need performed before the program completely terminates.
    !!
    !!  @author Nathan A. Wukie
    !!  @date   2/1/2016
    !!
    !!
    !------------------------------------------------------------------------------------------
    subroutine shut_down(self,selection)
        class(chidg_t), intent(inout)               :: self
        character(*),   intent(in),     optional    :: selection
        

        if ( present(selection) ) then 
            select case (selection)
                case ('log')
                    call log_finalize()
                case ('mpi')
                    call chidg_mpi_finalize()
                case ('core')   ! All except mpi
                    call log_finalize()
                    call close_hdf()


                case default
                    call chidg_signal(FATAL,"chidg%shut_down: invalid shut_down string")
            end select


        else

            call log_finalize()
            call chidg_mpi_finalize()

        end if


    end subroutine shut_down
    !*****************************************************************************************






    !>  ChiDG initialization activities
    !!
    !!  activity:
    !!      - 'communication'   :: Establish local and parallel communication
    !!      - 'chimera'         :: Establish Chimera communication
    !!      - 'finalize'        :: 
    !!
    !!  @author Nathan A. Wukie
    !!  @date   2/1/2016
    !!
    !!  @param[in]  activity   Initialization activity specification.
    !!
    !-----------------------------------------------------------------------------------------
    recursive subroutine init(self,activity)
        class(chidg_t), intent(inout)           :: self
        character(*),   intent(in)              :: activity

        character(:),   allocatable :: user_msg

        select case (trim(activity))

            !
            ! Call all initialization routines.
            !
            case ('all')
                call self%init('domains')
                call self%init('communication')
                call self%init('chimera')
                call self%init('solvers')
                call self%init('finalize')


            !
            ! Initialize domain data that depend on the solution expansion
            !
            case ('domains')
                call write_line("Initializing domains...", io_proc=GLOBAL_MASTER)

                user_msg = "chidg%init('domains'): It appears the 'Solution Order' was &
                            not set for the current ChiDG instance. Try calling &
                            'call chidg%set('Solution Order',integer_input=my_order)' &
                            where my_order=1-7 indicates the solution order-of-accuracy."
                if (self%nterms_s == 0) call chidg_signal(FATAL,user_msg)

                call self%data%initialize_solution_domains(self%nterms_s, self%ntime)

            !
            ! Initialize communication. Local face communication. Global parallel communication.
            !
            case ('communication')
                call write_line("Initializing neighbor communication...", io_proc=GLOBAL_MASTER)
                call establish_neighbor_communication(self%data%mesh,ChiDG_COMM)


            !
            ! Initialize chimera
            !
            case ('chimera')
                call write_line("Initializing chimera communication...", io_proc=GLOBAL_MASTER)
                call establish_chimera_communication(self%data%mesh,ChiDG_COMM)


            !
            ! Initialize solver storage initialization: vectors, matrices, etc.
            !
            case ('solvers')
                call write_line("Initializing solver storage...", io_proc=GLOBAL_MASTER)
                call self%data%initialize_solution_solver()


            !
            ! Allocate components, based on input or default input data
            !
            case ('finalize')

                !
                ! Test chidg necessary components have been allocated
                !
                if (.not. allocated(self%time_integrator))  call chidg_signal(FATAL,"chidg%time_integrator component was not allocated")
                if (.not. allocated(self%nonlinear_solver)) call chidg_signal(FATAL,"chidg%nonlinear_solver component was not allocated")
                if (.not. allocated(self%linear_solver))    call chidg_signal(FATAL,"chidg%linear_solver component was not allocated")
                if (.not. allocated(self%preconditioner))   call chidg_signal(FATAL,"chidg%preconditioner component was not allocated")


                call write_line("Initializing time integrator...", io_proc=GLOBAL_MASTER)
                call self%time_integrator%init(self%data)
                call write_line("Initializing preconditioner...", io_proc=GLOBAL_MASTER)
                call self%preconditioner%init(self%data)



            case default
                call chidg_signal_one(WARN,'chidg%init: Invalid initialization string',trim(activity))

        end select


    end subroutine init
    !*****************************************************************************************








    !>  Set ChiDG environment components
    !!
    !!      -   Set time-integrator
    !!      -   Set nonlinear solver
    !!      -   Set linear solver
    !!      -   Set preconditioner
    !!
    !!  @author Nathan A. Wukie
    !!  @date   2/1/2016
    !!
    !!  @param[in]    selector    Character string for selecting the chidg component for 
    !!                            initialization
    !!  @param[in]    selection   Character string for specializing the component being 
    !!                            initialized
    !!  @param[inout] options     Dictionary for initialization options
    !!
    !-----------------------------------------------------------------------------------------
    subroutine set(self,selector,algorithm,integer_input,real_input,options)
        class(chidg_t),         intent(inout)   :: self
        character(*),           intent(in)      :: selector
        character(*), optional, intent(in)      :: algorithm
        integer(ik),  optional, intent(in)      :: integer_input
        real(rk),     optional, intent(in)      :: real_input
        type(dict_t), optional, intent(inout)   :: options 

        character(:),   allocatable :: user_msg
        integer(ik)                 :: ierr


        !
        ! Check options for the algorithm family of inputs
        !
        select case (trim(selector))
            
            case ('Time','time','time_integrator','Time_Integrator','timeintegrator','TimeIntegrator', 'time integrator', 'Time Integrator', &
                  'nonlinearsolver','NonlinearSolver','nonlinear_solver','Nonlinear_Solver','nonlinear solver', 'Nonlinear Solver', &
                  'linearsolver','LinearSolver','linear_solver','Linear_Solver','linear solver', 'Linear Solver', &
                  'preconditioner','Preconditioner')

                user_msg = "chidg%set: The component being set needs an algorithm string passed in &
                            along with it. Try 'call chidg%set('your component', algorithm='your algorithm string')"
                if (.not. present(algorithm)) call chidg_signal_one(FATAL,user_msg,trim(selector))

        end select


        !
        ! Check options for integer family of inputs
        !
        select case (trim(selector))

            case ('solution order', 'Solution Order', 'solution_order', 'Solution_Order')

                user_msg = "chidg%set: The component being set needs an integer passed in &
                            along with it. Try 'call chidg%set('your component', integer_input=my_int)"
                if (.not. present(integer_input)) call chidg_signal_one(FATAL,user_msg,trim(selector))

        end select






        !
        ! Actually go in and call the specialized routine based on 'selector'
        !
        select case (trim(selector))
            !
            ! Allocation for time integrator
            !
            case ('Time','time','time_integrator','Time_Integrator','timeintegrator','TimeIntegrator', 'time integrator', 'Time Integrator')
                if (allocated(self%time_integrator)) then
                    deallocate(self%time_integrator)
                    !call create_time_integrator(algorithm,self%time_integrator,options)
                    call create_time_integrator(algorithm,self%time_integrator)
                else
                    !call create_time_integrator(algorithm,self%time_integrator,options)
                    call create_time_integrator(algorithm,self%time_integrator)
                end if



            !
            ! Allocation for nonlinear solver
            !
            case ('nonlinearsolver','NonlinearSolver','nonlinear_solver','Nonlinear_Solver','nonlinear solver', 'Nonlinear Solver')
                if (allocated(self%nonlinear_solver)) then
                    deallocate(self%nonlinear_solver)
                    call create_nonlinear_solver(algorithm,self%nonlinear_solver,options)
                else
                    call create_nonlinear_solver(algorithm,self%nonlinear_solver,options)
                end if




            !
            ! Allocation for linear solver
            !
            case ('linearsolver','LinearSolver','linear_solver','Linear_Solver','linear solver', 'Linear Solver')
                if (allocated(self%linear_solver)) then
                    deallocate(self%linear_solver)
                    call create_linear_solver(algorithm,self%linear_solver,options)
                else
                    call create_linear_solver(algorithm,self%linear_solver,options)
                end if


            !
            ! Allocation for preconditioner
            !
            case ('preconditioner','Preconditioner')
                if (allocated(self%preconditioner)) deallocate(self%preconditioner)

                call create_preconditioner(algorithm,self%preconditioner)



            !
            ! Set the 'solution order'. Order-of-accuracy, that is. Compute the number of terms
            ! in the 1D, 3D solution bases
            !
            case ('solution order', 'Solution Order', 'solution_order', 'Solution_Order')
                self%nterms_s_1d = integer_input
                self%nterms_s    = self%nterms_s_1d * self%nterms_s_1d * self%nterms_s_1d
        
                

            case default
                user_msg = "chidg%set: component string was not recognized. Check spelling and that the component &
                            was registered as an option in the chidg%set routine"
                call chidg_signal_one(FATAL,user_msg,selector)


        end select


    end subroutine set
    !******************************************************************************************








    !>  Read grid from file.
    !!
    !!  @author Nathan A. Wukie
    !!  @date   2/1/2016
    !!
    !!  @param[in]  gridfile        String containing a grid file name, including extension.
    !!  @param[in]  spacedim        Number of spatial dimensions
    !!  @param[in]  equation_set    Optionally, specify the equation set to be initialized 
    !!                              instead of
    !!
    !!  TODO: Generalize spacedim
    !!
    !------------------------------------------------------------------------------------------
    subroutine read_grid(self,gridfile,spacedim,equation_set)
        class(chidg_t),             intent(inout)           :: self
        character(*),               intent(in)              :: gridfile
        character(*),   optional,   intent(in)              :: equation_set
        integer(ik),    optional,   intent(in)              :: spacedim



        type(domain_connectivity_t),    allocatable :: connectivities(:)
        real(rk),                       allocatable :: weights(:)
        type(partition_t),              allocatable, asynchronous :: partitions(:)

        character(5),       dimension(1)    :: extensions
        character(:),       allocatable     :: extension, domain_equation_set
        type(meshdata_t),   allocatable     :: meshdata(:)
        integer                             :: iext, extloc, idom, ndomains, iread, ierr, &
                                               domain_dimensionality, ielem


        if ( IRANK == GLOBAL_MASTER ) call write_line("Reading grid")


        !
        ! Master rank: Read connectivity, partition connectivity, distribute partitions
        !
        if ( IRANK == GLOBAL_MASTER ) then

            call read_connectivity_hdf(gridfile,connectivities)
            call read_weights_hdf(gridfile,weights)

            call partition_connectivity(connectivities, weights, partitions)

            call send_partitions(partitions,MPI_COMM_WORLD)
        end if


        !
        ! All ranks: Receive partition from GLOBAL_MASTER
        !
        call recv_partition(self%partition,MPI_COMM_WORLD)







        !
        ! Get filename extension
        !
        extensions = ['.h5']
        extension = get_file_extension(gridfile, extensions)


        !
        ! Call grid reader based on file extension
        !
        do iread = 0,NRANK-1
            if ( iread == IRANK ) then


                if ( extension == '.h5' ) then 
                    call read_grid_hdf(gridfile,self%partition,meshdata)
                else
                    call chidg_signal(FATAL,"chidg%read_grid: grid file extension not recognized")
                end if


            end if
            call MPI_Barrier(ChiDG_COMM,ierr)
        end do



        !
        ! Add domains to ChiDG%data
        !
        ndomains = size(meshdata)
        do idom = 1,ndomains



            ! Use spacedim if specified, else default to 3D
            if (present(spacedim)) then
                domain_dimensionality = spacedim
            else 
                domain_dimensionality = 3
            end if


            ! Use equation_set if specified, else default to the grid file data
            if (present(equation_set)) then
                domain_equation_set = equation_set
            else
                domain_equation_set = meshdata(idom)%eqnset
            end if



            call self%data%add_domain(                              &
                                      trim(meshdata(idom)%name),    &
                                      meshdata(idom)%points,        &
                                      meshdata(idom)%connectivity,  &
                                      domain_dimensionality,        &
                                      meshdata(idom)%nterms_c,      &
                                      domain_equation_set           &
                                      )

        end do


    end subroutine read_grid
    !******************************************************************************************











    !>  Read boundary conditions from grid file.
    !!
    !!  @author Nathan A. Wukie
    !!  @date   2/5/2016
    !!
    !!  @param[in]  gridfile    String specifying a gridfile, including extension.
    !!
    !-----------------------------------------------------------------------------------------
    subroutine read_boundaryconditions(self, gridfile, bc_wall, bc_inlet, bc_outlet, bc_symmetry, bc_farfield, bc_periodic)
        class(chidg_t),     intent(inout)               :: self
        character(*),       intent(in)                  :: gridfile
        class(bc_state_t),  intent(in),     optional    :: bc_wall
        class(bc_state_t),  intent(in),     optional    :: bc_inlet
        class(bc_state_t),  intent(in),     optional    :: bc_outlet
        class(bc_state_t),  intent(in),     optional    :: bc_symmetry
        class(bc_state_t),  intent(in),     optional    :: bc_farfield
        class(bc_state_t),  intent(in),     optional    :: bc_periodic

        character(5),           dimension(1)    :: extensions
        character(:),           allocatable     :: extension
        type(bc_patch_data_t),  allocatable     :: bc_patches(:)
        type(bc_group_t),       allocatable     :: bc_groups(:)
        type(string_t)                          :: group_name
        integer                                 :: idom, ndomains, iface, ierr, iread

        if (IRANK == GLOBAL_MASTER) call write_line('Reading boundary conditions')

        !
        ! Get filename extension
        !
        extensions = ['.h5']
        extension = get_file_extension(gridfile, extensions)


        !
        ! Call boundary condition reader based on file extension
        !
        do iread = 0,NRANK-1
            if ( iread == IRANK ) then


                if ( extension == '.h5' ) then
                    call read_boundaryconditions_hdf(gridfile,bc_patches,bc_groups,self%partition)
                else
                    call chidg_signal(FATAL,"chidg%read_boundaryconditions: grid file extension not recognized")
                end if


            end if
            call MPI_Barrier(ChiDG_COMM,ierr)
        end do


        !
        ! Add boundary conditions to ChiDG
        !
        ndomains = size(bc_patches)
        do idom = 1,ndomains
            do iface = 1,NFACES

                group_name = bc_patches(idom)%bc_group%at(iface)
                call self%data%add_bc(bc_patches(idom)%domain_,                 &
                                      bc_patches(idom)%bc_connectivity(iface),  &
                                      group_name%get(),                         &
                                      bc_groups,                                &
                                      bc_wall=bc_wall,                          &
                                      bc_inlet=bc_inlet,                        &
                                      bc_outlet=bc_outlet,                      &
                                      bc_symmetry=bc_symmetry,                  &
                                      bc_farfield=bc_farfield,                  &
                                      bc_periodic=bc_periodic)

            end do !iface
        end do !idom


    end subroutine read_boundaryconditions
    !*****************************************************************************************











    !>  Read solution from file.
    !!
    !!  @author Nathan A. Wukie
    !!  @date   2/1/2016
    !!
    !!  @param[in]  solutionfile    String containing a solution file name, including extension.
    !!
    !-----------------------------------------------------------------------------------------
    subroutine read_solution(self,solutionfile)
        class(chidg_t),     intent(inout)           :: self
        character(*),       intent(in)              :: solutionfile

        character(len=5),   dimension(1)    :: extensions
        character(len=:),   allocatable     :: extension
        type(meshdata_t),   allocatable     :: solutiondata(:)
        integer                             :: iext, extloc, idom, ndomains, iread, ierr

        call write_line("Reading solution...", io_proc=GLOBAL_MASTER)

        !
        ! Get filename extension
        !
        extensions = ['.h5']
        extension = get_file_extension(solutionfile, extensions)


        !
        ! Call grid reader based on file extension
        !
        do iread = 0,NRANK-1
            if ( iread == IRANK ) then

                if ( extension == '.h5' ) then
                    call read_solution_hdf(solutionfile,self%data)
                else
                    call chidg_signal(FATAL,"chidg%read_solution: grid file extension not recognized")
                end if

            end if
            call MPI_Barrier(ChiDG_COMM,ierr)
        end do ! iread


        call write_line("Done reading solution...", io_proc=GLOBAL_MASTER)

    end subroutine read_solution
    !*****************************************************************************************






    

!    !>  Initialize all solution and solver storage.
!    !!
!    !!  @author Nathan A. Wukie
!    !!  @date   4/11/2016
!    !!
!    !!  @param[in]  nterms_s    Number of terms in the solution polynomial expansion.
!    !!
!    !-----------------------------------------------------------------------------------------
!    subroutine initialize_solution_domains(self)
!        class(chidg_t),     intent(inout)   :: self
!
!        character(:),   allocatable :: user_msg
!
!        !
!        ! TODO: put in checks for prerequisites
!        !
!
!
!        !
!        ! Check that the order for the solution basis expansion has been set.
!        !
!        user_msg = "chidg%initialize_solution_domains: It appears the 'Solution Order' was &
!                    not set for the current ChiDG instance. Try calling &
!                    'call chidg%set('Solution Order',&
!                    integer_input=my_order)' where my_order=1-7 indicates the solution &
!                    order-of-accuracy."
!        if (self%nterms_s == 0) call chidg_signal(FATAL,user_msg)
!
!        !
!        ! Call domain solution storage initialization: mesh data structures that 
!        ! depend on solution expansion etc.
!        !
!        call self%data%initialize_solution_domains(self%nterms_s, self%ntime)
!
!
!    end subroutine initialize_solution_domains
!    !******************************************************************************************








    !>  Initialize all solution and solver storage.
    !!
    !!  @author Nathan A. Wukie
    !!  @date   4/11/2016
    !!
    !!  @param[in]  nterms_s    Number of terms in the solution polynomial expansion.
    !!
    !------------------------------------------------------------------------------------------
    subroutine initialize_solution_solver(self)
        class(chidg_t),     intent(inout)   :: self


        !
        ! TODO: put in checks for prerequisites
        !

        !
        ! Call solver solution storage initialization: vectors, matrices, etc.
        !
        call self%data%initialize_solution_solver()



    end subroutine initialize_solution_solver
    !******************************************************************************************









!    !>  Check the equation_set's for any auxiliary fields that are required. 
!    !!
!    !!      #1: Check equation_set's for auxiliary fields
!    !!      #2: For auxiliary fields that are found, check the file for the auxiliary field.
!    !!      #3: If no auxiliary field in file, check auxiliary drivers for a rule to compute the field
!    !!      #4: If no rule, error. We don't have the field, and we also don't know how to compute it.
!    !!
!    !!  @author Nathan A. Wukie
!    !!  @date   11/21/2016
!    !!
!    !!
!    !!
!    !-----------------------------------------------------------------------------------------
!    subroutine check_auxiliary_fields(self)
!        class(chidg_t), intent(inout)   :: self
!
!        type(string_t), allocatable :: auxiliary_fields(:)
!        logical,        allocatable :: domain_needs_aux_field(:)
!        logical,        allocatable :: file_has_aux_field(:)
!        logical,        allocatable :: field_in_file
!
!
!
!!        aux_fields = self%data%get_auxiliary_fields()
!!
!!
!!        do iaux = 1,size(aux_fields)
!!
!!
!!            !
!!            ! Check which domains use the auxiliary field
!!            !
!!            do idom = 1,self%data%ndomains()
!!                domain_uses_field(idom) = self%data%eqnset(idom)%uses_auxiliary_field(aux_fields(iaux))
!!            end do !idom
!!
!!
!!            !
!!            do idom = 1,self%data%ndomains()
!!                file_has_aux_field(idom) = file%domain_has_field(idom,aux_field(iaux))
!!            end do !idom
!!
!!
!!            !
!!            ! If any domain doesn't have the field in file, get from a pre-defined rule
!!            !
!!            if (any(file_has_aux_field == .false.)) then
!!                call initialize_auxiliary_field(aux_field(iaux))
!!            end if
!!
!!
!!        end do !iaux
!
!        
!
!
!    end subroutine check_auxiliary_fields
!    !*****************************************************************************************









    !>  Write solution to file.
    !!
    !!  @author Nathan A. Wukie
    !!  @date   2/1/2016
    !!
    !!  @param[in]  solutionfile    String containing a solution file name, including extension.
    !!
    !------------------------------------------------------------------------------------------
    subroutine write_solution(self,solutionfile)
        class(chidg_t),     intent(inout)           :: self
        character(*),       intent(in)              :: solutionfile

        character(len=5),   dimension(1)    :: extensions
        character(:),       allocatable     :: extension
        type(meshdata_t),   allocatable     :: solutiondata(:)
        integer                             :: iext, extloc, idom, ndomains, iwrite, ierr


        !
        ! Get filename extension
        !
        extensions = ['.h5']
        extension = get_file_extension(solutionfile, extensions)


        !
        ! Call grid reader based on file extension
        !
        if ( extension == '.h5' ) then
            call write_solution_hdf(self%data,solutionfile)
        else
            call chidg_signal(FATAL,"chidg%write_solution: grid file extension not recognized")
        end if


    end subroutine write_solution
    !*****************************************************************************************












    !>  Run ChiDG simulation
    !!
    !!      - This routine passes the domain data, nonlinear solver, linear solver, and 
    !!        preconditioner components to the time integrator for iteration
    !!
    !!  @author Nathan A. Wukie
    !!  @date   2/1/2016
    !!
    !------------------------------------------------------------------------------------------
    subroutine run(self)
        class(chidg_t),     intent(inout)   :: self


!        call self%auxiliary_environment%start_up('core')


        call self%time_integrator%iterate(self%data,self%nonlinear_solver,self%linear_solver,self%preconditioner)


    end subroutine run
    !*****************************************************************************************










    !> Report on ChiDG simulation
    !!
    !!  @author Nathan A. Wukie
    !!  @date   2/1/2016
    !!
    !!
    !!
    !------------------------------------------------------------------------------------------
    subroutine report(self,selection)
        class(chidg_t), intent(inout)   :: self
        character(*),   intent(in)      :: selection

        integer(ik) :: ireport, ierr


        if ( trim(selection) == 'before' ) then


            do ireport = 0,NRANK-1
                if ( ireport == IRANK ) then
                    call write_line('MPI Rank: ', IRANK)
                    call self%data%report('grid')
                end if
                call MPI_Barrier(ChiDG_COMM,ierr)
            end do




        else if ( trim(selection) == 'after' ) then

            if ( IRANK == GLOBAL_MASTER ) then
                !call self%time_integrator%report()
                call self%nonlinear_solver%report()
                !call self%preconditioner%report()
            end if

        end if


    end subroutine report
    !*****************************************************************************************



















end module type_chidg<|MERGE_RESOLUTION|>--- conflicted
+++ resolved
@@ -183,10 +183,7 @@
 
                 end if
 
-<<<<<<< HEAD
-=======
                 ! Allocate an auxiliary ChiDG environment if not already done
->>>>>>> c5f89e12
                 if (.not. associated(self%auxiliary_environment)) then
                     allocate(self%auxiliary_environment, stat=ierr)
                     if (ierr /= 0) call AllocationError
