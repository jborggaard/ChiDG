--- conflicted
+++ resolved
@@ -59,11 +59,7 @@
         !
         ! Get nterms_s and eqnset
         !
-<<<<<<< HEAD
-        file_props  = get_properties_hdf(filename)
-=======
         file_props = get_properties_hdf(solution_file)
->>>>>>> 3d84e3ed
 
         nterms_s    = file_props%nterms_s(1)     ! Global variable from mod_io 
         eqnset      = file_props%eqnset(1)       ! Global variable from mod_io
@@ -89,11 +85,8 @@
         ! Initialize solution data storage
         !
         call chidg%set('Solution Order', integer_input=solution_order)
-<<<<<<< HEAD
         call chidg%set('Time Integrator', algorithm=trim(time_string))
         call chidg%time_integrator%initialize_state(chidg%data)
-=======
->>>>>>> 3d84e3ed
         call chidg%init('domains')
         call chidg%init('communication')
         call chidg%init('solvers')
@@ -102,13 +95,9 @@
         !
         ! Read solution modes and time integrator options from HDF5
         !
-<<<<<<< HEAD
-        call chidg%read_solution(filename)
-        call chidg%time_integrator%read_time_options(chidg%data,filename)
+        call chidg%read_solution(solution_file)
+        call chidg%time_integrator%read_time_options(chidg%data,solution_file)
         
-=======
-        call chidg%read_solution(solution_file)
->>>>>>> 3d84e3ed
 
         !
         ! Get post processing data (q_out)
