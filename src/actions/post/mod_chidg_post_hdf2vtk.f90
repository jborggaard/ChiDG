--- conflicted
+++ resolved
@@ -85,13 +85,6 @@
         call chidg%set('Solution Order', integer_input=solution_order)
         call chidg%set('Time Integrator', algorithm=trim(time_string))
         call chidg%time_integrator%initialize_state(chidg%data)
-<<<<<<< HEAD
-        !call chidg%init('domains')
-        !call chidg%init('communication')
-        !call chidg%init('solvers')
-=======
-
->>>>>>> ee776b00
 
 
         !
