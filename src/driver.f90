!>  Chimera-based, discontinuous Galerkin equation solver
!!
!!  This program is designed to solve partial differential equations,
!!  and systems of partial differential equations, using the discontinuous
!!  Galerkin method for spatial discretization using Chimera, overset grids to
!!  represent the simulation domain.
!!
!!  @author Nathan A. Wukie
!!  @date   1/31/2016
!!
!!
!---------------------------------------------------------------------------------------------
program driver
#include <messenger.h>
    use mod_kinds,                  only: rk, ik
    use type_chidg,                 only: chidg_t
    use type_function,              only: function_t
    use mod_function,               only: create_function
    use mod_io

    ! Actions
    use mod_chidg_edit,         only: chidg_edit
    use mod_chidg_convert,      only: chidg_convert
    use mod_chidg_post,         only: chidg_post,chidg_post_vtk

    
    !
    ! Variable declarations
    !
    implicit none
    type(chidg_t)                               :: chidg


    integer                                     :: narg, iorder
    character(len=1024)                         :: chidg_action, filename, file_a, file_b
    class(function_t),              allocatable :: constant, monopole, fcn, polynomial





    !
    ! Check for command-line arguments
    !
    narg = command_argument_count()


    !
    ! Execute ChiDG calculation
    !
    if ( narg == 0 ) then



        !
        ! Initialize ChiDG environment
        !
        call chidg%start_up('mpi')
        call chidg%start_up('core')
        call chidg%start_up('namelist')



        !
        ! Set ChiDG Algorithms
        !
        call chidg%set('Time Integrator' , algorithm=time_integrator,  options=toptions)
        call chidg%set('Nonlinear Solver', algorithm=nonlinear_solver, options=noptions)
        call chidg%set('Linear Solver'   , algorithm=linear_solver,    options=loptions)
        call chidg%set('Preconditioner'  , algorithm=preconditioner                    )


        !
        ! Set ChiDG Files, Order, etc.
        !
        !call chidg%set('Grid File',         file=grid_file              )
        !call chidg%set('Solution File In',  file=solution_file_in       )
        !call chidg%set('Solution File Out', file=solution_file_out      )
        call chidg%set('Solution Order',    integer_input=solution_order)



        !
        ! Read grid and boundary condition data
        !
        call chidg%read_grid(gridfile)
        call chidg%read_boundaryconditions(gridfile)



        !
        ! Initialize communication, storage, auxiliary fields
        !
        call chidg%init('all')



        !
        ! Initialize solution
        !
        if (solutionfile_in == 'none') then

!            !
!            ! Set initial solution
!            !
!            call create_function(fcn,'gaussian')
!            call fcn%set_option('b_x',0._rk)
!            call fcn%set_option('b_y',1.5_rk)
!            call fcn%set_option('b_z',1.5_rk)
!            call fcn%set_option('c',1.0_rk)
!            call chidg%data%sdata%q%project(chidg%data%mesh,fcn,1)


!            call polynomial%set_option('f',3.5_rk)
!            call create_function(polynomial,'polynomial')

!            ! d
!            call create_function(constant,'constant')
!            call constant%set_option('val',0.001_rk)
!            call chidg%data%sdata%q%project(chidg%data%mesh,constant,1)


            call create_function(constant,'constant')

            ! rho
            call constant%set_option('val',1.19_rk)
            call chidg%data%sdata%q%project(chidg%data%mesh,constant,1)

            ! rho_u
            call constant%set_option('val',150.5_rk)
            call chidg%data%sdata%q%project(chidg%data%mesh,constant,2)

            ! rho_v
            call constant%set_option('val',0._rk)
            call chidg%data%sdata%q%project(chidg%data%mesh,constant,3)

            ! rho_w
            call constant%set_option('val',0._rk)
            call chidg%data%sdata%q%project(chidg%data%mesh,constant,4)

            ! rho_E
            call constant%set_option('val',270000.0_rk)
            call chidg%data%sdata%q%project(chidg%data%mesh,constant,5)



        else

            !
            ! TODO: put in check that solutionfile actually contains solution
            !
            call chidg%read_solution(solutionfile_in)

        end if

        


        !
        ! Write initial solution
        !
        if (initial_write) call chidg%write_solution(solutionfile_out)



        !
        ! Run ChiDG simulation
        !
        call chidg%report('before')
        call chidg%run()
        call chidg%report('after')





        !
        ! Write final solution
        !
        if (final_write) call chidg%write_solution(solutionfile_out)





        !
        ! Close ChiDG
        !
        call chidg%shut_down('core')
        call chidg%shut_down('mpi')









    !
    ! ChiDG tool execution. 2 arguments.
    !
    else if ( narg == 2 ) then


        call get_command_argument(1,chidg_action)
        call get_command_argument(2,filename)
        chidg_action = trim(chidg_action)
        filename = trim(filename)
        

        !
        ! Initialize ChiDG environment
        !
        call chidg%start_up('core')


        !
        ! Select ChiDG action
        !
        if ( trim(chidg_action) == 'edit' ) then
            call chidg_edit(trim(filename))

        else if ( trim(chidg_action) == 'convert' ) then
            call chidg_convert(trim(filename))

        else if ( trim(chidg_action) == 'post' ) then
            call chidg_post(trim(filename))
            call chidg_post_vtk(trim(filename))

        else
            call chidg_signal(FATAL,"chidg: unrecognized action '"//trim(chidg_action)//"'. Valid options are: 'edit', 'convert'")

        end if


        !
        ! Close ChiDG interface
        !
<<<<<<< HEAD
        call chidg%close('core')

=======
        call chidg%shut_down('core')
>>>>>>> b68a53c7


    else
        call chidg_signal(FATAL,"chidg: invalid number of arguments. Expecting (0) arguments: 'chidg'. or (2) arguments: 'chidg action file'.")
    end if












end program driver<|MERGE_RESOLUTION|>--- conflicted
+++ resolved
@@ -237,12 +237,7 @@
         !
         ! Close ChiDG interface
         !
-<<<<<<< HEAD
-        call chidg%close('core')
-
-=======
         call chidg%shut_down('core')
->>>>>>> b68a53c7
 
 
     else
