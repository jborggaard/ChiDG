--- conflicted
+++ resolved
@@ -77,26 +77,6 @@
         call chidg%set('Solution Order'  , integer_input=solution_order                )
 
 
-<<<<<<< HEAD
-!        if (IRANK == GLOBAL_MASTER) then
-!        file_id = open_file_hdf(gridfile)
-!        call create_pmm_group_hdf(file_id,'hpaf_pmm')
-!        call set_pmmf_name_hdf(file_id, 'hpaf_pmm','static')
-!
-!        !Assign pmm to domain
-!        dom_id = open_domain_hdf(file_id,'01')
-!        call set_pmm_domain_group_hdf(dom_id,'hpaf_pmm')
-!        call close_domain_hdf(dom_id)
-!
-!        dom_id = open_domain_hdf(file_id,'02')
-!        call set_pmm_domain_group_hdf(dom_id,'hpaf_pmm')
-!        call close_domain_hdf(dom_id)
-!
-!        call close_file_hdf(file_id)
-!        end if
-!
-!        call MPI_Barrier(ChiDG_COMM,ierr)
-=======
         !
         ! Specify prescribed mesh motions by creating PMM entries in the grid file
         !
@@ -120,7 +100,6 @@
         end if
 
         call MPI_Barrier(ChiDG_COMM,ierr)
->>>>>>> 4eaf9a70
 
 
         !
