!>  Chimera-based, discontinuous Galerkin equation solver
!!
!!  This program is designed to solve partial differential equations,
!!  and systems of partial differential equations, using the discontinuous
!!  Galerkin method for spatial discretization using Chimera, overset grids to
!!  represent the simulation domain.
!!
!!  @author Nathan A. Wukie
!!  @date   1/31/2016
!!
!!
!---------------------------------------------------------------------------------------------
program driver
#include <messenger.h>
    use mod_kinds,                  only: rk, ik
    use type_chidg,                 only: chidg_t
    use type_chidg_manager,         only: chidg_manager_t
    use type_function,              only: function_t
    use mod_function,               only: create_function
    use mod_chidg_mpi,              only: GLOBAL_MASTER, ChiDG_COMM
    use eqn_wall_distance,          only: set_p_poisson_parameter
    use mod_io

    ! Actions
    use mod_chidg_edit,         only: chidg_edit
    use mod_chidg_convert,      only: chidg_convert
    use mod_chidg_post,         only: chidg_post,chidg_post_vtk

    
    !
    ! Variable declarations
    !
    implicit none
    type(chidg_manager_t)                       :: manager
    type(chidg_t)                               :: chidg


    integer                                     :: narg, iorder, ierr
    character(len=1024)                         :: chidg_action, filename
    class(function_t),              allocatable :: constant, monopole, fcn, polynomial





    !
    ! Check for command-line arguments
    !
    narg = command_argument_count()


    !
    ! Execute ChiDG calculation
    !
    if ( narg == 0 ) then



        !
        ! Initialize ChiDG environment
        !
        call chidg%start_up('mpi')
        call chidg%start_up('namelist')
        call chidg%start_up('core')



        !
        ! Set ChiDG Algorithms
        !
!        call chidg%set('Time Integrator' , algorithm=time_integrator,  options=toptions)
        call chidg%set('Time Integrator' , algorithm=time_integrator)
        call chidg%set('Nonlinear Solver', algorithm=nonlinear_solver, options=noptions)
        call chidg%set('Linear Solver'   , algorithm=linear_solver,    options=loptions)
        call chidg%set('Preconditioner'  , algorithm=preconditioner                    )


        !
        ! Set ChiDG Files, Order, etc.
        !
        !call chidg%set('Grid File',         file=grid_file              )
        !call chidg%set('Solution File In',  file=solution_file_in       )
        !call chidg%set('Solution File Out', file=solution_file_out      )
        call chidg%set('Solution Order',    integer_input=solution_order)



        !
        ! Read grid and boundary condition data
        !
        call chidg%read_grid(gridfile)
        call chidg%read_boundaryconditions(gridfile)


!        call set_p_poisson_parameter(4._rk)

        !
        ! Initialize communication, storage, auxiliary fields
        !
        call manager%process(chidg)
        call chidg%init('all')



        !
        ! Initialize solution
        !
        if (solutionfile_in == 'none') then

            !
            ! Set initial solution
            !
!            call create_function(fcn,'gaussian')
!            call fcn%set_option('b_x',0._rk)
!            call fcn%set_option('b_y',3.14_rk)
!            call fcn%set_option('b_z',0._rk)
!            call fcn%set_option('c',0.5_rk)
!            call chidg%data%sdata%q_in%project(chidg%data%mesh,fcn,1)
!            call create_function(constant,'constant')
!            call constant%set_option('val',0._rk)
!            call chidg%data%sdata%q_in%project(chidg%data%mesh,constant,1)


!            call polynomial%set_option('f',3.5_rk)
!            call create_function(polynomial,'polynomial')


!            ! d
!            !call create_function(constant,'constant')
!            !call constant%set_option('val',10000.0_rk)
!            call create_function(constant,'Radius')
!            call chidg%data%sdata%q_in%project(chidg%data%mesh,constant,1)


            call create_function(constant,'constant')

            ! rho
            call constant%set_option('val',1.20_rk)
            call chidg%data%sdata%q_in%project(chidg%data%mesh,constant,1)

            ! rho_u
            call constant%set_option('val',180.0_rk)
            call chidg%data%sdata%q_in%project(chidg%data%mesh,constant,2)

            ! rho_v
            call constant%set_option('val',0.0_rk)
            call chidg%data%sdata%q_in%project(chidg%data%mesh,constant,3)

            ! rho_w
            call constant%set_option('val',0.0_rk)
            call chidg%data%sdata%q_in%project(chidg%data%mesh,constant,4)

            ! rho_E
<<<<<<< HEAD
            call constant%set_option('val',250000.0_rk)
=======
            call constant%set_option('val',208000.0_rk)
>>>>>>> f82700d4
            call chidg%data%sdata%q_in%project(chidg%data%mesh,constant,5)

            ! rho_nutilde
            call constant%set_option('val',0.00003_rk)
            call chidg%data%sdata%q_in%project(chidg%data%mesh,constant,6)

!            ! eps
!            call constant%set_option('val',0.000001_rk)
!            call chidg%data%sdata%q_in%project(chidg%data%mesh,constant,7)

        else

            !
            ! TODO: put in check that solutionfile actually contains solution
            !
            call chidg%read_solution(solutionfile_in)

        end if



        !
        ! Run ChiDG simulation
        !
        call chidg%report('before')

        call chidg%run(write_initial=initial_write, write_final=final_write)

        call chidg%report('after')





        !
        ! Close ChiDG
        !
        call chidg%shut_down('core')
        call chidg%shut_down('mpi')









    !
    ! ChiDG tool execution. 2 arguments.
    !
    else if ( narg == 2 ) then


        call get_command_argument(1,chidg_action)
        call get_command_argument(2,filename)
        chidg_action = trim(chidg_action)
        filename = trim(filename)
        

        !
        ! Initialize ChiDG environment
        !
        call chidg%start_up('core')


        !
        ! Select ChiDG action
        !
        if ( trim(chidg_action) == 'edit' ) then
            call chidg_edit(trim(filename))

        else if ( trim(chidg_action) == 'convert' ) then
            call chidg_convert(trim(filename))

        else if ( trim(chidg_action) == 'post' ) then
            call chidg_post(trim(filename))
            call chidg_post_vtk(trim(filename))

        else
            call chidg_signal(FATAL,"chidg: unrecognized action '"//trim(chidg_action)//"'. Valid options are: 'edit', 'convert'")

        end if


        !
        ! Close ChiDG interface
        !
        call chidg%shut_down('core')


    else
        call chidg_signal(FATAL,"chidg: invalid number of arguments. Expecting (0) arguments: 'chidg'. or (2) arguments: 'chidg action file'.")
    end if












end program driver<|MERGE_RESOLUTION|>--- conflicted
+++ resolved
@@ -151,11 +151,7 @@
             call chidg%data%sdata%q_in%project(chidg%data%mesh,constant,4)
 
             ! rho_E
-<<<<<<< HEAD
-            call constant%set_option('val',250000.0_rk)
-=======
             call constant%set_option('val',208000.0_rk)
->>>>>>> f82700d4
             call chidg%data%sdata%q_in%project(chidg%data%mesh,constant,5)
 
             ! rho_nutilde
