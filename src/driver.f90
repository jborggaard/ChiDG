!>  Chimera-based, discontinuous Galerkin equation solver
!!
!!  This program is designed to solve partial differential equations,
!!  and systems of partial differential equations, using the discontinuous
!!  Galerkin method for spatial discretization using Chimera, overset grids to
!!  represent the simulation domain.
!!
!!  @author Nathan A. Wukie
!!  @date   1/31/2016
!!
!!
!---------------------------------------------------------------------------------------------
program driver
#include <messenger.h>
    use mod_kinds,                  only: rk, ik
    use type_chidg,                 only: chidg_t
    use type_chidg_manager,         only: chidg_manager_t
    use type_function,              only: function_t
    use mod_function,               only: create_function
    use mod_chidg_mpi,              only: GLOBAL_MASTER, ChiDG_COMM
    use mod_io

    ! Actions
    use mod_chidg_edit,         only: chidg_edit
    use mod_chidg_convert,      only: chidg_convert
    use mod_chidg_post,         only: chidg_post,chidg_post_vtk, chidg_post_matplotlib

    
    !
    ! Variable declarations
    !
    implicit none
    type(chidg_manager_t)                       :: manager
    type(chidg_t)                               :: chidg


    integer                                     :: narg, iorder, ierr
    character(len=1024)                         :: chidg_action, filename, grid_file, solution_file
    class(function_t),              allocatable :: constant, monopole, fcn, polynomial





    !
    ! Check for command-line arguments
    !
    narg = command_argument_count()


    !
    ! Execute ChiDG calculation
    !
    if ( narg == 0 ) then



        !
        ! Initialize ChiDG environment
        !
        call chidg%start_up('mpi')
        call chidg%start_up('namelist')
        call chidg%start_up('core')
<<<<<<< HEAD
=======

>>>>>>> 3d84e3ed


        !
        ! Set ChiDG Algorithms
        !
        call chidg%set('Time Integrator' , algorithm=time_integrator)
        call chidg%set('Nonlinear Solver', algorithm=nonlinear_solver, options=noptions)
        call chidg%set('Linear Solver'   , algorithm=linear_solver,    options=loptions)
        call chidg%set('Preconditioner'  , algorithm=preconditioner                    )


        !
        ! Set ChiDG Files, Order, etc.
        !
        !call chidg%set('Grid File',         file=grid_file              )
        !call chidg%set('Solution File In',  file=solution_file_in       )
        !call chidg%set('Solution File Out', file=solution_file_out      )
        call chidg%set('Solution Order',    integer_input=solution_order)



        !
        ! Read grid and boundary condition data
        !
        call chidg%read_grid(gridfile)
        call chidg%read_boundaryconditions(gridfile)



        !
        ! Initialize communication, storage, auxiliary fields
        !
        call manager%process(chidg)
        call chidg%init('all')



        !
        ! Initialize solution
        !
        if (solutionfile_in == 'none') then

            !
            ! Set initial solution
            !
!            call create_function(fcn,'gaussian')
!            call fcn%set_option('b_x',0._rk)
!            call fcn%set_option('b_y',3.14_rk)
!            call fcn%set_option('b_z',0._rk)
!            call fcn%set_option('c',0.5_rk)
!            call chidg%data%sdata%q_in%project(chidg%data%mesh,fcn,1)
!            call create_function(constant,'constant')
!            call constant%set_option('val',0._rk)
!            call chidg%data%sdata%q_in%project(chidg%data%mesh,constant,1)


!            call polynomial%set_option('f',3.5_rk)
!            call create_function(polynomial,'polynomial')
!
!            ! d
!            call create_function(constant,'constant')
!            call constant%set_option('val',0.001_rk)
!            call chidg%data%sdata%q_in%project(chidg%data%mesh,constant,1)


            call create_function(constant,'constant')

            ! rho
            call constant%set_option('val',1.15_rk)
            call chidg%data%sdata%q_in%project(chidg%data%mesh,constant,1)

            ! rho_u
            call constant%set_option('val',0.0_rk)
            call chidg%data%sdata%q_in%project(chidg%data%mesh,constant,2)

            ! rho_v
            call constant%set_option('val',0.0_rk)
            call chidg%data%sdata%q_in%project(chidg%data%mesh,constant,3)

            ! rho_w
            call constant%set_option('val',50.0_rk)
            call chidg%data%sdata%q_in%project(chidg%data%mesh,constant,4)

            ! rho_E
            call constant%set_option('val',248000.0_rk)
            call chidg%data%sdata%q_in%project(chidg%data%mesh,constant,5)

!            ! rho_nutilde
!            call constant%set_option('val',0.00009_rk)
!            call chidg%data%sdata%q_in%project(chidg%data%mesh,constant,6)
!
!            ! eps
!            call constant%set_option('val',0.000001_rk)
!            call chidg%data%sdata%q_in%project(chidg%data%mesh,constant,7)

        else

            !
            ! TODO: put in check that solutionfile actually contains solution
            !
            call chidg%read_solution(solutionfile_in)

        end if


        !
        ! Run ChiDG simulation
        !
        call chidg%report('before')

        call chidg%run(write_initial=initial_write, write_final=final_write)

        call chidg%report('after')





        !
        ! Close ChiDG
        !
        call chidg%shut_down('core')
        call chidg%shut_down('mpi')







    !
    ! Check if executing 'action'
    !
    else if ( narg > 1 ) then

        ! Get 'action'
        call get_command_argument(1,chidg_action)
        call chidg%start_up('core')

        !
        ! Select 'action'
        ! 
        select case (trim(chidg_action))
            case ('edit')
                if (narg /= 2) call chidg_signal(FATAL,"The 'edit' action expects: chidg edit filename.h5")
                call get_command_argument(2,filename)
                call chidg_edit(trim(filename))

            case ('convert')
                if (narg /= 2) call chidg_signal(FATAL,"The 'convert' action expects: chidg convert filename.x")
                call get_command_argument(2,filename)
                call chidg_convert(trim(filename))

            case ('post')
                if (narg /= 3) call chidg_signal(FATAL,"The 'post' action expects: chidg post gridfile.h5 solutionfile.h5")
                call get_command_argument(2,grid_file)
                call get_command_argument(3,solution_file)
                call chidg_post(trim(grid_file), trim(solution_file))
                call chidg_post_vtk(trim(grid_file), trim(solution_file))

            case default
                call chidg_signal(FATAL,"We didn't understand the way chidg was called. Available chidg 'actions' are: 'edit' 'convert' and 'post'.")
        end select

<<<<<<< HEAD
        else if ( trim(chidg_action) == 'post' ) then
            call chidg_post(trim(filename))
            call chidg_post_vtk(trim(filename))
            call chidg_post_matplotlib(trim(filename))
        else
            call chidg_signal(FATAL,"chidg: unrecognized action '"//trim(chidg_action)//"'. Valid options are: 'edit', 'convert'")
=======

        call chidg%shut_down('core')
>>>>>>> 3d84e3ed





    else
        call chidg_signal(FATAL,"chidg: invalid number of arguments. Expecting (0) arguments: 'chidg'. or (2) arguments: 'chidg action file'.")
    end if












end program driver<|MERGE_RESOLUTION|>--- conflicted
+++ resolved
@@ -61,10 +61,6 @@
         call chidg%start_up('mpi')
         call chidg%start_up('namelist')
         call chidg%start_up('core')
-<<<<<<< HEAD
-=======
-
->>>>>>> 3d84e3ed
 
 
         !
@@ -225,21 +221,25 @@
                 call chidg_post(trim(grid_file), trim(solution_file))
                 call chidg_post_vtk(trim(grid_file), trim(solution_file))
 
+            case ('matplotlib')
+                if (narg /= 2) call chidg_signal(FATAL,"The 'matplotlib' action expects: chidg matplotlib solutionfile.h5")
+                call get_command_argument(2,filename)
+                call chidg_post_matplotlib(trim(filename))
+
             case default
                 call chidg_signal(FATAL,"We didn't understand the way chidg was called. Available chidg 'actions' are: 'edit' 'convert' and 'post'.")
         end select
 
-<<<<<<< HEAD
-        else if ( trim(chidg_action) == 'post' ) then
-            call chidg_post(trim(filename))
-            call chidg_post_vtk(trim(filename))
-            call chidg_post_matplotlib(trim(filename))
-        else
-            call chidg_signal(FATAL,"chidg: unrecognized action '"//trim(chidg_action)//"'. Valid options are: 'edit', 'convert'")
-=======
+!<<<<<<< HEAD
+!        else if ( trim(chidg_action) == 'post' ) then
+!            call chidg_post(trim(filename))
+!            call chidg_post_vtk(trim(filename))
+!            call chidg_post_matplotlib(trim(filename))
+!        else
+!            call chidg_signal(FATAL,"chidg: unrecognized action '"//trim(chidg_action)//"'. Valid options are: 'edit', 'convert'")
+!=======
 
         call chidg%shut_down('core')
->>>>>>> 3d84e3ed
 
 
 
