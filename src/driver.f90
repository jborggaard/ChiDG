!>  Chimera-based, discontinuous Galerkin equation solver
!!
!!  This program is designed to solve partial differential equations,
!!  and systems of partial differential equations, using the discontinuous
!!  Galerkin method for spatial discretization using Chimera, overset grids to
!!  represent the simulation domain.
!!
!!  @author Nathan A. Wukie
!!  @date   1/31/2016
!!
!!
!---------------------------------------------------------------------------------------------
program driver
#include <messenger.h>
    use mod_kinds,                  only: rk, ik
    use type_chidg,                 only: chidg_t
    use type_chidg_manager,         only: chidg_manager_t
    use type_function,              only: function_t
    use mod_function,               only: create_function
    use mod_chidg_mpi,              only: GLOBAL_MASTER, ChiDG_COMM
    use eqn_wall_distance,          only: set_p_poisson_parameter
    use mod_io

    ! Actions
    use mod_chidg_edit,         only: chidg_edit
    use mod_chidg_convert,      only: chidg_convert
    use mod_chidg_post,         only: chidg_post,chidg_post_vtk
    use mod_chidg_airfoil,      only: chidg_airfoil

    
    !
    ! Variable declarations
    !
    implicit none
    type(chidg_manager_t)                       :: manager
    type(chidg_t)                               :: chidg


    integer                                     :: narg, iorder, ierr
    character(len=1024)                         :: chidg_action, filename, grid_file, solution_file
    class(function_t),              allocatable :: constant, monopole, fcn, polynomial





    !
    ! Check for command-line arguments
    !
    narg = command_argument_count()


    !
    ! Execute ChiDG calculation
    !
    if ( narg == 0 ) then



        !
        ! Initialize ChiDG environment
        !
        call chidg%start_up('mpi')
        call chidg%start_up('namelist')
        call chidg%start_up('core')



        !
        ! Set ChiDG Algorithms
        !
        call chidg%set('Time Integrator' , algorithm=time_integrator)
        call chidg%set('Nonlinear Solver', algorithm=nonlinear_solver, options=noptions)
        call chidg%set('Linear Solver'   , algorithm=linear_solver,    options=loptions)
        call chidg%set('Preconditioner'  , algorithm=preconditioner                    )


        !
        ! Set ChiDG Files, Order, etc.
        !
        !call chidg%set('Grid File',         file=grid_file              )
        !call chidg%set('Solution File In',  file=solution_file_in       )
        !call chidg%set('Solution File Out', file=solution_file_out      )
        call chidg%set('Solution Order',    integer_input=solution_order)



        !
        ! Read grid and boundary condition data
        !
        call chidg%read_grid(gridfile)
        call chidg%read_boundaryconditions(gridfile)


!        call set_p_poisson_parameter(4._rk)

        !
        ! Initialize communication, storage, auxiliary fields
        !
        call manager%process(chidg)
        call chidg%init('all')



        !
        ! Initialize solution
        !
        if (solutionfile_in == 'none') then

            !
            ! Set initial solution
            !
!            call create_function(fcn,'gaussian')
!            call fcn%set_option('b_x',0._rk)
!            call fcn%set_option('b_y',3.14_rk)
!            call fcn%set_option('b_z',0._rk)
!            call fcn%set_option('c',0.5_rk)
!            call chidg%data%sdata%q_in%project(chidg%data%mesh,fcn,1)
!            call create_function(constant,'constant')
!            call constant%set_option('val',0._rk)
!            call chidg%data%sdata%q_in%project(chidg%data%mesh,constant,1)


!            call polynomial%set_option('f',3.5_rk)
!            call create_function(polynomial,'polynomial')


!            ! d
!            !call create_function(constant,'constant')
!            !call constant%set_option('val',10000.0_rk)
!            call create_function(constant,'Radius')
!            call chidg%data%sdata%q_in%project(chidg%data%mesh,constant,1)


            call create_function(constant,'constant')

            ! rho
            call constant%set_option('val',1.14_rk)
            call chidg%data%sdata%q_in%project(chidg%data%mesh,constant,1)

            ! rho_u
<<<<<<< HEAD
            call constant%set_option('val',150.0_rk)
=======
            call constant%set_option('val',0.0_rk)
>>>>>>> 3d84e3ed
            call chidg%data%sdata%q_in%project(chidg%data%mesh,constant,2)

            ! rho_v
            call constant%set_option('val',0.0_rk)
            call chidg%data%sdata%q_in%project(chidg%data%mesh,constant,3)

            ! rho_w
            call constant%set_option('val',50.0_rk)
            call chidg%data%sdata%q_in%project(chidg%data%mesh,constant,4)

            ! rho_E
            call constant%set_option('val',248000.0_rk)
            call chidg%data%sdata%q_in%project(chidg%data%mesh,constant,5)

<<<<<<< HEAD
            ! rho_nutilde
            call constant%set_option('val',0.00004_rk)
            call chidg%data%sdata%q_in%project(chidg%data%mesh,constant,6)

=======
!            ! rho_nutilde
!            call constant%set_option('val',0.00009_rk)
!            call chidg%data%sdata%q_in%project(chidg%data%mesh,constant,6)
!
>>>>>>> 3d84e3ed
!            ! eps
!            call constant%set_option('val',0.000001_rk)
!            call chidg%data%sdata%q_in%project(chidg%data%mesh,constant,7)

        else

            !
            ! TODO: put in check that solutionfile actually contains solution
            !
            call chidg%read_solution(solutionfile_in)

        end if


        !
        ! Run ChiDG simulation
        !
        call chidg%report('before')

        call chidg%run(write_initial=initial_write, write_final=final_write)

        call chidg%report('after')





        !
        ! Close ChiDG
        !
        call chidg%shut_down('core')
        call chidg%shut_down('mpi')







    !
    ! Check if executing 'action'
    !
    else if ( narg > 1 ) then

        ! Get 'action'
        call get_command_argument(1,chidg_action)
        call chidg%start_up('core')

        !
        ! Select 'action'
        ! 
        select case (trim(chidg_action))
            case ('edit')
                if (narg /= 2) call chidg_signal(FATAL,"The 'edit' action expects: chidg edit filename.h5")
                call get_command_argument(2,filename)
                call chidg_edit(trim(filename))

            case ('convert')
                if (narg /= 2) call chidg_signal(FATAL,"The 'convert' action expects: chidg convert filename.x")
                call get_command_argument(2,filename)
                call chidg_convert(trim(filename))

            case ('post')
                if (narg /= 3) call chidg_signal(FATAL,"The 'post' action expects: chidg post gridfile.h5 solutionfile.h5")
                call get_command_argument(2,grid_file)
                call get_command_argument(3,solution_file)
                call chidg_post(trim(grid_file), trim(solution_file))
                call chidg_post_vtk(trim(grid_file), trim(solution_file))

            case default
                call chidg_signal(FATAL,"We didn't understand the way chidg was called. Available chidg 'actions' are: 'edit' 'convert' and 'post'.")
        end select


<<<<<<< HEAD
        else if ( trim(chidg_action) == 'airfoil' ) then
            call chidg_airfoil(trim(filename))

        else
            call chidg_signal(FATAL,"chidg: unrecognized action '"//trim(chidg_action)//"'. Valid options are: 'edit', 'convert'")
=======
        call chidg%shut_down('core')
>>>>>>> 3d84e3ed





    else
        call chidg_signal(FATAL,"chidg: invalid number of arguments. Expecting (0) arguments: 'chidg'. or (2) arguments: 'chidg action file'.")
    end if












end program driver<|MERGE_RESOLUTION|>--- conflicted
+++ resolved
@@ -139,11 +139,7 @@
             call chidg%data%sdata%q_in%project(chidg%data%mesh,constant,1)
 
             ! rho_u
-<<<<<<< HEAD
             call constant%set_option('val',150.0_rk)
-=======
-            call constant%set_option('val',0.0_rk)
->>>>>>> 3d84e3ed
             call chidg%data%sdata%q_in%project(chidg%data%mesh,constant,2)
 
             ! rho_v
@@ -158,17 +154,10 @@
             call constant%set_option('val',248000.0_rk)
             call chidg%data%sdata%q_in%project(chidg%data%mesh,constant,5)
 
-<<<<<<< HEAD
-            ! rho_nutilde
-            call constant%set_option('val',0.00004_rk)
-            call chidg%data%sdata%q_in%project(chidg%data%mesh,constant,6)
-
-=======
 !            ! rho_nutilde
 !            call constant%set_option('val',0.00009_rk)
 !            call chidg%data%sdata%q_in%project(chidg%data%mesh,constant,6)
 !
->>>>>>> 3d84e3ed
 !            ! eps
 !            call constant%set_option('val',0.000001_rk)
 !            call chidg%data%sdata%q_in%project(chidg%data%mesh,constant,7)
@@ -238,20 +227,17 @@
                 call chidg_post(trim(grid_file), trim(solution_file))
                 call chidg_post_vtk(trim(grid_file), trim(solution_file))
 
+            case ('airfoil')
+                if (narg /= 2) call chidg_signal(FATAL,"The 'airfoil' action expects: chidg airfoil solutionfile.h5")
+                call get_command_argument(2,solution_file)
+                call chidg_airfoil(trim(solution_file))
+
             case default
                 call chidg_signal(FATAL,"We didn't understand the way chidg was called. Available chidg 'actions' are: 'edit' 'convert' and 'post'.")
         end select
 
 
-<<<<<<< HEAD
-        else if ( trim(chidg_action) == 'airfoil' ) then
-            call chidg_airfoil(trim(filename))
-
-        else
-            call chidg_signal(FATAL,"chidg: unrecognized action '"//trim(chidg_action)//"'. Valid options are: 'edit', 'convert'")
-=======
         call chidg%shut_down('core')
->>>>>>> 3d84e3ed
 
 
 
