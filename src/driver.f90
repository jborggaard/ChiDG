--- conflicted
+++ resolved
@@ -27,12 +27,9 @@
     use mod_chidg_convert,      only: chidg_convert
     use mod_chidg_post,         only: chidg_post, chidg_post_vtk, chidg_post_matplotlib
     use mod_chidg_airfoil,      only: chidg_airfoil
-<<<<<<< HEAD
     use mod_chidg_clone,        only: chidg_clone
     use mod_chidg_post_hdf2tec, only: chidg_post_hdf2tec_new
-=======
     use mod_tutorials,          only: tutorial_driver
->>>>>>> 099d41eb
 
     use mod_oscillating_cylinder_1, only: oscillating_cylinder
     
@@ -43,15 +40,10 @@
     type(chidg_t)                               :: chidg
 
 
-<<<<<<< HEAD
     integer                                     :: iarg, narg, iorder, ierr, loc, ifield
-    character(len=1024)                         :: chidg_action, filename, grid_file, solution_file, file_a, file_b, file_in, pattern
-    character(len=10)                           :: time
+    character(len=1024)                         :: chidg_action, filename, grid_file, solution_file, file_a, file_b, file_in, pattern, tutorial
+    character(len=10)                           :: time_string
     character(:),                   allocatable :: command, tmp_file
-=======
-    integer                                     :: narg, iorder, ierr
-    character(len=1024)                         :: chidg_action, filename, grid_file, solution_file, tutorial
->>>>>>> 099d41eb
     class(function_t),              allocatable :: constant, monopole, fcn, polynomial
 
 
@@ -200,59 +192,10 @@
         !
         if (solutionfile_in == 'none') then
             call create_function(constant,'constant')
-<<<<<<< HEAD
             do ifield = 1,chidg%data%mesh%domain(1)%neqns
                 call constant%set_option('val',initial_fields(ifield))
                 call chidg%data%sdata%q_in%project(chidg%data%mesh,constant,ifield)
             end do
-=======
-
-            ! rho
-            call constant%set_option('val',1.14_rk)
-            call chidg%data%sdata%q_in%project(chidg%data%mesh,constant,1)
-
-<<<<<<< HEAD
-!            ! rho_u
-!            call constant%set_option('val',50.0_rk)
-!            call chidg%data%sdata%q_in%project(chidg%data%mesh,constant,2)
-!
-!            ! rho_v
-!            call constant%set_option('val',0.0_rk)
-!            call chidg%data%sdata%q_in%project(chidg%data%mesh,constant,3)
-!
-!            ! rho_w
-!            call constant%set_option('val',0.0_rk)
-!            call chidg%data%sdata%q_in%project(chidg%data%mesh,constant,4)
-!
-!            ! rho_E
-!            call constant%set_option('val',248000.0_rk)
-!            call chidg%data%sdata%q_in%project(chidg%data%mesh,constant,5)
-=======
-            ! rho_u
-            call constant%set_option('val',150.0_rk)
-            call chidg%data%sdata%q_in%project(chidg%data%mesh,constant,2)
-
-            ! rho_v
-            call constant%set_option('val',0.0_rk)
-            call chidg%data%sdata%q_in%project(chidg%data%mesh,constant,3)
-
-            ! rho_w
-           call constant%set_option('val',0.0_rk)
-           call chidg%data%sdata%q_in%project(chidg%data%mesh,constant,4)
-
-            ! rho_E
-            call constant%set_option('val',248000.0_rk)
-            call chidg%data%sdata%q_in%project(chidg%data%mesh,constant,5)
->>>>>>> dev_wukie
-
-!            ! rho_nutilde
-!            call constant%set_option('val',0.00009_rk)
-!            call chidg%data%sdata%q_in%project(chidg%data%mesh,constant,6)
-!
-!            ! eps
-!            call constant%set_option('val',0.000001_rk)
-!            call chidg%data%sdata%q_in%project(chidg%data%mesh,constant,7)
->>>>>>> 099d41eb
 
         else
             call chidg%read_fields(solutionfile_in)
@@ -330,7 +273,6 @@
                 call get_command_argument(2,filename)
                 call chidg_edit(trim(filename))
 
-<<<<<<< HEAD
             !*****************************************************************************
 
 
@@ -361,8 +303,8 @@
             !!---------------------------------------------------------------------------
                 if (narg /= 2) call chidg_signal(FATAL,"The 'post' action expects: chidg post file.h5")
 
-                call date_and_time(time=time)
-                tmp_file = 'chidg_post_files'//time//'.txt'
+                call date_and_time(time=time_string)
+                tmp_file = 'chidg_post_files'//time_string//'.txt'
                 call get_command_argument(2,pattern)
                 command = 'ls '//trim(pattern)//' > '//tmp_file
                 call system(command)
@@ -494,44 +436,22 @@
 
 
 
-=======
-            case ('convert')
-                if (narg /= 2) call chidg_signal(FATAL,"The 'convert' action expects to be called as: chidg convert filename.x")
-                call get_command_argument(2,filename)
-                call chidg_convert(trim(filename))
-
-            case ('post')
-                if (narg /= 3) call chidg_signal(FATAL,"The 'post' action expects to be called as: chidg post gridfile.h5 solutionfile.h5")
-                call get_command_argument(2,grid_file)
-                call get_command_argument(3,solution_file)
-                call chidg_post(trim(grid_file), trim(solution_file))
-                call chidg_post_vtk(trim(grid_file), trim(solution_file))
->>>>>>> 099d41eb
 
             case ('matplotlib')
-<<<<<<< HEAD
                 if (narg /= 3) call chidg_signal(FATAL,"The 'matplotlib' action expects: chidg matplotlib gridfile.h5solutionfile.h5")
                 call get_command_argument(2,grid_file)
                 call get_command_argument(3,solution_file)
                 call chidg_post_matplotlib(trim(grid_file),trim(solution_file))
-=======
-                if (narg /= 2) call chidg_signal(FATAL,"The 'matplotlib' action expects to be called as: chidg matplotlib solutionfile.h5")
-                call get_command_argument(2,filename)
-                call chidg_post_matplotlib(trim(filename))
->>>>>>> dev_wukie
 
             case ('airfoil')
                 if (narg /= 2) call chidg_signal(FATAL,"The 'airfoil' action expects to be called as: chidg airfoil solutionfile.h5")
                 call get_command_argument(2,solution_file)
                 call chidg_airfoil(trim(solution_file))
 
-<<<<<<< HEAD
-=======
             case ('tutorial')
                 if (narg /= 2) call chidg_signal(FATAL,"The 'tutorial' action expects to be called as: chidg tutorial selected_tutorial.")
                 call get_command_argument(2,tutorial)
                 call tutorial_driver(trim(tutorial))
->>>>>>> 099d41eb
 
             case default
                 call chidg_signal(FATAL,"We didn't understand the way chidg was called. Available chidg 'actions' are: 'edit' 'convert' 'post' 'matplotlib' and 'airfoil'.")
