--- conflicted
+++ resolved
@@ -183,12 +183,9 @@
         ! Solve assembled nonlinear system, the nonlinear update is the step in time
         ! System assembled in subroutine assemble
         !
-<<<<<<< HEAD
         data%time_manager%t = data%time_manager%t + data%time_manager%dt
         call update_grid(data)
-=======
         !call nonlinear_solver%solve(data,self%system,linear_solver,preconditioner,solver_controller)
->>>>>>> 399f5fc1
         call nonlinear_solver%solve(data,self%system,linear_solver,preconditioner)
 
         !
