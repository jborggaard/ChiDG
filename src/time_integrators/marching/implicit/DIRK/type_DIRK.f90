!>  Implementation of a three-stage, diagonally-implicit runge-kutta 
!!  time integrator, DIRK.
!!
!!  Object definitions:
!!  -------------------
!!      1: DIRK_t                       the new time_integrator_t itself. Defines how to take a
!!                                      DIRK step.
!!      2: assemble_DIRK_t              a system_assembler_t object that implements how to assemble
!!                                      the spatio-temporal discrete system. This gets passed
!!                                      to the nonlinear solver. The nonlinear solver can then 
!!                                      call assemble without having to know anything about
!!                                      the system itself.
!!      3: DIRK_solver_controller_t     a solver_controller_t object that implements rules
!!                                      governing the behaviour of nonlinear and linear solvers.
!!                                      It implements rules for when to update the lhs matrix
!!                                      and also when to update the preconditioner.
!!
!!  Subroutines:
!!  ------------
!!  The subroutines defined are just implementations of the methods for the objects
!!  above and implement the described behaviors that then get attached to the objects.
!!
!!
!!  @author Mayank Sharma
!!  @author Nathan A. Wukie (AFRL)
!!  
!!
!------------------------------------------------------------------------------------
module type_DIRK
#include<messenger.h>
    use messenger,                      only: write_line
    use mod_kinds,                      only: rk, ik
    use mod_constants,                  only: ZERO, ONE, TWO, THREE, FOUR, FIVE, SIX, SEVEN
    use mod_spatial,                    only: update_space
<<<<<<< HEAD
    use mod_update_grid,                only: update_grid
=======
    use mod_io,                         only: verbosity
>>>>>>> 50724dce

    use type_time_integrator_marching,  only: time_integrator_marching_t
    use type_system_assembler,          only: system_assembler_t

    use type_chidg_data,                only: chidg_data_t
    use type_nonlinear_solver,          only: nonlinear_solver_t           
    use type_linear_solver,             only: linear_solver_t
    use type_preconditioner,            only: preconditioner_t
    use type_solver_controller,         only: solver_controller_t
    use type_chidg_vector
    implicit none
    private


    !>  Object implementing the diagonally implicit RK time integrator
    !!
    !!  @author Mayank Sharma
    !!  @date   5/20/2017
    !!
    !--------------------------------------------------------------------------------
    type, extends(time_integrator_marching_t),  public      :: DIRK_t


    contains

        procedure   :: init
        procedure   :: step


    end type DIRK_t
    !********************************************************************************




    !>  Object for assembling the implicit system
    !!
    !!  @author Mayank Sharma
    !!  @date   5/20/2017
    !!
    !--------------------------------------------------------------------------------
    type, extends(system_assembler_t),  public      :: assemble_DIRK_t

        type(chidg_vector_t)    :: q_n
        type(chidg_vector_t)    :: q_n_stage

    contains

        procedure   :: assemble

    end type assemble_DIRK_t
    !********************************************************************************





    !>  Control the lhs update inside the nonlinear solver.
    !!
    !!  Reference:
    !!  Persson, P.-O., "High-Order Navier-Stokes Simulations using a Sparse 
    !!  Line-Based Discontinuous Galerkin Method", AIAA-2012-0456
    !!
    !!  @author Nathan A. Wukie (AFRL)
    !!  @date   6/22/2017
    !!
    !--------------------------------------------------------------------------------
    type, extends(solver_controller_t), public :: DIRK_solver_controller_t

    contains

        procedure   :: update_lhs

    end type DIRK_solver_controller_t
    !********************************************************************************







    !
    ! DIRK butcher tableau coefficients
    !
    real(rk),   parameter   :: alpha = 0.435866521508459_rk
    real(rk),   parameter   :: tau   = (ONE + alpha)/TWO
    real(rk),   parameter   :: b1    = -(SIX*(alpha*alpha) - (16._rk*alpha) + ONE)/FOUR
    real(rk),   parameter   :: b2    = (SIX*(alpha*alpha) - (20._rk*alpha) + FIVE)/FOUR



contains




    !>  Initialize the DIRK_t time integrator
    !!
    !!  Create the assembler and atatch it to the time_integrator object so it can 
    !!  be passed to the nonlinear solver
    !!
    !!  @author Mayank Sharma
    !!  @date   5/20/2017
    !!
    !-----------------------------------------------------------------------------------
    subroutine init(self,data)
        class(DIRK_t),          intent(inout)   :: self
        type(chidg_data_t),     intent(in)      :: data

        integer(ik)             :: ierr
        type(assemble_DIRK_t)   :: assemble_DIRK


        if (allocated(self%system)) deallocate(self%system)
        allocate(self%system, source=assemble_DIRK, stat=ierr)
        if (ierr /= 0) call AllocationError


    end subroutine init
    !***********************************************************************************




    !>  Solution advancement via the diagonally implicit Runge-Kutta method
    !!
    !!  Given the system of partial differential equations consisting of the time derivative of the 
    !!  solution vector and a spatial residual as
    !!
    !!  M \frac{\partial R(Q)}{\partial Q} + R(Q) = 0 
    !!
    !!  the solution is advanced in time as
    !!
    !!  Q^{n + 1} = Q^{n} + b_{1}\Delta Q_{1} + b_{2}\Delta Q_{2} + b_{3}\Delta Q_{3}
    !!
    !!  The implicit system is obtained as
    !!
    !!  \frac{\Delta Q_{i}}{\Delta t}M = -R(Q^{n} + \sum_{j = 1}^{i}A_{ij}|Delta Q_{j})  for i = 1,3 
    !! 
    !!  where b_{i}, A_{ij} are the coefficients of the DIRK method. The Newton linearization 
    !!  of the above system is obtained as
    !!
    !!  (M + \alpha\Delta t\frac{\partial R(Q_{i}^{m})}{\partial Q})\delta Q_{i}^{m} = 
    !!      -M\Delta Q_{i}^{m} - \Delta t R(Q_{i}^{m})  for i = 1,3 
    !!
    !!  with 
    !!  Q_{i}^{m} = Q^{n} + \sum_{j = 1}^{i}A_{ij}Q){j} + \alpha \Delta Q_{i}^{m} 
    !!  \delta Q_{i}^{m} = \Delta Q_{i}^{m + 1} - \Delta Q_{i}^{m} 
    !!
    !!  @author Mayank Sharma
    !!  @date   5/20/2017
    !!
    !---------------------------------------------------------------------------------------
    subroutine step(self,data,nonlinear_solver,linear_solver,preconditioner)
        class(DIRK_t),                          intent(inout)   :: self
        type(chidg_data_t),                     intent(inout)   :: data
        class(nonlinear_solver_t),  optional,   intent(inout)   :: nonlinear_solver
        class(linear_solver_t),     optional,   intent(inout)   :: linear_solver
        class(preconditioner_t),    optional,   intent(inout)   :: preconditioner

        integer(ik),    parameter   :: nstage = 3
        type(chidg_vector_t)        :: dq(nstage), q_temp, q_n, residual
        real(rk)                    :: t_n
        integer(ik)                 :: istage, jstage

        type(DIRK_solver_controller_t),    save    :: solver_controller

        !
        ! Store solution at nth time step to a separate vector for use in this subroutine
        ! Store the time at the current time step
        !
        q_n = data%sdata%q
        t_n = data%time_manager%t

        select type(associate_name => self%system)
            type is (assemble_DIRK_t)
                associate_name%q_n = data%sdata%q

        end select


        !
        ! Initialize update vector array
        !
        do istage = 1, nstage

            call dq(istage)%init(data%mesh, data%time_manager%ntime)
            call dq(istage)%set_ntime(data%time_manager%ntime)
            call dq(istage)%clear()

        end do


        associate ( q  => data%sdata%q,        &
                    dt => data%time_manager%dt )
            
            do istage = 1, nstage

                !
                ! For each stage, compute the assembly variables
                ! Also compute the time as \f$ t = t_{n} + c_{i}*dt \f$ at the current stage
                ! The correct time is needed for time-varying boundary conditions
                !
                select case(istage)
                    case(1)
                        select type(an => self%system)
                            type is (assemble_DIRK_t)
                                call an%q_n_stage%init(data%mesh,data%time_manager%ntime)
                                call an%q_n_stage%set_ntime(data%time_manager%ntime)
                                call an%q_n_stage%clear()

                        end select
                        q_temp = q_n
                        data%time_manager%t = t_n + alpha*dt
                        call update_grid(data)
                    case(2)
                        select type(an => self%system)
                            type is (assemble_DIRK_t)
                                an%q_n_stage = (tau - alpha)*dq(1)

                        end select
                        q_temp = q_n + (tau - alpha)*dq(1)
                        data%time_manager%t = t_n + tau*dt
                        call update_grid(data)
                    case(3)
                        select type(an => self%system)
                            type is (assemble_DIRK_t)
                                an%q_n_stage = b1*dq(1) + b2*dq(2)

                        end select
                        q_temp = q_n + b1*dq(1) + b2*dq(2)
                        data%time_manager%t = t_n + dt
                        call update_grid(data)

                end select

                !
                ! Solve assembled nonlinear system, the nonlinear update is the stagewise update
                ! System assembled in subroutine assemble
                !
                call nonlinear_solver%solve(data,self%system,linear_solver,preconditioner,solver_controller)


                !
                ! Store stagewise update
                !
                dq(istage) = (q - q_temp)/alpha

            end do


            !
            ! Store end residual(change in solution)
            !
            residual = q - q_n
            call self%residual_norm%push_back( residual%norm(ChiDG_COMM) )

        end associate

    end subroutine step
   !***************************************************************************************




    !>  Assemble the system for the DIRK equations with temporal contributons
    !!
    !!  @author Mayank Sharma
    !!  @date   5/20/2017
    !!
    !!  \f$ lhs = \frac{\partial R(Qi_{i})}{\partial Q} \f$
    !!  \f$ rhs = R(Q_{i}) \f$
    !!  \f$ M = element mass matrix \f$
    !!
    !!  For system assembly with temporal contributions
    !!
    !!  \f$ lhs = \frac{M}{\alpha dt} + lhs \f$
    !!  \f$ rhs = \frac{M \Delta Q_{i}}{dt} + rhs \f$
    !!
    !-------------------------------------------------------------------------------------
    subroutine assemble(self,data,differentiate,timing)
        class(assemble_DIRK_t), intent(inout)               :: self
        type(chidg_data_t),     intent(inout)               :: data
        logical,                intent(in)                  :: differentiate
        real(rk),               intent(inout),  optional    :: timing

        type(chidg_vector_t)        :: delta_q 
        real(rk)                    :: dt
        integer(ik)                 :: ntime, itime, idom, ielem, ivar, imat, ierr, &       
                                       nterms, rstart, rend, cstart, cend
        real(rk),   allocatable     :: temp_1(:), temp_2(:)

        associate( q   => data%sdata%q,   &
                   dq  => data%sdata%dq,  &
                   lhs => data%sdata%lhs, & 
                   rhs => data%sdata%rhs)



        !
        ! Clear data containers
        !
        call rhs%clear()
        if (differentiate) call lhs%clear()
        

        !
        ! Get spatial update
        !
        call update_space(data,differentiate,timing)


            !
            ! Get no. of time levels (=1 for time marching) and time step
            !
            ntime = data%time_manager%ntime
            dt    = data%time_manager%dt

            
            !
            ! Compute \f$ \Delta Q^{m}_{i}\f$
            ! Used to assemble rhs
            !
            call delta_q%init(data%mesh,data%time_manager%ntime)
            call delta_q%set_ntime(data%time_manager%ntime)
            call delta_q%clear()
            delta_q = (q - self%q_n - self%q_n_stage)/alpha

            do itime = 1,ntime
                do idom = 1,data%mesh%ndomains()

                    !
                    ! Allocate temporary arrays
                    !
                    if (allocated(temp_1) .and. allocated(temp_2)) deallocate(temp_1,temp_2)
                    allocate(temp_1(data%mesh%domain(idom)%nterms_s), temp_2(data%mesh%domain(idom)%nterms_s), stat=ierr)
                    if (ierr /= 0) call AllocationError

                    do ielem = 1,data%mesh%domain(idom)%nelem
                        do ivar = 1,data%eqnset(idom)%prop%nprimary_fields()

                            !
                            ! Assemble lhs
                            !
                            nterms = data%mesh%domain(idom)%elems(ielem)%nterms_s
                            rstart = 1 + (ivar - 1)*nterms
                            rend   = (rstart - 1) + nterms
                            cstart = rstart
                            cend   = rend


                            ! Add mass matrix divided by (alpha*dt) to the block diagonal
                            imat = lhs%dom(idom)%lblks(ielem,itime)%get_diagonal()
                            if (differentiate) then
                                lhs%dom(idom)%lblks(ielem,itime)%data_(imat)%mat(rstart:rend,cstart:cend) = (lhs%dom(idom)%lblks(ielem,itime)%data_(imat)%mat(rstart:rend,cstart:cend)) + (data%mesh%domain(idom)%elems(ielem)%mass/(alpha*dt))
                            end if


                            !
                            ! Assemble rhs
                            !
                            temp_1 = matmul(data%mesh%domain(idom)%elems(ielem)%mass,delta_q%dom(idom)%vecs(ielem)%getvar(ivar,itime))/dt
                            temp_2 = rhs%dom(idom)%vecs(ielem)%getvar(ivar,itime) + temp_1
                            call rhs%dom(idom)%vecs(ielem)%setvar(ivar,itime,temp_2)

                        end do  ! ivar
                    end do  ! ielem

                end do  ! idom
            end do  ! itime

        end associate


    end subroutine assemble
    !*****************************************************************************








    !>  Control algorithm for selectively updating the lhs matrix in the
    !!  nonlinear solver.
    !!
    !!  Reference:
    !!  Persson, P.-O., "High-Order Navier-Stokes Simulations using a Sparse 
    !!  Line-Based Discontinuous Galerkin Method", AIAA-2012-0456
    !!
    !!  @author Nathan A. Wukie
    !!  @date   6/22/2017
    !!
    !!  @param[in]  niter               Number of newton iterations
    !!  @param[in]  residual_ratio      R_{i}/R_{i-1}
    !!
    !----------------------------------------------------------------------------
    function update_lhs(self,niter,residual_ratio) result(update)
        class(DIRK_solver_controller_t),    intent(inout)   :: self
        integer(ik),                        intent(in)      :: niter
        real(rk),                           intent(in)      :: residual_ratio

        logical :: update

        ! Update lhs if:
        !   1: number of newton iterations > 10
        !   2: residual norm increases by factor of 10 (divergence)
        !   3: being forced
        if ( (niter > 10) .or. (residual_ratio > 10._rk) .or. (self%force_update_lhs) ) then
            update = .true.
        else
            update = .false.
        end if

        ! Store action
        self%lhs_updated = update

        ! Turn off forced update
        self%force_update_lhs = .false.

    end function update_lhs
    !****************************************************************************
















end module type_DIRK<|MERGE_RESOLUTION|>--- conflicted
+++ resolved
@@ -32,11 +32,8 @@
     use mod_kinds,                      only: rk, ik
     use mod_constants,                  only: ZERO, ONE, TWO, THREE, FOUR, FIVE, SIX, SEVEN
     use mod_spatial,                    only: update_space
-<<<<<<< HEAD
     use mod_update_grid,                only: update_grid
-=======
     use mod_io,                         only: verbosity
->>>>>>> 50724dce
 
     use type_time_integrator_marching,  only: time_integrator_marching_t
     use type_system_assembler,          only: system_assembler_t
@@ -212,6 +209,7 @@
         q_n = data%sdata%q
         t_n = data%time_manager%t
 
+        call update_grid(data)
         select type(associate_name => self%system)
             type is (assemble_DIRK_t)
                 associate_name%q_n = data%sdata%q
