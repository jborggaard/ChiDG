--- conflicted
+++ resolved
@@ -8,17 +8,11 @@
 
 
     ! Import solverdata types
-<<<<<<< HEAD
-    use steady,                     only: steady_t
-!    use forward_euler,              only: forward_euler_t
-!    use backward_euler,             only: backward_euler_t
-!    use hamonic_balance,            only: harmonic_balance_t !not in yet
-!    use runge_kutta,                only: runge_kutta_t !already in but might be splitted in multiple time_integrators
-=======
     use type_steady,            only: steady_t
-    use type_forward_euler,     only: forward_euler_t
-    use type_backward_euler,    only: backward_euler_t
->>>>>>> 647c9fd7
+!    use type_forward_euler,     only: forward_euler_t
+!    use type_backward_euler,    only: backward_euler_t
+!    use type_hamonic_balance,   only: harmonic_balance_t !not in yet
+!    use type_runge_kutta,      only: runge_kutta_t !already in but might be splitted in multiple time_integrators
     implicit none
 
 
@@ -46,13 +40,8 @@
     !!
     !!
     !!
-<<<<<<< HEAD
     !--------------------------------------------------------------------------------------------------------------------------
     subroutine create_time_integrator(time_string,instance)
-=======
-    !-----------------------------------------------------------------------------------------
-    subroutine create_time_integrator(time_string,instance,options)
->>>>>>> 647c9fd7
         character(*),                               intent(in)      :: time_string
         class(time_integrator_t),   allocatable,    intent(inout)   :: instance
 
