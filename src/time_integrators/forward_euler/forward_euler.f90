module forward_euler
    use mod_kinds,              only: rk,ik
    use mod_constants,          only: ZERO
    use type_time_integrator,   only: time_integrator_t
    use type_chidg_data,        only: chidg_data_t
    use type_nonlinear_solver,  only: nonlinear_solver_t
    use type_linear_solver,     only: linear_solver_t
    use type_preconditioner,    only: preconditioner_t
    use type_chidgVector

    use mod_spatial,            only: update_space

    use mod_tecio,              only: write_tecio_variables_unstructured
    implicit none
    private



    !>  Solution advancement via the forward-euler method
    !!
    !! Given the system of partial differential equations consisting of the time-derivative
    !! of the solution vector and a spatial residual as
    !!
    !! \f$ \frac{\partial Q}{\partial t} + R(Q) = 0 \f$
    !!
    !! the time derivative is discretized by a one-sided finite-difference approximation as
    !!
    !! \f$ \frac{Q^{n+1} - Q^{n}}{\Delta t} + R(Q^n) = 0 \f$
    !!
    !! The solution at the next time level is then computed as
    !!
    !! \f$ Q^{n+1} = Q^{n} - \Delta t R(Q^n) \f$
    !!
    !! or
    !!
    !! \f$ Q^{n+1} = Q^{n} + \Delta Q \f$
    !!
    !! where \f$ \Delta Q \f$ is defined as
    !!
    !! \f$ \Delta Q = -\Delta t R(Q) \f$
    !!
    !!
    !! This routine computes \f$ \Delta Q \f$ and updates the solution as \f$ Q^{n+1} = Q^{n} + \Delta Q \f$
    !!
    !!
    !!  @author Nathan A. Wukie
    !!
    !!
    !------------------------------------------------------------
    type, extends(time_integrator_t), public :: forward_euler_t


    contains
        procedure   :: iterate

        final :: destructor
    end type forward_euler_t
    !-----------------------------------------------------------

contains



    !> Solve for update 'dq'
    !!
    !! \f$ \delta Q = - \delta t R(Q) \f$
    !!
    !!
    !!
    !-------------------------------------------------------------------------------------------------
    subroutine iterate(self,data,nonlinear_solver,linear_solver,preconditioner)
        class(forward_euler_t),                 intent(inout)   :: self
        type(chidg_data_t),                     intent(inout)   :: data
        class(nonlinear_solver_t),  optional,   intent(inout)   :: nonlinear_solver
        class(linear_solver_t),     optional,   intent(inout)   :: linear_solver
        class(preconditioner_t),    optional,   intent(inout)   :: preconditioner

        character(100)          :: filename
        integer(ik)             :: itime = 1, nsteps, ielem, wcount, iblk, ieqn, idom
        real(rk), allocatable   :: vals(:)


        wcount = 1
        associate ( q => data%sdata%q, dq => data%sdata%dq, rhs => data%sdata%rhs, lhs => data%sdata%lhs, dt => self%dt)

            print*, 'entering time'
            do itime = 1,self%nsteps
                print*, "Step: ", itime


                ! Update Spatial Residual and Linearization (rhs, lin)
                call update_space(data)


                ! Multiply RHS by mass matrix 
                do idom = 1,data%ndomains()
                    do ielem = 1,data%mesh(idom)%nelem

<<<<<<< HEAD
                        do ieqn = 1,data%eqnset(idom)%prop%nequations()
                            vals = matmul(data%mesh(idom)%elems(ielem)%invmass, rhs%dom(idom)%vecs(ielem)%getvar(ieqn,itime))
                            call rhs%dom(idom)%vecs(ielem)%setvar(ieqn,itime,vals)
=======
                        do ieqn = 1,data%eqnset(idom)%prop%nprimary_fields()
                            vals = matmul(data%mesh(idom)%elems(ielem)%invmass, rhs%dom(idom)%vecs(ielem)%getvar(ieqn))
                            call rhs%dom(idom)%vecs(ielem)%setvar(ieqn,vals)
>>>>>>> b68a53c7
                        end do

                    end do !ielem
                end do !idom


                ! Compute update vector
                dq = (-dt) * rhs


                ! Advance solution with update vector
                q  = q + dq



                !
                ! Print diagnostics
                !
                call write_line("   R(Q) - Norm: ", rhs%norm(ChiDG_COMM), delimiter='', io_proc=GLOBAL_MASTER)


                if (wcount == self%nwrite) then
                    write(filename, "(I7,A4)") 1000000+itime, '.plt'
                    call write_tecio_variables_unstructured(data,trim(filename),itime+1)
                    wcount = 0
                end if


                ! Clear residual and linearization storage
                call rhs%clear()
                call lhs%clear()

                wcount = wcount + 1
            end do

        end associate

    end subroutine iterate
    !********************************************************************************************







    
    !>
    !!
    !!
    !!
    !----------------------------------------------------
    subroutine destructor(self)
        type(forward_euler_t),      intent(in) :: self

    end subroutine destructor
    !****************************************************




end module forward_euler









<|MERGE_RESOLUTION|>--- conflicted
+++ resolved
@@ -96,15 +96,9 @@
                 do idom = 1,data%ndomains()
                     do ielem = 1,data%mesh(idom)%nelem
 
-<<<<<<< HEAD
-                        do ieqn = 1,data%eqnset(idom)%prop%nequations()
+                        do ieqn = 1,data%eqnset(idom)%prop%nprimary_fields()
                             vals = matmul(data%mesh(idom)%elems(ielem)%invmass, rhs%dom(idom)%vecs(ielem)%getvar(ieqn,itime))
                             call rhs%dom(idom)%vecs(ielem)%setvar(ieqn,itime,vals)
-=======
-                        do ieqn = 1,data%eqnset(idom)%prop%nprimary_fields()
-                            vals = matmul(data%mesh(idom)%elems(ielem)%invmass, rhs%dom(idom)%vecs(ielem)%getvar(ieqn))
-                            call rhs%dom(idom)%vecs(ielem)%setvar(ieqn,vals)
->>>>>>> b68a53c7
                         end do
 
                     end do !ielem
