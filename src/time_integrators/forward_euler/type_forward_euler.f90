module type_forward_euler
    use mod_kinds,              only: rk,ik
    use mod_spatial,            only: update_space

    use type_time_integrator_marching,  only: time_integrator_marching_t
    use type_chidg_data,                only: chidg_data_t
    use type_nonlinear_solver,          only: nonlinear_solver_t
    use type_linear_solver,             only: linear_solver_t
    use type_preconditioner,            only: preconditioner_t
    use type_chidg_vector
    implicit none
    private



    !>  Solution advancement via the forward-euler method
    !!
    !! Given the system of partial differential equations consisting of the time-derivative
    !! of the solution vector and a spatial residual as
    !!
    !! \f$ \frac{\partial Q}{\partial t} + R(Q) = 0 \f$
    !!
    !! the time derivative is discretized by a one-sided finite-difference approximation as
    !!
    !! \f$ \frac{Q^{n+1} - Q^{n}}{\Delta t} + R(Q^n) = 0 \f$
    !!
    !! The solution at the next time level is then computed as
    !!
    !! \f$ Q^{n+1} = Q^{n} - \Delta t R(Q^n) \f$
    !!
    !! or
    !!
    !! \f$ Q^{n+1} = Q^{n} + \Delta Q \f$
    !!
    !! where \f$ \Delta Q \f$ is defined as
    !!
    !! \f$ \Delta Q = -\Delta t R(Q) \f$
    !!
    !!
    !! This routine computes \f$ \Delta Q \f$ and updates the solution 
    !! as \f$ Q^{n+1} = Q^{n} + \Delta Q \f$
    !!
    !!
    !!  @author Nathan A. Wukie
    !!  @date   2/7/2017
    !!
    !----------------------------------------------------------------------------------------
    type, extends(time_integrator_marching_t), public :: forward_euler_t


    contains

        procedure   :: step

    end type forward_euler_t
    !----------------------------------------------------------------------------------------

contains



    !> Solve for update 'dq'
    !!
    !! \f$ \delta Q = - \delta t R(Q) \f$
    !!
    !!
    !!
    !-----------------------------------------------------------------------------------------
    subroutine step(self,data,nonlinear_solver,linear_solver,preconditioner)
        class(forward_euler_t),                 intent(inout)   :: self
        type(chidg_data_t),                     intent(inout)   :: data
        class(nonlinear_solver_t),  optional,   intent(inout)   :: nonlinear_solver
        class(linear_solver_t),     optional,   intent(inout)   :: linear_solver
        class(preconditioner_t),    optional,   intent(inout)   :: preconditioner

        character(100)          :: filename
        integer(ik)             :: itime, ielem, iblk, ieqn, idom
        real(rk), allocatable   :: vals(:)


<<<<<<< HEAD
        associate ( q   => data%sdata%q,        &
                    dq  => data%sdata%dq,       &
                    rhs => data%sdata%rhs,      &
                    lhs => data%sdata%lhs,      &
                    dt  => data%time_manager%dt)
=======
        associate ( q   => data%sdata%q,    &
                    dq  => data%sdata%dq,   &
                    rhs => data%sdata%rhs,  &
                    lhs => data%sdata%lhs,  &
                    dt => data%time_manager%dt)
>>>>>>> 0ef3b82e


            !
            ! Update equation Residual (rhs)
            !
            call update_space(data, differentiate=.false.)
            call self%residual_norm%push_back(rhs%norm(ChiDG_COMM))


            !
            ! Multiply RHS by mass matrix 
            !
            itime = 1
            do idom = 1,data%ndomains()
                do ielem = 1,data%mesh(idom)%nelem
                    do ieqn = 1,data%eqnset(idom)%prop%nprimary_fields()

                        vals = matmul(data%mesh(idom)%elems(ielem)%invmass, rhs%dom(idom)%vecs(ielem)%getvar(ieqn,itime))
                        call rhs%dom(idom)%vecs(ielem)%setvar(ieqn,itime,vals)

                    end do !ieqn
                end do !ielem
            end do !idom


            !
            ! Compute 'Forward Euler' update vector
            !
            dq = (-dt) * rhs


            !
            ! Advance solution with update vector
            !
            q  = q + dq


            !
            ! Clear working vector
            !
            call rhs%clear()

        end associate

    end subroutine step
    !*****************************************************************************************




end module type_forward_euler<|MERGE_RESOLUTION|>--- conflicted
+++ resolved
@@ -78,19 +78,11 @@
         real(rk), allocatable   :: vals(:)
 
 
-<<<<<<< HEAD
         associate ( q   => data%sdata%q,        &
                     dq  => data%sdata%dq,       &
                     rhs => data%sdata%rhs,      &
                     lhs => data%sdata%lhs,      &
                     dt  => data%time_manager%dt)
-=======
-        associate ( q   => data%sdata%q,    &
-                    dq  => data%sdata%dq,   &
-                    rhs => data%sdata%rhs,  &
-                    lhs => data%sdata%lhs,  &
-                    dt => data%time_manager%dt)
->>>>>>> 0ef3b82e
 
 
             !
