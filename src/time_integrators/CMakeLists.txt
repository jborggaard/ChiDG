--- conflicted
+++ resolved
@@ -1,7 +1,4 @@
-<<<<<<< HEAD
-=======
 add_subdirectory(steady)
->>>>>>> a5e2e750
 add_subdirectory(forward_euler)                
 #add_subdirectory(backward_euler)
 #add_subdirectory(runge_kutta_methods)
