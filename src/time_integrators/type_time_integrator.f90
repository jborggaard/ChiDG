module type_time_integrator
    use messenger,              only: write_line
    use mod_kinds,              only: rk,ik
    use type_linear_solver,     only: linear_solver_t
    use type_nonlinear_solver,  only: nonlinear_solver_t
    use type_dict,              only: dict_t
    use type_timer,             only: timer_t
    use type_rvector,           only: rvector_t
    use type_ivector,           only: ivector_t
    use type_chidg_data,        only: chidg_data_t
    use type_system_assembler,  only: system_assembler_t
<<<<<<< HEAD
!    use type_time_manager,      only: time_manager_t
=======
    !use type_time_manager,      only: time_manager_t
>>>>>>> 0ef3b82e
    implicit none


    !>  Abstraction for time integrators.
    !!
    !!  @author Nathan A. Wukie
    !!  @date   2/8/2016
    !!  @date   2/7/2017
    !!
    !---------------------------------------------------------------------------------------
    type, abstract, public  :: time_integrator_t



        ! OPTIONS
!        real(rk)        :: cfl0     = 1.0_rk        !< Initial CFL number
!        real(rk)        :: tol      = 1.e-13_rk     !< Convergence tolerance
!        real(rk)        :: dt       = 0.001_rk      !< Time-step increment                 !
!        integer(ik)     :: nsteps   = 100           !< Number of time steps to compute     ! included in time_manager_t
!        integer(ik)     :: nwrite   = 10            !< Write data every 'nwrite' steps     !

        class(system_assembler_t),  allocatable :: system
<<<<<<< HEAD
!        type(time_manager_t)                    :: time_manager    ! now part of chidg%data
=======
        !type(time_manager_t)                    :: time_manager    ! now part of chidg%data
>>>>>>> 0ef3b82e




        ! Data logs
        type(timer_t)       :: timer
        type(rvector_t)     :: residual_norm
        type(rvector_t)     :: residual_time
        type(ivector_t)     :: matrix_iterations
        type(rvector_t)     :: matrix_time
        type(ivector_t)     :: newton_iterations
        type(rvector_t)     :: total_time

        logical             :: solverInitialized = .false.

    contains

        procedure   :: init             ! General initialization procedure. Should get 
                                        ! called automatically.
        procedure   :: set
        procedure   :: report


        ! Must define this procedure in any extended type
        procedure(data_interface),   deferred   :: step             ! define the time integrator stepping procedure
        procedure(state_interface),  deferred   :: initialize_state ! process a read solution for the current time-integrator

    end type time_integrator_t
    !*****************************************************************************************









    !==================================================
    !
    !   solver deferred procedure interfaces
    !
    !==================================================
    
    ! Interface for passing a domain_t type
    abstract interface
        subroutine data_interface(self,data,nonlinear_solver,linear_solver,preconditioner)
            use type_chidg_data,        only: chidg_data_t
            use type_nonlinear_solver,  only: nonlinear_solver_t
            use type_linear_solver,     only: linear_solver_t
            use type_preconditioner,    only: preconditioner_t
            import time_integrator_t
            class(time_integrator_t),               intent(inout)   :: self
            type(chidg_data_t),                     intent(inout)   :: data
            class(nonlinear_solver_t),  optional,   intent(inout)   :: nonlinear_solver
            class(linear_solver_t),     optional,   intent(inout)   :: linear_solver
            class(preconditioner_t),    optional,   intent(inout)   :: preconditioner
        end subroutine
    end interface


    ! Interface for passing a domain_t type
    abstract interface
        subroutine state_interface(self,data)
            use type_chidg_data,        only: chidg_data_t
            import time_integrator_t
            class(time_integrator_t),               intent(inout)   :: self
            type(chidg_data_t),                     intent(inout)   :: data
        end subroutine
    end interface


contains




    !>  Common time_integrator initialization interface.
    !!      - Call initialization for options if present
    !!
    !!  @author Nathan A. Wukie
    !!  @date   2/8/2016
    !!
    !-----------------------------------------------------------------------------------------
    subroutine init(self,data)
        class(time_integrator_t),   intent(inout)   :: self
        type(chidg_data_t),         intent(in)      :: data

        self%solverInitialized = .true.

    end subroutine init
    !*****************************************************************************************










    !> Procedure for setting base time_integrator options
    !!
    !!  @author Nathan A. Wukie
    !!  @date   2/8/2016
    !!
    !!  @param[in]  options     Dictionary containing base solver options
    !!
    !! NOTE: time options (toptions) are not used anymore and time info are stored 
    !!       by time_manager
    !!
    !------------------------------------------------------------------------------------------
    subroutine set(self,options)
        class(time_integrator_t),   intent(inout)   :: self
        type(dict_t),               intent(inout)   :: options


        !call options%get('dt',self%dt)
        !call options%get('nsteps',self%nsteps)
        !call options%get('nwrite',self%nwrite)
        !call options%get('tol',self%tol)
        !call options%get('cfl0',self%cfl0)

    end subroutine set
    !******************************************************************************************












    !> Default blank initialization-specialization routine.
    !! This can be overwritten with specific instructions for a conrete
    !! time_integrator.
    !!
    !!  @author Nathan A. Wukie
    !!  @date   2/8/2016
    !!
    !------------------------------------------------------------------------------------------
    subroutine init_spec(self,data,options)
        class(time_integrator_t),   intent(inout)   :: self
        type(chidg_data_t),         intent(inout)   :: data
        type(dict_t),   optional,   intent(inout)   :: options



    end subroutine init_spec
    !******************************************************************************************










    !>  Print timeintegrator report
    !!
    !!  @author Nathan A. Wukie
    !!  @date   2/8/2016
    !!
    !!
    !!
    !------------------------------------------------------------------------------------------
    subroutine report(self)
        class(time_integrator_t),   intent(in)  :: self

        integer(ik) :: i

        real(rk)    :: residual_time, residual_norm, matrix_time, total_residual, total_matrix
        integer(ik) :: matrix_iterations


        !
        ! Time integrator header
        !
        call write_line(' ')
        call write_line('---------------------------------   Time Integrator Report  ----------------------------------')
        call write_line('Newton iterations: ', self%newton_iterations%at(1), columns=.True., column_width=20)
        call write_line('Total time: ', self%total_time%at(1), columns=.True., column_width=20)
        call write_line(' ')
        call write_line('------------------------------------------------------------------------------------------')



        !
        ! Print per-iteration report
        !
        call write_line('Residual time', 'Norm[R]', 'Matrix time', 'Matrix iterations', columns=.True., column_width=20)


        !
        ! Loop through stored data and print for each newton iteration
        !
        do i = 1,self%residual_time%size()
            residual_time     = self%residual_time%at(i)
            residual_norm     = self%residual_norm%at(i)
            matrix_time       = self%matrix_time%at(i)
            matrix_iterations = self%matrix_iterations%at(i)
            
            call write_line(residual_time, residual_norm, matrix_time, matrix_iterations, delimiter=', ', columns=.True., column_width=20)
        end do


        !
        ! Accumulate total residual and matrix solver compute times
        !
        total_residual = 0._rk
        total_matrix   = 0._rk
        do i = 1,self%residual_time%size()
            total_residual = total_residual + self%residual_time%at(i)
            total_matrix   = total_matrix   + self%matrix_time%at(i)
        end do



        call write_line(' ')
        call write_line('Total residual time: ', total_residual, columns=.True., column_width=20)
        call write_line('Total matrix time  : ', total_matrix,   columns=.True., column_width=20)
        call write_line('------------------------------------------------------------------------------------------')


    end subroutine report
    !******************************************************************************************








end module type_time_integrator<|MERGE_RESOLUTION|>--- conflicted
+++ resolved
@@ -9,11 +9,7 @@
     use type_ivector,           only: ivector_t
     use type_chidg_data,        only: chidg_data_t
     use type_system_assembler,  only: system_assembler_t
-<<<<<<< HEAD
-!    use type_time_manager,      only: time_manager_t
-=======
     !use type_time_manager,      only: time_manager_t
->>>>>>> 0ef3b82e
     implicit none
 
 
@@ -36,11 +32,8 @@
 !        integer(ik)     :: nwrite   = 10            !< Write data every 'nwrite' steps     !
 
         class(system_assembler_t),  allocatable :: system
-<<<<<<< HEAD
+
 !        type(time_manager_t)                    :: time_manager    ! now part of chidg%data
-=======
-        !type(time_manager_t)                    :: time_manager    ! now part of chidg%data
->>>>>>> 0ef3b82e
 
 
 
