module type_time_integrator
    use messenger,              only: write_line
    use mod_kinds,              only: rk,ik
    use type_linear_solver,     only: linear_solver_t
    use type_nonlinear_solver,  only: nonlinear_solver_t
    use type_dict,              only: dict_t
    use type_timer,             only: timer_t
    use type_rvector,           only: rvector_t
    use type_ivector,           only: ivector_t
    use type_chidg_data,        only: chidg_data_t
    use type_time_manager,      only: time_manager_t
    implicit none


    !> solver abstract type definition
    !!
    !!  @author Nathan A. Wukie
    !!  @date   2/8/2016
    !!
    !!
    !------------------------------------------------------------------------------------------------------
    type, abstract, public  :: time_integrator_t

        !real(rk)        :: testing
        logical         :: solverInitialized = .false.


        ! OPTIONS
<<<<<<< HEAD
!        real(rk)        :: cfl0     = 1.0_rk        !< Initial CFL number
!        real(rk)        :: tol      = 1.e-13_rk     !< Convergence tolerance
!        real(rk)        :: dt       = 0.001_rk      !< Time-step increment                 !
!        integer(ik)     :: nsteps   = 100           !< Number of time steps to compute     ! included in time_manager_t
!        integer(ik)     :: nwrite   = 10            !< Write data every 'nwrite' steps     !

        type(time_manager_t)    :: time_manager

=======
!        real(rk)        :: cfl0     = 1.0_rk       !< Initial CFL number
!        real(rk)        :: tol      = 1.e-13_rk    !< Convergence tolerance
        real(rk)        :: dt       = 0.001_rk      !< Time-step increment
        integer(ik)     :: nsteps   = 1             !< Number of time steps to compute
        integer(ik)     :: nwrite   = 10            !< Write data every 'nwrite' steps
>>>>>>> 647c9fd7


        type(timer_t)   :: timer                    !< Timer data-type


        ! Data logs
        type(rvector_t) :: residual_norm
        type(rvector_t) :: residual_time
        type(ivector_t) :: matrix_iterations
        type(rvector_t) :: matrix_time
        type(ivector_t) :: newton_iterations
        type(rvector_t) :: total_time


    contains

        procedure   :: init         !< General initialization procedure. Should get called automatically.
        procedure   :: init_spec    !< Specialized initialization for each different integrator. Gets called by general 'init'

        procedure   :: set          !< Set time_integrator properties.
        procedure   :: report

        procedure(data_interface),   deferred   :: iterate   ! Must define this procedures in the extended type

    end type time_integrator_t
    !******************************************************************************************************









    !==================================================
    !
    !   solver deferred procedure interfaces
    !
    !==================================================
    
    abstract interface
        subroutine self_interface(self)
            import time_integrator_t
            class(time_integrator_t),   intent(inout)   :: self
        end subroutine
    end interface



    abstract interface
        subroutine init_interface(self,data,options)
            use type_chidg_data, only: chidg_data_t
            use type_dict,       only: dict_t
            import time_integrator_t
            class(time_integrator_t),    intent(inout)   :: self
            type(chidg_data_t),     intent(inout)   :: data
            type(dict_t), optional, intent(inout)   :: options
        end subroutine
    end interface





    ! Interface for passing a domain_t type
    abstract interface
        subroutine data_interface(self,data,nonlinear_solver,linear_solver,preconditioner)
            use type_chidg_data,        only: chidg_data_t
            use type_nonlinear_solver,  only: nonlinear_solver_t
            use type_linear_solver,     only: linear_solver_t
            use type_preconditioner,    only: preconditioner_t
            import time_integrator_t
            class(time_integrator_t),                   intent(inout)   :: self
            type(chidg_data_t),                     intent(inout)   :: data
            class(nonlinear_solver_t),  optional,   intent(inout)   :: nonlinear_solver
            class(linear_solver_t),     optional,   intent(inout)   :: linear_solver
            class(preconditioner_t),    optional,   intent(inout)   :: preconditioner
        end subroutine
    end interface




contains




    !>  Common time_integrator initialization interface.
    !!      - Call initialization for options if present
    !!      - Call user-specified initialization routine for concrete type
    !!
    !!  @author Nathan A. Wukie
    !!  @date   2/8/2016
    !!
    !!  @param[inout]   domains     Array of domains
    !!  @param[inout]   options     Dictionary containing options
    !!
    !-------------------------------------------------------------------------------------------------------------
    subroutine init(self,data)
        class(time_integrator_t),   intent(inout)   :: self
        type(chidg_data_t),     intent(inout)   :: data


        !
        ! Call user-specified initialization
        !
        call self%init_spec(data)


        self%solverInitialized = .true.

    end subroutine init
    !************************************************************************************************************










    !> Procedure for setting base time_integrator options
    !!
    !!  @author Nathan A. Wukie
    !!  @date   2/8/2016
    !!
    !!  @param[in]  options     Dictionary containing base solver options
    !!
    !! NOTE: time options (toptions) are not used anymore and time info are stored by time_manager
    !!
    !------------------------------------------------------------------------------------------------------------
    subroutine set(self,options)
        class(time_integrator_t),   intent(inout)   :: self
        type(dict_t),           intent(inout)   :: options


        !call options%get('dt',self%dt)
        !call options%get('nsteps',self%nsteps)
        !call options%get('nwrite',self%nwrite)
        !call options%get('tol',self%tol)
        !call options%get('cfl0',self%cfl0)

    end subroutine set
    !*************************************************************************************************************












    !> Default blank initialization-specialization routine.
    !! This can be overwritten with specific instructions for a conrete
    !! time_integrator.
    !!
    !!  @author Nathan A. Wukie
    !!  @date   2/8/2016
    !!
    !-------------------------------------------------------------------------------------------------------------
    subroutine init_spec(self,data,options)
        class(time_integrator_t),   intent(inout)   :: self
        type(chidg_data_t),     intent(inout)   :: data
        type(dict_t), optional, intent(inout)   :: options



    end subroutine init_spec
    !*************************************************************************************************************










    !>  Print timeintegrator report
    !!
    !!  @author Nathan A. Wukie
    !!  @date   2/8/2016
    !!
    !!
    !!
    !---------------------------------------------------------------------------------------------------------------------
    subroutine report(self)
        class(time_integrator_t),   intent(in)  :: self

        integer(ik) :: i

        real(rk)    :: residual_time, residual_norm, matrix_time, total_residual, total_matrix
        integer(ik) :: matrix_iterations


        !
        ! Time integrator header
        !
        call write_line(' ')
        call write_line('---------------------------------   Time Integrator Report  ----------------------------------')
        call write_line('Newton iterations: ', self%newton_iterations%at(1), columns=.True., column_width=20)
        call write_line('Total time: ', self%total_time%at(1), columns=.True., column_width=20)
        call write_line(' ')
        call write_line('------------------------------------------------------------------------------------------')



        !
        ! Print per-iteration report
        !
        call write_line('Residual time', 'Norm[R]', 'Matrix time', 'Matrix iterations', columns=.True., column_width=20)


        !
        ! Loop through stored data and print for each newton iteration
        !
        do i = 1,self%residual_time%size()
            residual_time     = self%residual_time%at(i)
            residual_norm     = self%residual_norm%at(i)
            matrix_time       = self%matrix_time%at(i)
            matrix_iterations = self%matrix_iterations%at(i)
            
            call write_line(residual_time, residual_norm, matrix_time, matrix_iterations, delimiter=', ', columns=.True., column_width=20)
        end do


        !
        ! Accumulate total residual and matrix solver compute times
        !
        total_residual = 0._rk
        total_matrix   = 0._rk
        do i = 1,self%residual_time%size()
            total_residual = total_residual + self%residual_time%at(i)
            total_matrix   = total_matrix   + self%matrix_time%at(i)
        end do



        call write_line(' ')
        call write_line('Total residual time: ', total_residual, columns=.True., column_width=20)
        call write_line('Total matrix time  : ', total_matrix,   columns=.True., column_width=20)
        call write_line('------------------------------------------------------------------------------------------')


    end subroutine report
    !***************************************************************************************************************








end module type_time_integrator<|MERGE_RESOLUTION|>--- conflicted
+++ resolved
@@ -26,7 +26,6 @@
 
 
         ! OPTIONS
-<<<<<<< HEAD
 !        real(rk)        :: cfl0     = 1.0_rk        !< Initial CFL number
 !        real(rk)        :: tol      = 1.e-13_rk     !< Convergence tolerance
 !        real(rk)        :: dt       = 0.001_rk      !< Time-step increment                 !
@@ -35,13 +34,13 @@
 
         type(time_manager_t)    :: time_manager
 
-=======
-!        real(rk)        :: cfl0     = 1.0_rk       !< Initial CFL number
-!        real(rk)        :: tol      = 1.e-13_rk    !< Convergence tolerance
-        real(rk)        :: dt       = 0.001_rk      !< Time-step increment
-        integer(ik)     :: nsteps   = 1             !< Number of time steps to compute
-        integer(ik)     :: nwrite   = 10            !< Write data every 'nwrite' steps
->>>>>>> 647c9fd7
+!=======
+!!        real(rk)        :: cfl0     = 1.0_rk       !< Initial CFL number
+!!        real(rk)        :: tol      = 1.e-13_rk    !< Convergence tolerance
+!        real(rk)        :: dt       = 0.001_rk      !< Time-step increment
+!        integer(ik)     :: nsteps   = 1             !< Number of time steps to compute
+!        integer(ik)     :: nwrite   = 10            !< Write data every 'nwrite' steps
+!>>>>>>> dev
 
 
         type(timer_t)   :: timer                    !< Timer data-type
