--- conflicted
+++ resolved
@@ -104,12 +104,8 @@
         ! The iteration is done through a while loop which quits when t > t_end
         ! TODO: Get from time_manager via chidg.nml?
         !
-<<<<<<< HEAD
-
-        ! TODO: WATCH OUT here, time_manager is now part of chidg%data and nsteps is not a time_manager's object
-=======
         ! TODO: WATCH OUT here, time_manager is now part of chidg%data
->>>>>>> 0ef3b82e
+
         t_start = ZERO 
         t_end   = t_start + (dt*self%time_manager%nsteps)
         t       = t_start
@@ -210,11 +206,8 @@
                 !
 
                 ! TODO: WATCH OUT here, time_manager is now part of chidg%data and ttol is not a time_manager's object
-<<<<<<< HEAD
-                if (error_mag <= self%time_manager%ttol) then
-=======
+                
                 if (error_mag <= data%time_manager%ttol) then
->>>>>>> 0ef3b82e
                     
                     ! Advance time by dt
                     t = t + dt
