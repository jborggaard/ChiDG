--- conflicted
+++ resolved
@@ -100,15 +100,8 @@
 
             options(0)  = 0      ! PTYPE
             options(3)  = 0      ! IPTYPE
-<<<<<<< HEAD
-            options(10) = 2
-
-
-
-=======
             !options(10) = 2
             !options(16) = 1
->>>>>>> 647c9fd7
 
             !
             ! Get number of domains
