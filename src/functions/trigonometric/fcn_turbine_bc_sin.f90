module fcn_turbine_bc_sine
#include<messenger.h>
    use mod_kinds,      only: rk, ik
    use mod_constants,  only: ZERO,ONE,TWO,THREE,FOUR,FIVE,PI
    use type_point,     only: point_t
    use type_function,  only: function_t
    implicit none



    !>  Sine function in two coordinates
    !!
    !!  \f$ f(t, \vec{x}) = mean + amp*sin(freq_1*coord_1 + freq_2*coord_2 + phase) \f$
    !!
    !!  Function parameters:
    !!
    !!  mean    - Mean values offset
    !!  amp     - Amplitude of the sine function
    !!  freq_1  - Freqeuncy of the first coordinate of the sine function
    !!  freq_2  - Frequency of the second coordinate of the sine function
    !!  coord_1 - First coordinate of the sine function in [x,y,z,t]
    !!  coord_2 - Second coordinate of the sine function in [x,y,z,t]
    !!  phase   - Phase of the sine function
    !!
    !!  @author Mayank Sharma
    !!  @date   8/27/2017
    !!
    !-----------------------------------------------------------------------------------------------------------------
    type,   extends(function_t),    public      :: turbine_bc_sine_f
    

    contains

        procedure   :: init
        procedure   :: compute


    end type turbine_bc_sine_f
    !*****************************************************************************************************************



contains



    !>
    !!
    !!  @author Mayank Sharma
    !!  @date   8/27/2017
    !!
    !-----------------------------------------------------------------------------------------------------------------
    subroutine init(self)
        class(turbine_bc_sine_f),   intent(inout)       :: self

        !
        ! Set function name
        !
        call self%set_name("turbine_bc_sinusoid")

        !
        ! Set function to defualt settings
        !
        call self%add_option("mean", ONE)
        call self%add_option("amplitude", ONE)
        call self%add_option("frequency_1", TWO*PI)
        call self%add_option("frequency_2", TWO*PI)
        call self%add_option("coordinate_1", ONE)
        call self%add_option("coordinate_2", TWO)
        call self%add_option("phase", ZERO)


    end subroutine init
    !*****************************************************************************************************************



    !>
    !!
    !!  @author Mayank Sharma
    !!  @date   8/27/2017
    !!
    !-----------------------------------------------------------------------------------------------------------------
    impure elemental function compute(self,time,coord) result(val)
        class(turbine_bc_sine_f),   intent(inout)       :: self
        real(rk),                   intent(in)          :: time
        type(point_t),              intent(in)          :: coord

        real(rk)                                        :: val

        real(rk)        :: x,y,z,mean,amp,freq_1,freq_2,coord_1,coord_2, &
                           phase,compute_coord_1,compute_coord_2

        !
        ! Get inputs and function parameters
        !
        x = coord%c1_
        y = coord%c2_
        z = coord%c3_

        mean    = self%get_option_value("mean")
        amp     = self%get_option_value("amplitude")
        freq_1  = self%get_option_value("frequency_1")
        freq_2  = self%get_option_value("frequency_2")
        coord_1 = self%get_option_value("coordinate_1")
        coord_2 = self%get_option_value("coordinate_2")
        phase   = self%get_option_value("phase")

        !
        ! Compute coordinate 1
        !
        if (coord_1 == ONE) then
            compute_coord_1 = x
        else if (coord_1 == TWO) then
            compute_coord_1 = y
        else if (coord_1 == THREE) then
            compute_coord_1 = z
        else if (coord_1 == FOUR) then
            compute_coord_1 = time
        else
            compute_coord_1 = ZERO
        end if

        !
        ! Compute coordinate 2
        !
        if (coord_2 == ONE) then
            compute_coord_2 = x
        else if (coord_2 == TWO) then
            compute_coord_2 = y
        else if (coord_2 == THREE) then
            compute_coord_2 = z
        else if (coord_2 == FOUR) then
            compute_coord_2 = time
        else
            compute_coord_2 = ZERO
        end if
        
<<<<<<< HEAD
    !!  \f$ f(t, \vec{x}) = mean + amp*sin(freq_1*coord_1 + freq_2*coord_2 + phase) \f$
        val = mean + amp*sin(freq_1*compute_coord_1 + freq_2*compute_coord_2 + phase)

=======
        val = mean + amp*sin(freq_1*compute_coord_1 + freq_2*compute_coord_2 + phase) 
        
>>>>>>> 1bc5224f
         
    end function compute
    !*****************************************************************************************************************




















end module fcn_turbine_bc_sine<|MERGE_RESOLUTION|>--- conflicted
+++ resolved
@@ -136,14 +136,8 @@
             compute_coord_2 = ZERO
         end if
         
-<<<<<<< HEAD
-    !!  \f$ f(t, \vec{x}) = mean + amp*sin(freq_1*coord_1 + freq_2*coord_2 + phase) \f$
-        val = mean + amp*sin(freq_1*compute_coord_1 + freq_2*compute_coord_2 + phase)
-
-=======
         val = mean + amp*sin(freq_1*compute_coord_1 + freq_2*compute_coord_2 + phase) 
         
->>>>>>> 1bc5224f
          
     end function compute
     !*****************************************************************************************************************
