module precon_jacobi
#include <messenger.h>
    use mod_kinds,              only: rk, ik
    use mod_constants,          only: DIAG
    use type_preconditioner,    only: preconditioner_t
    use type_chidg_matrix,       only: chidg_matrix_t
    use type_chidg_vector,       only: chidg_vector_t
    use type_chidg_data,        only: chidg_data_t
    use type_densematrix,       only: densematrix_t

    use mod_inv,                only: inv


    !> Block-Jacobi preconditioner
    !!
    !!  @author Nathan A. Wukie
    !!  @date   2/24/2016
    !!
    !!
    !-----------------------------------------------------------------------------
    type, extends(preconditioner_t) :: precon_jacobi_t

        !type(densematrix_t), allocatable    :: D(:,:,:)     !< inverse of block diagonal, (ndom,maxelems,ntime)
        type(chidgMatrix_t) :: D     !< inverse of block diagonal, (ndom,maxelems,ntime)

    contains
        procedure   :: init
        procedure   :: update
        procedure   :: apply

    end type precon_jacobi_t
    !******************************************************************************




contains


    !> Initialize preconditioner storage
    !!
    !!  @author Nathan A. Wukie
    !!  @date   2/24/2016
    !!
    !!
    !!
    !-----------------------------------------------------------------------------
    subroutine init(self,data)
        class(precon_jacobi_t), intent(inout)   :: self
        type(chidg_data_t),     intent(in)      :: data

!        integer(ik) :: ndom, ntime
!        logical     :: increase_maxelems = .false.
!
!
!        ndom = data%ndomains()
!        ntime = data%ntime()
!
!
!        !
!        ! Get maximum number of elements
!        !
!        maxelems = 0
!        do idom = 1,ndom
!
!            increase_maxelems = ( data%mesh(idom)%nelem > maxelems )
!
!            if (increase_maxelems) then
!                maxelems = data%mesh(idom)%nelem
!            end if
!        
!        end do ! idom
!
!
!        !
!        ! Allocate storage
!        !
!        if (allocated(self%D)) deallocate(self%D)
!        allocate(self%D(ndom,maxelems,ntime), stat=ierr)
!        if (ierr /= 0) call AllocationError


        call self%D%init(data%mesh,mtype='Diagonal')


    end subroutine init
    !***************************************************************************************











    !> Compute the block diagonal inversion and store so it can be applied.
    !!
    !!  @author Nathan A. Wukie
    !!  @date   2/24/2016
    !!
    !!
    !----------------------------------------------------------------------------------------
    subroutine update(self,A,b)
        class(precon_jacobi_t), intent(inout)   :: self
        type(chidg_matrix_t),    intent(in)      :: A
        type(chidg_vector_t),    intent(in)      :: b


        integer(ik) :: idom, ielem, itime, diag


        !
        ! Copy the block diagonal from A to the preconditioner storage
        !
        do idom = 1,size(A%dom)
            do ielem = 1,size(A%dom(idom)%lblks,1)
                do itime = 1,size(A%dom(idom)%lblks,2)
                    diag = A%dom(idom)%lblks(ielem,itime)%get_diagonal()
                    self%D%dom(idom)%lblks(ielem,itime)%data_(1)%mat = A%dom(idom)%lblks(ielem,itime)%dmat(diag)
                    !self%D(idom,ielem,itime) = A%dom(idom)%lblks(ielem,DIAG)
                    !self%D(idom,ielem,itime) = A%dom(idom)%lblks(ielem,itime)%data_(index)
                end do
            end do
        end do



        !
        ! Replace the block diagonal D with Dinv
        !
        do idom = 1,size(A%dom)
            do ielem = 1,size(A%dom(idom)%lblks,1)
                do itime = 1,size(A%dom(idom)%lblks,2)
                    self%D%dom(idom)%lblks(ielem,itime)%data_(1)%mat = inv(self%D%dom(idom)%lblks(ielem,itime)%data_(1)%mat)
                end do
            end do
        end do


    end subroutine update
    !***************************************************************************************








    !> Apply the preconditioner to the krylov vector 'v' and return preconditioned vector 'z'
    !!
    !!  @author Nathan A. Wukie
    !!  @date   2/24/2016
    !!
    !!
    !!
    !----------------------------------------------------------------------------------------
    function apply(self,A,v) result(z)
        class(precon_jacobi_t), intent(inout)   :: self
        type(chidg_matrix_t),    intent(in)      :: A
        type(chidg_vector_t),    intent(in)      :: v

<<<<<<< HEAD
        type(chidgVector_t) :: z
        integer(ik)         :: idom, ielem, itime
=======
        type(chidg_vector_t) :: z
        integer(ik)         :: ielem, idom, ndom
>>>>>>> 647c9fd7

        call self%timer%start()


        !
        ! Allocate 'z'
        !
        z = v
        call z%clear()


        !
        ! Apply Block-Diagonal preconditioner
        !
        do idom = 1,size(A%dom)
            do ielem = 1,size(A%dom(idom)%lblks,1)
                do itime = 1,size(A%dom(idom)%lblks,2)
                    z%dom(idom)%vecs(ielem)%vec = &
                        matmul(self%D%dom(idom)%lblks(ielem,itime)%data_(1)%mat,v%dom(idom)%vecs(ielem)%vec)
                end do
            end do
        end do


        call self%timer%stop()

    end function apply
    !****************************************************************************************













end module precon_jacobi<|MERGE_RESOLUTION|>--- conflicted
+++ resolved
@@ -163,13 +163,8 @@
         type(chidg_matrix_t),    intent(in)      :: A
         type(chidg_vector_t),    intent(in)      :: v
 
-<<<<<<< HEAD
-        type(chidgVector_t) :: z
-        integer(ik)         :: idom, ielem, itime
-=======
         type(chidg_vector_t) :: z
-        integer(ik)         :: ielem, idom, ndom
->>>>>>> 647c9fd7
+        integer(ik)         :: idom, ielem, idom, itime, ndom
 
         call self%timer%start()
 
