module model_rstm_ssglrrw_production
#include <messenger.h>
    use mod_kinds,              only: rk
    use mod_constants,          only: ZERO, HALF, ONE, TWO, THREE
    use type_model,             only: model_t
    use type_chidg_worker,      only: chidg_worker_t
    use DNAD_D

    implicit none


    

    !>
    !! 
    !!
    !! @author  Eric M. Wolf
    !! @date    01/26/2018 
    !!
    !--------------------------------------------------------------------------------
    type, extends(model_t)  :: rstm_ssglrrw_production_t

    contains

        procedure   :: init
        procedure   :: compute

    end type rstm_ssglrrw_production_t
    !***************************************************************************************





contains




    !>  Model to compute the production term in the Reynolds Stress transport equation.
    !!  Note that this term is computed exactly from mean flow quantities with no modelling.
    !!
    !!  @author Eric M Wolf
    !!  @date   1/26/2018
    !!
    !---------------------------------------------------------------------------------------
    subroutine init(self)   
        class(rstm_ssglrrw_production_t), intent(inout)   :: self

        call self%set_name('RSTMSSGLRRW Production')
        call self%set_dependency('f(Grad(Q))')

        call self%add_model_field('Production-11')
        call self%add_model_field('Production-22')
        call self%add_model_field('Production-33')
        call self%add_model_field('Production-12')
        call self%add_model_field('Production-13')
        call self%add_model_field('Production-23')
        call self%add_model_field('Production-Trace')



    end subroutine init
    !***************************************************************************************






    !>  
    !!
    !!  @author Eric M Wolf
    !!  @date   1/26/2018
    !!
    !--------------------------------------------------------------------------------------
    subroutine compute(self,worker)
        class(rstm_ssglrrw_production_t),     intent(in)      :: self
        type(chidg_worker_t),   intent(inout)   :: worker

        type(AD_D), dimension(:),   allocatable ::              &
            density_reynolds_11, density_reynolds_22, density_reynolds_33, &
            density_reynolds_12, density_reynolds_13, density_reynolds_23, &
            grad1_vel1, grad2_vel1, grad3_vel1,                             &
            grad1_vel2, grad2_vel2, grad3_vel2,                             &
            grad1_vel3, grad2_vel3, grad3_vel3,                             &
            production_11, production_22, production_33,                    &
            production_12, production_13, production_23,                    &
            production_trace,                                               &
            density, mu, nu, density_nutilde, mu_t, nutilde, lamda_t,   &
            chi, f_v1, k_t

        !
        ! Interpolate solution to quadrature nodes
        !
        
        density = worker%get_field('Density',    'value')
        density_reynolds_11 = worker%get_field('Reynolds-11',    'value')*density
        density_reynolds_22 = worker%get_field('Reynolds-22',    'value')*density
        density_reynolds_33 = worker%get_field('Reynolds-33',    'value')*density
        density_reynolds_12 = worker%get_field('Reynolds-12',    'value')*density
        density_reynolds_13 = worker%get_field('Reynolds-13',    'value')*density
        density_reynolds_23 = worker%get_field('Reynolds-23',    'value')*density
<<<<<<< HEAD
=======
        !density_reynolds_11 = worker%get_field('Density * Reynolds-11',    'value')
        !density_reynolds_22 = worker%get_field('Density * Reynolds-22',    'value')
        !density_reynolds_33 = worker%get_field('Density * Reynolds-33',    'value')
        !density_reynolds_12 = worker%get_field('Density * Reynolds-12',    'value')
        !density_reynolds_13 = worker%get_field('Density * Reynolds-13',    'value')
        !density_reynolds_23 = worker%get_field('Density * Reynolds-23',    'value')

>>>>>>> 8af81f66

        grad1_vel1  = worker%get_field('Velocity 1 - Gradient 1',   'value')
        grad2_vel1  = worker%get_field('Velocity 1 - Gradient 2',   'value')
        grad3_vel1  = worker%get_field('Velocity 1 - Gradient 3',   'value')

        grad1_vel2  = worker%get_field('Velocity 2 - Gradient 1',   'value')
        grad2_vel2  = worker%get_field('Velocity 2 - Gradient 2',   'value')
        grad3_vel2  = worker%get_field('Velocity 2 - Gradient 3',   'value')

        grad1_vel3  = worker%get_field('Velocity 3 - Gradient 1',   'value')
        grad2_vel3  = worker%get_field('Velocity 3 - Gradient 2',   'value')
        grad3_vel3  = worker%get_field('Velocity 3 - Gradient 3',   'value')


        production_11 = -TWO*(density_reynolds_11*grad1_vel1 + density_reynolds_12*grad2_vel1 + density_reynolds_13*grad3_vel1)
        production_22 = -TWO*(density_reynolds_12*grad1_vel2 + density_reynolds_22*grad2_vel2 + density_reynolds_23*grad3_vel2)
        production_33 = -TWO*(density_reynolds_13*grad1_vel3 + density_reynolds_23*grad2_vel3 + density_reynolds_33*grad3_vel3)

        production_12 = -(density_reynolds_11*grad1_vel2 + density_reynolds_12*grad2_vel2 + density_reynolds_13*grad3_vel2 + &
                            density_reynolds_12*grad1_vel1 + density_reynolds_22*grad2_vel1 + density_reynolds_23*grad3_vel1)

        production_13 = -(density_reynolds_11*grad1_vel3 + density_reynolds_12*grad2_vel3 + density_reynolds_13*grad3_vel3 + &
                            density_reynolds_13*grad1_vel1 + density_reynolds_23*grad2_vel1 + density_reynolds_33*grad3_vel1)

        production_23 = -(density_reynolds_12*grad1_vel3 + density_reynolds_22*grad2_vel3 + density_reynolds_23*grad3_vel3 + &
                            density_reynolds_13*grad1_vel2 + density_reynolds_23*grad2_vel2 + density_reynolds_33*grad3_vel2)

        production_trace = production_11 + production_22 + production_33
        call worker%store_model_field('Production-11', 'value', production_11)
        call worker%store_model_field('Production-22', 'value', production_22)
        call worker%store_model_field('Production-33', 'value', production_33)
        call worker%store_model_field('Production-12', 'value', production_12)
        call worker%store_model_field('Production-13', 'value', production_13)
        call worker%store_model_field('Production-23', 'value', production_23)
        call worker%store_model_field('Production-Trace', 'value', production_trace)




    end subroutine compute
    !***************************************************************************************




end module model_rstm_ssglrrw_production<|MERGE_RESOLUTION|>--- conflicted
+++ resolved
@@ -101,8 +101,6 @@
         density_reynolds_12 = worker%get_field('Reynolds-12',    'value')*density
         density_reynolds_13 = worker%get_field('Reynolds-13',    'value')*density
         density_reynolds_23 = worker%get_field('Reynolds-23',    'value')*density
-<<<<<<< HEAD
-=======
         !density_reynolds_11 = worker%get_field('Density * Reynolds-11',    'value')
         !density_reynolds_22 = worker%get_field('Density * Reynolds-22',    'value')
         !density_reynolds_33 = worker%get_field('Density * Reynolds-33',    'value')
@@ -110,7 +108,6 @@
         !density_reynolds_13 = worker%get_field('Density * Reynolds-13',    'value')
         !density_reynolds_23 = worker%get_field('Density * Reynolds-23',    'value')
 
->>>>>>> 8af81f66
 
         grad1_vel1  = worker%get_field('Velocity 1 - Gradient 1',   'value')
         grad2_vel1  = worker%get_field('Velocity 1 - Gradient 2',   'value')
