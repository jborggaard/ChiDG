--- conflicted
+++ resolved
@@ -83,14 +83,9 @@
                 call laminar_navier_stokes_eqns%add_operator('Fluid Viscous Volume Cylindrical Source')
 
                 call laminar_navier_stokes_eqns%add_model('Ideal Gas')
-<<<<<<< HEAD
-                !call laminar_navier_stokes_eqns%add_model('Sutherlands Law')
-                call laminar_navier_stokes_eqns%add_model('Constant Viscosity')
-=======
                 call laminar_navier_stokes_eqns%add_model('Fluid Advection Velocity')
                 call laminar_navier_stokes_eqns%add_model('Sutherlands Law')
                 !call laminar_navier_stokes_eqns%add_model('Constant Viscosity')
->>>>>>> 3d84e3ed
                 call laminar_navier_stokes_eqns%add_model('Stokes Hypothesis')
                 call laminar_navier_stokes_eqns%add_model('Reynolds Analogy')
                 call laminar_navier_stokes_eqns%add_model('Zero Turbulent Model Fields')
