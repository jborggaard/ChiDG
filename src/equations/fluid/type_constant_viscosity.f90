module type_constant_viscosity
#include <messenger.h>
    use mod_kinds,          only: rk
    use mod_constants,      only: THREE, TWO
    use type_model,         only: model_t
    use type_chidg_worker,  only: chidg_worker_t
    use DNAD_D
    implicit none


    


    !>  Constant Viscosity for Laminary Viscosity.
    !!
    !!  Model Fields:
    !!      - Viscosity
    !!
    !!  @author Nathan A. Wukie
    !!  @date   01/26/2017
    !!
    !---------------------------------------------------------------------------------------
    type, extends(model_t)  :: constant_viscosity_t

    contains

        procedure   :: init
        procedure   :: compute

    end type constant_viscosity_t
    !***************************************************************************************





contains




    !>  Initialize the model with a name and the model fields it is contributing to.
    !!
    !!  @author Nathan A. Wukie
    !!  @date   01/26/2017
    !!
    !---------------------------------------------------------------------------------------
    subroutine init(self)   
        class(constant_viscosity_t), intent(inout)   :: self

        call self%set_name('Constant Viscosity')
        call self%set_dependency('f(Q-)')

        call self%add_model_field('Laminar Viscosity')

    end subroutine init
    !***************************************************************************************






    !>  Routine for computing a viscosity contribution from Sutherland's Law.
    !!
    !!  @author Nathan A. Wukie
    !!  @date   12/1/2016
    !!
    !--------------------------------------------------------------------------------------
    subroutine compute(self,worker)
        class(constant_viscosity_t),    intent(in)      :: self
        type(chidg_worker_t),           intent(inout)   :: worker

        type(AD_D), dimension(:),   allocatable :: &
            viscosity, T

<<<<<<< HEAD
        !real(rk) :: mu0 = 0.000015889_rk  ! [kg/(m*s)]
        real(rk) :: mu0 = 0.000016343_rk  ! [kg/(m*s)]
=======
        !real(rk) :: mu0 = 2.0831e-5_rk  ! [kg/(m*s)]
        real(rk) :: mu0 = 1.6343e-5_rk  ! [kg/(m*s)]
>>>>>>> 3d84e3ed

        !
        ! Interpolate solution to quadrature nodes
        !
        T = worker%get_model_field_general('Temperature','value')
    

        !
        ! Constant Viscosity for Laminar Viscosity
        !   - initialize derivatives first...
        !
        viscosity = T
        viscosity = mu0


        !
        ! Contribute laminar viscosity
        !
        call worker%store_model_field('Laminar Viscosity', 'value', viscosity)


    end subroutine compute
    !***************************************************************************************




end module type_constant_viscosity<|MERGE_RESOLUTION|>--- conflicted
+++ resolved
@@ -74,13 +74,8 @@
         type(AD_D), dimension(:),   allocatable :: &
             viscosity, T
 
-<<<<<<< HEAD
-        !real(rk) :: mu0 = 0.000015889_rk  ! [kg/(m*s)]
-        real(rk) :: mu0 = 0.000016343_rk  ! [kg/(m*s)]
-=======
         !real(rk) :: mu0 = 2.0831e-5_rk  ! [kg/(m*s)]
         real(rk) :: mu0 = 1.6343e-5_rk  ! [kg/(m*s)]
->>>>>>> 3d84e3ed
 
         !
         ! Interpolate solution to quadrature nodes
