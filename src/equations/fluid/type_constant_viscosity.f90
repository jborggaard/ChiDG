module type_constant_viscosity
#include <messenger.h>
    use mod_kinds,          only: rk
    use mod_constants,      only: THREE, TWO
    use type_model,         only: model_t
    use type_chidg_worker,  only: chidg_worker_t
    use DNAD_D
    implicit none


    


    !>  Constant Viscosity for Laminary Viscosity.
    !!
    !!  Model Fields:
    !!      - Viscosity
    !!
    !!  @author Nathan A. Wukie
    !!  @date   01/26/2017
    !!
    !---------------------------------------------------------------------------------------
    type, extends(model_t)  :: constant_viscosity_t

    contains

        procedure   :: init
        procedure   :: compute

    end type constant_viscosity_t
    !***************************************************************************************





contains




    !>  Initialize the model with a name and the model fields it is contributing to.
    !!
    !!  @author Nathan A. Wukie
    !!  @date   01/26/2017
    !!
    !---------------------------------------------------------------------------------------
    subroutine init(self)   
        class(constant_viscosity_t), intent(inout)   :: self

        call self%set_name('Constant Viscosity')
        call self%set_dependency('Q-')

        call self%add_model_field('Laminar Viscosity')

    end subroutine init
    !***************************************************************************************






    !>  Routine for computing a viscosity contribution from Sutherland's Law.
    !!
    !!  @author Nathan A. Wukie
    !!  @date   12/1/2016
    !!
    !--------------------------------------------------------------------------------------
    subroutine compute(self,worker)
        class(constant_viscosity_t),    intent(in)      :: self
        type(chidg_worker_t),           intent(inout)   :: worker

        type(AD_D), dimension(:),   allocatable :: &
            viscosity, T

<<<<<<< HEAD
        real(rk) :: mu0 = 0.18_rk  ! [kg/(m*s)]
=======
        real(rk) :: mu0 = 0.00018_rk  ! [kg/(m*s)]
>>>>>>> f82700d4

        !
        ! Interpolate solution to quadrature nodes
        !
        T = worker%get_model_field_general('Temperature','value')
    

        !
        ! Constant Viscosity for Laminar Viscosity
        !   - initialize derivatives first...
        !
        viscosity = T
        viscosity = mu0


        !
        ! Contribute laminar viscosity
        !
        call worker%store_model_field('Laminar Viscosity', 'value', viscosity)


    end subroutine compute
    !***************************************************************************************




end module type_constant_viscosity<|MERGE_RESOLUTION|>--- conflicted
+++ resolved
@@ -74,11 +74,7 @@
         type(AD_D), dimension(:),   allocatable :: &
             viscosity, T
 
-<<<<<<< HEAD
-        real(rk) :: mu0 = 0.18_rk  ! [kg/(m*s)]
-=======
         real(rk) :: mu0 = 0.00018_rk  ! [kg/(m*s)]
->>>>>>> f82700d4
 
         !
         ! Interpolate solution to quadrature nodes
