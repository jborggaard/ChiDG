module type_fluid_pseudo_timestep
    use mod_kinds,              only: rk, ik
    use mod_constants,          only: THIRD, ONE, HALF
    use type_pseudo_timestep,   only: pseudo_timestep_t
    use type_mesh,              only: mesh_t
    use type_properties,        only: properties_t
    use type_solverdata,        only: solverdata_t
    use mod_interpolate,        only: interpolate_element_standard
    implicit none



    !>  Pseudo Time-step calculator for fluid equations.
    !!
    !!  @author Nathan A. Wukie
    !!  @date   11/17/2016
    !!
    !!
    !-----------------------------------------------------------------------------------
    type, extends(pseudo_timestep_t), public :: fluid_pseudo_timestep_t

    contains

        procedure   :: compute

    end type fluid_pseudo_timestep_t
    !***********************************************************************************





contains


    !> Routine to compute the local time-step in each element
    !!
    !!  @author Nathan A. Wukie
    !!  @date   1/28/2016
    !!
    !!  @param[inout]   domain      domain_t instance containing mesh and solution data
    !!
    !-----------------------------------------------------------------------------------
    subroutine compute(self,idomain,mesh,prop,sdata,cfl,itime)
        class(fluid_pseudo_timestep_t), intent(in)      :: self
        integer(ik),                    intent(in)      :: idomain
        type(mesh_t),                   intent(inout)   :: mesh(:)
        type(properties_t),             intent(in)      :: prop
        type(solverdata_t),             intent(inout)   :: sdata
<<<<<<< HEAD
        real(rk),                       intent(in)      :: cfl
        integer(ik),                    intent(in)      :: itime
=======
        real(rk),                       intent(in)      :: cfl(:)
>>>>>>> 647c9fd7


        integer(ik) :: ielem, ieqn

        integer(ik) :: irho, irhou, irhov, irhow, irhoE

        real(rk), allocatable, dimension(:) ::  &
                rho, rhou, rhov, rhow, rhoE,    &
                p, vmag, c


        real(rk)    ::  h, lam, gam

        
        !
        ! Get variable indices
        !
        irho  = prop%get_primary_field_index("Density"   )
        irhou = prop%get_primary_field_index("X-Momentum")
        irhov = prop%get_primary_field_index("Y-Momentum")
        irhow = prop%get_primary_field_index("Z-Momentum")
        irhoE = prop%get_primary_field_index("Energy"    )



       do ielem = 1,mesh(idomain)%nelem


            !
            ! Interpolate variables
            !
            rho  = interpolate_element_standard(mesh,sdata%q,idomain,ielem,irho, itime, 'value')
            rhou = interpolate_element_standard(mesh,sdata%q,idomain,ielem,irhou,itime, 'value')
            rhov = interpolate_element_standard(mesh,sdata%q,idomain,ielem,irhov,itime, 'value')
            rhow = interpolate_element_standard(mesh,sdata%q,idomain,ielem,irhow,itime, 'value')
            rhoE = interpolate_element_standard(mesh,sdata%q,idomain,ielem,irhoE,itime, 'value')


            !
            ! Compute pressure
            !
            !p = prop%fluid%compute_pressure(rho,rhou,rhov,rhow,rhoE)
            gam = 1.4_rk
            p = (gam - ONE)*(rhoE - HALF*(rhou*rhou + rhov*rhov + rhow*rhow)/rho )

            !
            ! Compute cell sound speed
            !
            !gam = prop%fluid%compute_gamma(rho,rhou,rhov,rhow,rhoE)


            

            ! Compiling with DEBUG and bounds checking, gfortran will say 'c' is not correct size.
            ! This is not correct because 'c' should be sized according to the rhs of the expression.
            ! The sizes of gam, p, and rho are all the same. This is a recognized bug.
            !
            !   GCC/GFortran Bugzilla Bug 52162 
            !
            !   It gets triggered by calling the intrinsic sqrt. 
            !
            ! The explicit 'allocate's and 'deallocate's here work around the bug, but really
            ! should not be needed, since the arrays are automatically allocated. The compiled
            ! code just doesn't recognize the size of the automatically allocated arrays
            ! correctly.
            !
            if (allocated(c)) deallocate(c)
            if (allocated(vmag)) deallocate(vmag)
            allocate(c(size(p)), vmag(size(p)))
            c = sqrt(gam * p / rho)


            !
            ! Compute velocity magnitude
            !
            vmag = sqrt((rhou*rhou + rhov*rhov + rhow*rhow)/(rho*rho))


            !
            ! Compute mean characteristic speed. First compute average velocity magnitude and sound speed
            !
            lam = sum(vmag)/size(vmag) + sum(c)/size(vmag)


            !
            ! Compute element spacing parameter
            !
            h = mesh(idomain)%elems(ielem)%vol**(THIRD)


            !
            ! Compute elemen-local timestep
            !
            !sdata%dt(idomain,ielem) = (cfl*h)/lam
            do ieqn = 1,size(cfl)
                mesh(idomain)%elems(ielem)%dtau(ieqn) = cfl(ieqn)*h/lam
            end do



        end do  ! ielem



    end subroutine compute
    !*************************************************************************************************













end module type_fluid_pseudo_timestep<|MERGE_RESOLUTION|>--- conflicted
+++ resolved
@@ -47,12 +47,8 @@
         type(mesh_t),                   intent(inout)   :: mesh(:)
         type(properties_t),             intent(in)      :: prop
         type(solverdata_t),             intent(inout)   :: sdata
-<<<<<<< HEAD
-        real(rk),                       intent(in)      :: cfl
+        real(rk),                       intent(in)      :: cfl(:)
         integer(ik),                    intent(in)      :: itime
-=======
-        real(rk),                       intent(in)      :: cfl(:)
->>>>>>> 647c9fd7
 
 
         integer(ik) :: ielem, ieqn
@@ -106,9 +102,10 @@
 
             
 
-            ! Compiling with DEBUG and bounds checking, gfortran will say 'c' is not correct size.
-            ! This is not correct because 'c' should be sized according to the rhs of the expression.
-            ! The sizes of gam, p, and rho are all the same. This is a recognized bug.
+            ! Compiling with DEBUG and bounds checking, gfortran will say 'c' is not 
+            ! correct size. This is not correct because 'c' should be sized according to 
+            ! the rhs of the expression. The sizes of gam, p, and rho are all the same. 
+            ! This is a recognized bug.
             !
             !   GCC/GFortran Bugzilla Bug 52162 
             !
@@ -132,7 +129,8 @@
 
 
             !
-            ! Compute mean characteristic speed. First compute average velocity magnitude and sound speed
+            ! Compute mean characteristic speed. First compute average velocity 
+            ! magnitude and sound speed
             !
             lam = sum(vmag)/size(vmag) + sum(c)/size(vmag)
 
@@ -158,7 +156,7 @@
 
 
     end subroutine compute
-    !*************************************************************************************************
+    !***************************************************************************************
 
 
 
