module bc_state_farfield
    use mod_kinds,              only: rk,ik
    use mod_constants,          only: TWO, HALF, ZERO, ONE, RKTOL, FOUR
    use mod_fluid,              only: Rgas, gam

    use type_bc_state,          only: bc_state_t
    use type_chidg_worker,      only: chidg_worker_t
    use type_properties,        only: properties_t
    use type_point,             only: point_t
    use mpi_f08,                only: mpi_comm
    use DNAD_D
    implicit none
    


    !> Extrapolation boundary condition 
    !!      - Extrapolate interior variables to be used for calculating the boundary flux.
    !!  
    !!  @author Nathan A. Wukie
    !!
    !-------------------------------------------------------------------------------------------
    type, public, extends(bc_state_t) :: farfield_t

    contains

        procedure   :: init
        procedure   :: compute_bc_state

    end type farfield_t
    !*******************************************************************************************




contains



    !>
    !!
    !!  @author Nathan A. Wukie (AFRL)
    !!  @date   8/29/2016
    !!
    !--------------------------------------------------------------------------------
    subroutine init(self)
        class(farfield_t),   intent(inout) :: self
        

        !
        ! Set operator name, family
        !
        call self%set_name("Farfield")
        call self%set_family("Farfield")



        !
        ! Add boundary condition parameters
        !
        call self%bcproperties%add('Density',   'Required')
        call self%bcproperties%add('Pressure',  'Required')
        call self%bcproperties%add('Velocity-1','Required')
        call self%bcproperties%add('Velocity-2','Required')
        call self%bcproperties%add('Velocity-3','Required')



        !
        ! Set default parameter values
        !
        call self%set_fcn_option('Density',    'val', 1.2_rk)
        call self%set_fcn_option('Pressure',   'val', 100000._rk)
        call self%set_fcn_option('Velocity-1', 'val', 0._rk)
        call self%set_fcn_option('Velocity-2', 'val', 0._rk)
        call self%set_fcn_option('Velocity-3', 'val', 0._rk)



    end subroutine init
    !********************************************************************************














    !>
    !!
    !!  @author Nathan A. Wukie (AFRL)
    !!  @date   9/12/2016
    !!
    !!
    !!
    !----------------------------------------------------------------------------------------
    subroutine compute_bc_state(self,worker,prop,bc_COMM)
        class(farfield_t),      intent(inout)   :: self
        type(chidg_worker_t),   intent(inout)   :: worker
        class(properties_t),    intent(inout)   :: prop
        type(mpi_comm),         intent(in)      :: bc_COMM

        ! Storage at quadrature nodes
        type(AD_D), allocatable, dimension(:)   ::                      &
            density_m,  mom1_m,  mom2_m,  mom3_m,  energy_m,            &
            density_bc, mom1_bc, mom2_bc, mom3_bc, energy_bc, p_bc,     &
            drho_dx_m, drhou_dx_m, drhov_dx_m, drhow_dx_m, drhoE_dx_m,  &
            drho_dy_m, drhou_dy_m, drhov_dy_m, drhow_dy_m, drhoE_dy_m,  &
            drho_dz_m, drhou_dz_m, drhov_dz_m, drhow_dz_m, drhoE_dz_m,  &
            normal_momentum, normal_velocity, R_inf, R_extrapolated,    &
            u_bc_norm, v_bc_norm, w_bc_norm, u_bc_tang, v_bc_tang, w_bc_tang, entropy_bc, &
            c_bc, c_m, p_m, T_m, u_m, v_m, w_m

        real(rk), allocatable, dimension(:) ::              &
            unorm_1, unorm_2, unorm_3, r,                   &
            rho_input, p_input, u_input, v_input, w_input, T_input, c_input

        real(rk), allocatable, dimension(:) ::      &
           u_grid, v_grid, w_grid, det_jacobian_grid

        logical, allocatable, dimension(:)  :: inflow, outflow

        type(AD_D), allocatable, dimension(:,:) :: grad_density, grad_mom1, grad_mom2, grad_mom3, grad_energy

        det_jacobian_grid = worker%get_det_jacobian_grid_face('value')
        !
        ! Get boundary condition input parameters
        !
        rho_input = self%bcproperties%compute('Density',    worker%time(), worker%coords())
        p_input   = self%bcproperties%compute('Pressure',   worker%time(), worker%coords())
        u_input   = self%bcproperties%compute('Velocity-1', worker%time(), worker%coords())
        v_input   = self%bcproperties%compute('Velocity-2', worker%time(), worker%coords())
        w_input   = self%bcproperties%compute('Velocity-3', worker%time(), worker%coords())
<<<<<<< HEAD
        T_input   = p_input/(rho_input*Rgas)
        c_input   = sqrt(gam*Rgas*T_input)
=======

        T_input = p_input/(rho_input*Rgas)
        c_input = sqrt(gam*Rgas*T_input)
>>>>>>> 5419e862



        !
        ! Interpolate interior solution to quadrature nodes
        !
        density_m = worker%get_primary_field_face('Density'   , 'value', 'face interior')
        mom1_m    = worker%get_primary_field_face('Momentum-1', 'value', 'face interior')
        mom2_m    = worker%get_primary_field_face('Momentum-2', 'value', 'face interior')
        mom3_m    = worker%get_primary_field_face('Momentum-3', 'value', 'face interior')
        energy_m  = worker%get_primary_field_face('Energy'    , 'value', 'face interior')


        density_m = density_m/det_jacobian_grid
        mom1_m = mom1_m/det_jacobian_grid
        mom2_m = mom2_m/det_jacobian_grid
        mom3_m = mom3_m/det_jacobian_grid
        energy_m = energy_m/det_jacobian_grid



        !
        ! Account for cylindrical. Get tangential momentum from angular momentum.
        !
        r = worker%coordinate('1','boundary')
        if (worker%coordinate_system() == 'Cylindrical') then
            mom2_m = mom2_m / r
        end if



        !
        ! Get Pressure, Temperature from interior
        !
        !p_m = worker%get_model_field_face('Pressure',    'value', 'face interior')
        !T_m = worker%get_model_field_face('Temperature', 'value', 'face interior')
        p_m = (gam-ONE)*(energy_m-HALF*(mom1_m**TWO+mom2_m**TWO+mom3_m**TWO)/density_m)
        T_m = p_m/(density_m*Rgas)


        c_m = sqrt(gam*Rgas*T_m)

        grad_density    = worker%get_primary_field_grad_ale_face('Density'   ,'face_interior')
        grad_mom1       = worker%get_primary_field_grad_ale_face('Momentum-1','face_interior')
        grad_mom2       = worker%get_primary_field_grad_ale_face('Momentum-2','face_interior')
        grad_mom3       = worker%get_primary_field_grad_ale_face('Momentum-3','face_interior')
        grad_energy     = worker%get_primary_field_grad_ale_face('Energy    ','face_interior')



        drho_dx_m  = grad_density(:,1) !worker%get_primary_field_face('Density'   , 'grad1', 'face interior')
        drho_dy_m  = grad_density(:,2) !worker%get_primary_field_face('Density'   , 'grad2', 'face interior')
        drho_dz_m  = grad_density(:,3) !worker%get_primary_field_face('Density'   , 'grad3', 'face interior')

        drhou_dx_m = grad_mom1(:,1)!worker%get_primary_field_face('Momentum-1', 'grad1', 'face interior')
        drhou_dy_m = grad_mom1(:,2)!worker%get_primary_field_face('Momentum-1', 'grad2', 'face interior')
        drhou_dz_m = grad_mom1(:,3)!worker%get_primary_field_face('Momentum-1', 'grad3', 'face interior')

        drhov_dx_m = grad_mom2(:,1)!worker%get_primary_field_face('Momentum-2', 'grad1', 'face interior')
        drhov_dy_m = grad_mom2(:,2)!worker%get_primary_field_face('Momentum-2', 'grad2', 'face interior')
        drhov_dz_m = grad_mom2(:,3)!worker%get_primary_field_face('Momentum-2', 'grad3', 'face interior')

        drhow_dx_m = grad_mom3(:,1)!worker%get_primary_field_face('Momentum-3', 'grad1', 'face interior')
        drhow_dy_m = grad_mom3(:,2)!worker%get_primary_field_face('Momentum-3', 'grad2', 'face interior')
        drhow_dz_m = grad_mom3(:,3)!worker%get_primary_field_face('Momentum-3', 'grad3', 'face interior')
        
        drhoE_dx_m = grad_energy(:,1)!worker%get_primary_field_face('Energy'    , 'grad1', 'face interior')
        drhoE_dy_m = grad_energy(:,2)!worker%get_primary_field_face('Energy'    , 'grad2', 'face interior')
        drhoE_dz_m = grad_energy(:,3)!worker%get_primary_field_face('Energy'    , 'grad3', 'face interior')





        ! Initialize arrays
        density_bc = density_m
        mom1_bc    = mom1_m
        mom2_bc    = mom2_m
        mom3_bc    = mom3_m
        energy_bc  = energy_m
        R_inf      = density_m
        R_extrapolated = density_m
        u_bc_norm = density_m
        v_bc_norm = density_m
        w_bc_norm = density_m
        u_bc_tang = density_m
        v_bc_tang = density_m
        w_bc_tang = density_m
        entropy_bc = density_m


        !
        ! Get unit normal vector
        !
        unorm_1 = worker%unit_normal(1)
        unorm_2 = worker%unit_normal(2)
        unorm_3 = worker%unit_normal(3)




        !
        ! Dot momentum with normal vector
        !
        normal_momentum = mom1_m*unorm_1 + mom2_m*unorm_2 + mom3_m*unorm_3


        !
        ! Determine which nodes are inflow/outflow
        !
        inflow  = ( normal_momentum <= RKTOL )
        outflow = ( normal_momentum >  RKTOL )


        !
        ! Compute internal velocities
        !
        u_m = mom1_m/density_m
        v_m = mom2_m/density_m
        w_m = mom3_m/density_m



        !
        ! Compute Riemann invariants
        !
        R_inf          = (u_input*unorm_1 + v_input*unorm_2 + w_input*unorm_3) - TWO*c_input/(gam - ONE)
        R_extrapolated = (u_m*unorm_1     + v_m*unorm_2     + w_m*unorm_3    ) + TWO*c_m/(gam - ONE)


        !
        ! Compute boundary velocities
        !
        c_bc = ((gam - ONE)/FOUR)*(R_extrapolated - R_inf)

        u_bc_norm = HALF*(R_extrapolated + R_inf)*unorm_1
        v_bc_norm = HALF*(R_extrapolated + R_inf)*unorm_2
        w_bc_norm = HALF*(R_extrapolated + R_inf)*unorm_3



        !
        ! Compute tangential velocities
        !
        where (inflow)

            u_bc_tang = u_input - (u_input*unorm_1 + v_input*unorm_2 + w_input*unorm_3)*unorm_1
            v_bc_tang = v_input - (u_input*unorm_1 + v_input*unorm_2 + w_input*unorm_3)*unorm_2
            w_bc_tang = w_input - (u_input*unorm_1 + v_input*unorm_2 + w_input*unorm_3)*unorm_3

            entropy_bc = p_input/(rho_input**gam)

        elsewhere !outflow

            u_bc_tang = u_m - (u_m*unorm_1 + v_m*unorm_2 + w_m*unorm_3)*unorm_1
            v_bc_tang = v_m - (u_m*unorm_1 + v_m*unorm_2 + w_m*unorm_3)*unorm_2
            w_bc_tang = w_m - (u_m*unorm_1 + v_m*unorm_2 + w_m*unorm_3)*unorm_3

            entropy_bc = p_m/(density_m**gam)

        end where



        !
        ! Compute boundary state
        !
        density_bc  = (c_bc*c_bc/(entropy_bc*gam))**(ONE/(gam-ONE))
        mom1_bc = (u_bc_norm + u_bc_tang)*density_bc
        mom2_bc = (v_bc_norm + v_bc_tang)*density_bc
        mom3_bc = (w_bc_norm + w_bc_tang)*density_bc

        p_bc   = (density_bc**gam)*entropy_bc
        energy_bc = (p_bc/(gam - ONE)) + HALF*(mom1_bc*mom1_bc + mom2_bc*mom2_bc + mom3_bc*mom3_bc)/density_bc




        !
        ! Account for cylindrical. Convert tangential momentum back to angular momentum.
        !
        if (worker%coordinate_system() == 'Cylindrical') then
            mom2_bc = mom2_bc * r
        end if


        !
        ! Store boundary condition state
        !
        call worker%store_bc_state('Density'   , density_bc, 'value')
        call worker%store_bc_state('Momentum-1', mom1_bc,    'value')
        call worker%store_bc_state('Momentum-2', mom2_bc,    'value')
        call worker%store_bc_state('Momentum-3', mom3_bc,    'value')
        call worker%store_bc_state('Energy'    , energy_bc,  'value')


        
        
        
        call worker%store_bc_state('Density'   , drho_dx_m,  'grad1')
        call worker%store_bc_state('Density'   , drho_dy_m,  'grad2')
        call worker%store_bc_state('Density'   , drho_dz_m,  'grad3')
                                                
        call worker%store_bc_state('Momentum-1', drhou_dx_m, 'grad1')
        call worker%store_bc_state('Momentum-1', drhou_dy_m, 'grad2')
        call worker%store_bc_state('Momentum-1', drhou_dz_m, 'grad3')
                                                
        call worker%store_bc_state('Momentum-2', drhov_dx_m, 'grad1')
        call worker%store_bc_state('Momentum-2', drhov_dy_m, 'grad2')
        call worker%store_bc_state('Momentum-2', drhov_dz_m, 'grad3')
                                                
        call worker%store_bc_state('Momentum-3', drhow_dx_m, 'grad1')
        call worker%store_bc_state('Momentum-3', drhow_dy_m, 'grad2')
        call worker%store_bc_state('Momentum-3', drhow_dz_m, 'grad3')
                                                
        call worker%store_bc_state('Energy'    , drhoE_dx_m, 'grad1')
        call worker%store_bc_state('Energy'    , drhoE_dy_m, 'grad2')
        call worker%store_bc_state('Energy'    , drhoE_dz_m, 'grad3')



    end subroutine compute_bc_state
    !*****************************************************************************************








end module bc_state_farfield<|MERGE_RESOLUTION|>--- conflicted
+++ resolved
@@ -137,14 +137,8 @@
         u_input   = self%bcproperties%compute('Velocity-1', worker%time(), worker%coords())
         v_input   = self%bcproperties%compute('Velocity-2', worker%time(), worker%coords())
         w_input   = self%bcproperties%compute('Velocity-3', worker%time(), worker%coords())
-<<<<<<< HEAD
         T_input   = p_input/(rho_input*Rgas)
         c_input   = sqrt(gam*Rgas*T_input)
-=======
-
-        T_input = p_input/(rho_input*Rgas)
-        c_input = sqrt(gam*Rgas*T_input)
->>>>>>> 5419e862
 
 
 
