--- conflicted
+++ resolved
@@ -82,14 +82,9 @@
                 call navier_stokes_eqns%add_operator('Fluid Viscous Volume Cylindrical Source')
 
                 call navier_stokes_eqns%add_model('Ideal Gas')
-<<<<<<< HEAD
-                !call navier_stokes_eqns%add_model('Sutherlands Law')
-                call navier_stokes_eqns%add_model('Constant Viscosity')
-=======
                 call navier_stokes_eqns%add_model('Fluid Advection Velocity')
                 call navier_stokes_eqns%add_model('Sutherlands Law')
                 !call navier_stokes_eqns%add_model('Constant Viscosity')
->>>>>>> 3d84e3ed
                 call navier_stokes_eqns%add_model('Stokes Hypothesis')
                 call navier_stokes_eqns%add_model('Reynolds Analogy')
 !                call navier_stokes_eqns%add_model('Zero Turbulent Model Fields')
