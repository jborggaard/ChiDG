module mod_hdfio
#include <messenger.h>
    use mod_kinds,                  only: rk,ik,rdouble
    use mod_constants,              only: ZERO, NFACES, TWO_DIM, THREE_DIM, NO_PROC
    use mod_bc,                     only: create_bc
    use mod_chidg_mpi,              only: IRANK, NRANK, ChiDG_COMM
    use mod_hdf_utilities,          only: get_ndomains_hdf, get_domain_names_hdf,                   &
                                          get_domain_equation_set_hdf, set_solution_order_hdf,      &
                                          get_solution_order_hdf, set_coordinate_order_hdf,         &
                                          get_domain_mapping_hdf, get_domain_dimensionality_hdf,    &
                                          set_contains_solution_hdf, set_domain_equation_set_hdf,   &
                                          check_file_storage_version_hdf, check_file_exists_hdf,    &
                                          get_contains_solution_hdf, get_contains_grid_hdf,         &
                                          get_bc_state_names_hdf, get_bc_state_hdf,                 &
                                          get_nbc_state_groups_hdf, get_bc_state_group_names_hdf,   &
                                          get_bc_patch_group_hdf, get_bc_state_group_family_hdf,    &
                                          get_bc_patch_hdf, open_file_hdf, close_file_hdf,          &
                                          open_domain_hdf, close_domain_hdf, initialize_file_hdf,   &
                                          initialize_file_structure_hdf, open_bc_group_hdf,         &
                                          close_bc_group_hdf, get_domain_nelements_hdf, get_domain_name_hdf

    use type_svector,               only: svector_t
    use mod_string,                 only: string_t
    use type_chidg_data,            only: chidg_data_t
    use type_meshdata,              only: meshdata_t
    use type_bc_patch_data,         only: bc_patch_data_t
    use type_bc_group,              only: bc_group_t
    use type_bc_state,              only: bc_state_t
    use type_domain_connectivity,   only: domain_connectivity_t
    use type_partition,             only: partition_t
    use iso_c_binding,              only: c_ptr
    use hdf5
    use h5lt
    use mpi_f08
    implicit none



contains

    !----------------------------------------------------------------------------------------
    !!
    !!  High-Level API for ChiDG HDF File Format
    !!
    !!  Procedures:
    !!  -----------
    !!
    !!  read_grid_hdf
    !!
    !!  read_solution_hdf
    !!      read_field_domain_hdf
    !!
    !!  write_solution_hdf
    !!      write_variable_hdf
    !!      write_field_domain_hdf
    !!
    !!  read_boundaryconditions_hdf
    !!      read_bc_patches_hdf
    !!      read_bc_state_groups_hdf
    !!
    !!  read_connectivity_hdf
    !!      
    !!
    !****************************************************************************************






   
    !>  Read HDF5 grid
    !!
    !!  Opens an hdf5 file, finds how many grid domains exist, allocates that number of
    !!  domains for initialization, and calls the geometry initialization routine, passing the
    !!  points read from the hdf5 file for initialization.
    !!
    !!  @author Nathan A. Wukie
    !!  @date   2/3/2016
    !!
    !!  @param[in]      filename    Character string of the file to be read
    !!  @param[inout]   domains     Allocatable array of domains. Allocated in this routine.
    !!
    !----------------------------------------------------------------------------------------
    subroutine read_grid_hdf(filename, partition, meshdata)
        character(*),                   intent(in)      :: filename
        type(partition_t),              intent(in)      :: partition
        type(meshdata_t), allocatable,  intent(inout)   :: meshdata(:)

        integer(HID_T)   :: fid, gid, domain_id, sid, did_x, did_y, did_z, did_e
        integer(HSIZE_T) :: rank_one_dims(1), rank_two_dims(2), dims(3), maxdims(3)

        type(c_ptr)                                         :: pts
        type(c_ptr)                                         :: cp_pts, cp_conn
        real(rdouble), dimension(:), allocatable, target    :: xpts, ypts, zpts

        logical                                 :: contains_grid
        character(:),           allocatable     :: user_msg, domain_name
        integer                                 :: type, ierr, npts, nterms_1d, mapping, &
                                                   nterms_c, spacedim, ipt, iconn, &
                                                   nconn, nelements, nnodes


        !
        ! Open file
        !
        fid = open_file_hdf(filename)


        ! Check contains grid
        contains_grid = get_contains_grid_hdf(fid)
        user_msg = "We didn't find a grid to read in the file that was specified. &
                    The file could be a bare ChiDG file or maybe was generated by &
                    an incompatible version of the ChiDG library."
        if (.not. contains_grid) call chidg_signal(FATAL,user_msg)


        !
        !  Allocate a meshdata structure for each domain connectivity in the partition
        !
        nconn = size(partition%connectivities)
        allocate(meshdata(nconn), stat=ierr)
        if (ierr /= 0) call AllocationError



        !
        !  Loop through groups and read domains
        !
        do iconn = 1,nconn


            ! Get domain name
            domain_name = partition%connectivities(iconn)%get_domain_name()
            
            
            !
            ! Open domain
            !
            domain_id = open_domain_hdf(fid,trim(domain_name))


            !
            ! Open the Domain/Grid group
            !
            call h5gopen_f(domain_id, "Grid", gid, ierr, H5P_DEFAULT_F)
            if (ierr /= 0) call chidg_signal_one(FATAL,"read_grid_hdf: Domagin/Grid group did not open properly.", trim(domain_name)//'/Grid')


            !
            !  Get number of terms in coordinate expansion
            !
            mapping = get_domain_mapping_hdf(domain_id)
            nterms_1d = (mapping + 1)




            !
            ! Get dimension of the current block: 2D, 3D
            !
            spacedim = get_domain_dimensionality_hdf(domain_id)
            if ( spacedim == THREE_DIM ) then
                nterms_c = nterms_1d * nterms_1d * nterms_1d
            else if ( spacedim == TWO_DIM ) then
                nterms_c = nterms_1d * nterms_1d
            end if

            meshdata(iconn)%nterms_c = nterms_c
            meshdata(iconn)%name     = domain_name
            meshdata(iconn)%spacedim = spacedim


            !
            !  Open the Coordinate datasets
            !
            call h5dopen_f(gid, "CoordinateX", did_x, ierr, H5P_DEFAULT_F)
            call h5dopen_f(gid, "CoordinateY", did_y, ierr, H5P_DEFAULT_F)
            call h5dopen_f(gid, "CoordinateZ", did_z, ierr, H5P_DEFAULT_F)


            !
            !  Get the dataspace id and dimensions
            !
            call h5dget_space_f(did_x, sid, ierr)
            call h5sget_simple_extent_dims_f(sid, rank_one_dims, maxdims, ierr)
            npts = rank_one_dims(1)


            !
            !  Read x-points
            !
            allocate(xpts(npts),stat=ierr)
            cp_pts = c_loc(xpts(1))
            call h5dread_f(did_x, H5T_NATIVE_DOUBLE, cp_pts, ierr)
            if (ierr /= 0) call chidg_signal(FATAL,"read_grid_hdf5 -- h5dread_f")


            allocate(ypts(npts))
            cp_pts = c_loc(ypts(1))
            call h5dread_f(did_y, H5T_NATIVE_DOUBLE, cp_pts, ierr)
            if (ierr /= 0) call chidg_signal(FATAL,"read_grid_hdf5 -- h5dread_f")


            allocate(zpts(npts))
            cp_pts = c_loc(zpts(1))
            call h5dread_f(did_z, H5T_NATIVE_DOUBLE, cp_pts, ierr)
            if (ierr /= 0) call chidg_signal(FATAL,"read_grid_hdf5 -- h5dread_f")


            !
            !  Accumulate pts into a single points_t matrix to initialize domain
            !
            allocate(meshdata(iconn)%points(npts), stat=ierr)
            if (ierr /= 0) call AllocationError
                

            do ipt = 1,rank_one_dims(1)
                call meshdata(iconn)%points(ipt)%set(real(xpts(ipt),rk),real(ypts(ipt),rk),real(zpts(ipt),rk))
            end do


            !
            ! Store connectivity
            !
            nelements = partition%connectivities(iconn)%get_nelements()
            nnodes    = partition%connectivities(iconn)%get_nnodes()
            call meshdata(iconn)%connectivity%init(domain_name,nelements,nnodes)
            meshdata(iconn)%connectivity%data = partition%connectivities(iconn)%data


            !
            ! Read equation set attribute
            !
            meshdata(iconn)%eqnset = get_domain_equation_set_hdf(domain_id)


            !
            ! Close the Coordinate datasets
            !
            call h5dclose_f(did_x,ierr)
            call h5dclose_f(did_y,ierr)
            call h5dclose_f(did_z,ierr)


            !
            ! Close the dataspace id
            !
            call h5sclose_f(sid,ierr)


            !
            ! Close the Domain/Grid group
            !
            call h5gclose_f(gid,ierr)
            call close_domain_hdf(domain_id)



            ! Deallocate points for the current domain
            deallocate(zpts,ypts,xpts)


        end do  ! iconn



        !  Close file and Fortran interface
        call close_file_hdf(fid)

    end subroutine read_grid_hdf
    !****************************************************************************************
  
  
  
   







    !> Read solution modes from HDF file.
    !!
    !!  @author Nathan A. Wukie
    !!  @date   2/3/2016
    !!
    !!  @param[in]      filename    Character string of the file to be read from
    !!  @param[inout]   data        chidg_data_t that will accept the solution modes
    !!
    !----------------------------------------------------------------------------------------
    subroutine read_solution_hdf(filename,data)
        character(*),       intent(in)      :: filename
        type(chidg_data_t), intent(inout)   :: data

        integer(HID_T)                  :: fid, domain_id
        integer                         :: ierr

        integer(ik)                     :: idom, ndomains, ieqn, neqns, itime
        character(:),       allocatable :: field_name, user_msg, domain_name
        logical                         :: file_exists, contains_solution



        !
        ! Get number of domains contained in the ChiDG data instance
        !
        ndomains = data%ndomains()


        !
        ! Set default time instance
        !
        itime = 1


        !
        ! Open file
        !
        fid = open_file_hdf(filename)


        !
        ! Check file contains solution
        !
        contains_solution = get_contains_solution_hdf(fid)
        user_msg = "We didn't find a solution to read in the file that was specified. &
                    You could set solutionfile_in = 'none' to initialize a solution &
                    to default values instead."
        if (.not. contains_solution) call chidg_signal(FATAL,user_msg)


        !
        ! Read solution for each domain
        !
        do idom = 1,ndomains


            ! Get domain name and number of primary fields
            domain_name = data%info(idom)%name



            ! For each primary field in the domain, get the field name and read from file.
            domain_id = open_domain_hdf(fid,domain_name)

            do ieqn = 1,data%eqnset(idom)%prop%nprimary_fields()
                field_name = trim(data%eqnset(idom)%prop%get_primary_field_name(ieqn))
                call read_field_domain_hdf(data,domain_id,field_name,itime,'Primary')
            end do ! ieqn

            do ieqn = 1,data%eqnset(idom)%prop%nauxiliary_fields()
                field_name = trim(data%eqnset(idom)%prop%get_primary_field_name(ieqn))
                call read_field_domain_hdf(data,domain_id,field_name,itime,'Auxiliary')
            end do ! ieqn

            call close_domain_hdf(domain_id)

        end do ! idom


        ! Close file
        call close_file_hdf(fid)


    end subroutine read_solution_hdf
    !****************************************************************************************












    !> Write solution modes to HDF file.
    !!
    !!  @author Nathan A. Wukie
    !!  @date   2/3/2016
    !!
    !!  @param[in]      filename    Character string of the file to be written to
    !!  @param[inout]   data        chidg_data_t containing solution to be written
    !!
    !----------------------------------------------------------------------------------------
    subroutine write_solution_hdf(data,file_name,field)
        type(chidg_data_t), intent(in)              :: data
        character(*),       intent(in)              :: file_name
        character(*),       intent(in), optional    :: field


        character(:),   allocatable     :: field_name, domain_name
        integer(HID_T)                  :: fid, domain_id
        integer(HSIZE_T)                :: adim
        integer(ik)                     :: idom, ieqn, neqns, iwrite, spacedim, time, field_index, iproc
        integer                         :: ierr, order_s
        logical                         :: file_exists

        !
        ! Check for file existence
        !
        file_exists = check_file_exists_hdf(file_name)


        !
        ! Create new file if necessary
        !
        if (.not. file_exists) then

            ! Create a new file
            if (IRANK == GLOBAL_MASTER) then
                call initialize_file_hdf(file_name)
            end if
            call MPI_Barrier(ChiDG_COMM,ierr)

            ! Initialize the file structure.
            do iproc = 0,NRANK-1
                if (iproc == IRANK) then
                    fid = open_file_hdf(file_name)
                    call initialize_file_structure_hdf(fid,data)
                    call close_file_hdf(fid)
                end if
                call MPI_Barrier(ChiDG_COMM,ierr)
            end do

        end if



        !
        ! Each process, write its own portion of the solution
        !
        do iwrite = 0,NRANK-1
            if ( iwrite == IRANK ) then


                fid = open_file_hdf(file_name)


                !
                ! Write solution for each domain
                !
                time = 1
                do idom = 1,data%ndomains()

                    domain_name = data%info(idom)%name
                    domain_id   = open_domain_hdf(fid,trim(domain_name))
                    

                    !
                    ! Write domain attributes: solution order, equation set
                    !
                    adim = 1
                    order_s = 0
                    spacedim = data%mesh(idom)%spacedim

                    if ( spacedim == THREE_DIM ) then
                        do while ( order_s*order_s*order_s /= data%mesh(idom)%nterms_s )
                           order_s = order_s + 1 
                        end do
                        order_s = order_s - 1 ! to be consistent with he definition of 'Order of the polynomial'

                    else if ( spacedim == TWO_DIM ) then
                        do while ( order_s*order_s /= data%mesh(idom)%nterms_s )
                           order_s = order_s + 1 
                        end do
                        order_s = order_s - 1 ! to be consistent with he definition of 'Order of the polynomial'

                    end if



                    !
                    ! Set some data about the block: solution order + equation set
                    !
                    call set_solution_order_hdf(domain_id,order_s)



                    !
                    ! If specified, only write specified field.
                    !
                    if (present(field)) then

                        field_index = data%eqnset(idom)%prop%get_primary_field_index(trim(field))

                        if (field_index /= 0) then
                            call write_field_domain_hdf(domain_id,data,field,time)
                        end if


                    !
                    ! Else, write each field in the file.
                    !
                    else

                        !
                        ! For each field: get the name, write to file
                        ! 
                        neqns = data%eqnset(idom)%prop%nprimary_fields()
                        do ieqn = 1,neqns
                            field_name = trim(data%eqnset(idom)%prop%get_primary_field_name(ieqn))
                            call write_field_domain_hdf(domain_id,data,field_name,time)
                        end do ! ieqn

                    end if

                    call close_domain_hdf(domain_id)


                end do ! idom


                call set_contains_solution_hdf(fid,"True")
                call close_file_hdf(fid)

            end if
            call MPI_Barrier(ChiDG_COMM,ierr)
        end do

    end subroutine write_solution_hdf
    !*****************************************************************************************

   
   
   
   
   
  
  
   
    !>  Read HDF5 variable
    !!
    !!  Opens a given ChiDG-formatted HDF file. Loads the equation set and solution order
    !!  and calls solution initialization procedure for each domain. Searches for the given
    !!  variable and time instance. If it finds it, load to a
    !!
    !!  Note: Convention is that all floating-point data is double precision format.
    !!        Conversion to working-precision should happen after reading the data from 
    !!        the HDF file.
    !!
    !!  @author Nathan A. Wukie
    !!  @date   2/3/2016
    !!
    !!  @param[inout]   data        ChiDG data containing domains. Already allocated.
    !!  @param[in]      domain_id   HDF5 Domain identifier.
    !!  @param[in]      field_name  Character string of the field to be read.
    !!  @param[in]      itime       Integer of the time instance for the current variable 
    !!                              to be read.
    !!
    !!  @author Mayank Sharma + Matteo Ugolotti
    !!  @date   11/5/2016
    !!
    !---------------------------------------------------------------------------------------
    subroutine read_field_domain_hdf(data,domain_id,field_name,itime,field_type)
        type(chidg_data_t), intent(inout)   :: data
        integer(HID_T),     intent(in)      :: domain_id
        character(*),       intent(in)      :: field_name
        integer(ik),        intent(in)      :: itime
        character(*),       intent(in)      :: field_type


        integer(HID_T)          :: gid, sid, vid
        integer(HSIZE_T)        :: maxdims(3), dims(3)
        integer, dimension(1)   :: ibuf

        character(:),   allocatable         :: user_msg, domain_name
        character(100)                      :: cbuf, var_gqp

        real(rdouble),  allocatable, target :: var(:,:,:)
        real(rdouble),  allocatable         :: bufferterms(:)
        type(c_ptr)                         :: cp_var

        integer(ik)                         :: spacedim, ielem_g, aux_vector_index
        integer                             :: type,    ierr,                     &
                                               nterms_1d,  nterms_s,   order,  &
                                               ivar,    ielem,      nterms_ielem,   idom
        logical                             :: ElementsEqual, variables_exists


        !
        ! Check valid field_type input
        !
        if ( (trim(field_type) /= 'Primary') .and. &
             (trim(field_type) /= 'Auxiliary') ) then
             user_msg = "read_field_domain_hdf: An invalid field type was passed to the routine. &
                         valid field types are 'Primary' and 'Auxiliary'."
             call chidg_signal_one(FATAL,user_msg,trim(field_type))
        end if



        !
        ! Check if 'Variables' group exists
        !
        call h5lexists_f(domain_id, "Variables", variables_exists, ierr)
        if (.not. variables_exists) call chidg_signal(FATAL,"read_field_domain_hdf: Variables group does not exist")


        !
        ! Open the Domain/Variables group
        !
        call h5gopen_f(domain_id, "Variables", gid, ierr, H5P_DEFAULT_F)
        if (ierr /= 0) call chidg_signal(FATAL,"read_field_domain_hdf: h5gopen_f -- Variables group did not open properly")


        !
        ! Get number of terms in solution expansion
        !
        order = get_solution_order_hdf(domain_id)
        nterms_1d = (order + 1) ! To be consistent with the definition of (Order = 'Order of the polynomial')


        domain_name = get_domain_name_hdf(domain_id)
        idom     = data%get_domain_index(domain_name)
        spacedim = data%mesh(idom)%spacedim

        if ( spacedim == THREE_DIM ) then
            nterms_s = nterms_1d*nterms_1d*nterms_1d
        else if ( spacedim == TWO_DIM ) then
            nterms_s = nterms_1d*nterms_1d
        end if


        
        !
        ! Open the Variable dataset
        !
        call h5dopen_f(gid, trim(field_name), vid, ierr, H5P_DEFAULT_F)
        if (ierr /= 0) call chidg_signal(FATAL,"read_field_domain_hdf: variable does not exist or was not opened correctly")


        !
        ! Get the dataspace id and dimensions
        !
        call h5dget_space_f(vid, sid, ierr)
        call h5sget_simple_extent_dims_f(sid, dims, maxdims, ierr)


        !
        ! Read 'variable' dataset
        !
        allocate(var(dims(1),dims(2),dims(3)), stat=ierr)               ! Allocate variable buffer
        if ( ierr /= 0 ) call AllocationError
        cp_var = c_loc(var(1,1,1))                                      ! Get C-address for buffer

        call h5dread_f(vid, H5T_NATIVE_DOUBLE, cp_var, ierr)            ! Fortran 2003 interface
        if (ierr /= 0) call chidg_signal(FATAL,"read_field_domain_hdf: h5dread_f")




        if (field_type == 'Auxiliary') then 
            aux_vector_index = data%sdata%get_auxiliary_field_index(trim(field_name))
        end if



        !
        !  Loop through elements and set 'variable' values
        !
        do ielem = 1,data%mesh(idom)%nelem
            !
            ! Get number of terms initialized for the current element
            !
            if (field_type == 'Primary') then
                nterms_ielem = data%sdata%q%dom(idom)%vecs(ielem)%nterms()
            else if (field_type == 'Auxiliary') then
                nterms_ielem = data%sdata%auxiliary_field(aux_vector_index)%dom(idom)%vecs(ielem)%nterms() 
            end if
            ielem_g      = data%mesh(idom)%elems(ielem)%ielement_g


            !
            ! Allocate bufferterm storage that will be used to set variable data
            !
            if (allocated(bufferterms)) deallocate(bufferterms)
            allocate(bufferterms(nterms_ielem), stat=ierr)
            if (ierr /= 0) call AllocationError


            !
            ! Check for reading lower, higher, or same-order solution
            !
            bufferterms = ZERO
            if ( nterms_s < nterms_ielem ) then
                ! Reading a lower-order solution
                bufferterms(1:nterms_s) = var(1:nterms_s, ielem_g, itime)
            else if ( nterms_s > nterms_ielem ) then
                ! Reading a higher-order solution
                bufferterms(1:nterms_ielem) = var(1:nterms_ielem, ielem_g, itime)
            else
                ! Reading a solution of same order
                bufferterms(1:nterms_ielem) = var(1:nterms_ielem, ielem_g, itime)
            end if

            ! Store modes in ChiDG Vector
<<<<<<< HEAD
            call data%sdata%q%dom(idom)%vecs(ielem)%setvar(ivar,itime,real(bufferterms,rk))
=======
            if (field_type == 'Primary') then
                ivar = data%eqnset(idom)%prop%get_primary_field_index(trim(field_name))
                call data%sdata%q%dom(idom)%vecs(ielem)%setvar(ivar,real(bufferterms,rk))
            else if (field_type == 'Auxiliary') then
                ! Implicitly assuming that an auxiliary field chidgVector contains only one field.
                ivar = 1
                call data%sdata%auxiliary_field(aux_vector_index)%dom(idom)%vecs(ielem)%setvar(ivar,real(bufferterms,rk))
            end if
>>>>>>> 5b7f3325

        end do



        !
        ! Close variable dataset, domain/variable group.
        !
        call h5dclose_f(vid,ierr)       ! Close the variable dataset
        call h5gclose_f(gid,ierr)       ! Close the Domain/Variable group


    end subroutine read_field_domain_hdf
    !*************************************************************************************
   
   
   
   
   
   
  






    !>  Write HDF5 field to a Domain.
    !!
    !!  Loads the equation set and solution order and calls solution
    !!  initialization procedure for each domain. Searches for the given variable and time
    !!  instance.
    !!
    !!
    !!  @author Nathan A. Wukie
    !!  @date   2/3/2016
    !!
    !!  @param[in]  data        chidg_data_t instance containing grid and solution.
    !!  @param[in]  domain_id   HDF5 file identifier.
    !!  @param[in]  field_name  Character string of the variable name to be read.
    !!  @param[in]  itime       Integer of the time instance for the current variable 
    !!                          to be read.
    !!
    !!  @author Mayank Sharma + Matteo Ugolotti
    !!  @date   11/5/2016
    !!
    !----------------------------------------------------------------------------------------
    subroutine write_field_domain_hdf(domain_id,data,field_name,itime)
        integer(HID_T),     intent(in)  :: domain_id
        type(chidg_data_t), intent(in)  :: data
        character(*),       intent(in)  :: field_name
        integer(ik),        intent(in)  :: itime


        type(H5O_INFO_T) :: info
        integer(HID_T)   :: gid, sid, did, crp_list, memspace, filespace
        integer(HSIZE_T) :: edims(2), maxdims(3), dims(3), dimsm(3), dimsc(3), &
                            start(3), count(3)

        integer                             :: ndims, ibuf(1)
        character(100)                      :: cbuf, var_grp, ctime
        character(:),   allocatable         :: domain_name
        real(rdouble),  allocatable, target :: var(:,:,:)
        type(c_ptr)                         :: cp_var

        logical     :: DataExists, ElementsEqual, exists
        integer(ik) :: type, ierr, ndomains,    &
                       order, ivar, ielem, idom, nelem_g, &
                       ielement_g, nterms_s


        !
        ! Open the Domain/Variables group
        !
        call h5lexists_f(domain_id, "Variables", exists, ierr)
        if (exists) then
            call h5gopen_f(domain_id, "Variables", gid, ierr, H5P_DEFAULT_F)
        else
            call h5gcreate_f(domain_id, "Variables", gid, ierr)
        end if
        if (ierr /= 0) call chidg_signal(FATAL,"write_field_domain_hdf: Domain/Variables group did not open properly.")



        !
        ! Set dimensions of dataspace to write
        !
        domain_name = get_domain_name_hdf(domain_id)
        idom        = data%get_domain_index(domain_name)
        nelem_g     = data%mesh(idom)%get_nelements_global()
        nterms_s    = data%mesh(idom)%nterms_s
        ndims       = 3

        ! TODO: Should probarbly better inform that dataspace dimension here. Probably set mesh%ntime
        dims(1:3)    = [nterms_s, nelem_g, itime]
        maxdims(1:3) = H5S_UNLIMITED_F


        !
        ! Modify dataset creation properties, i.e. enable chunking in order to append
        ! dataspace, if needed.
        !
        dimsc = [1, nelem_g, 1]  ! Chunk size

        call h5pcreate_f(H5P_DATASET_CREATE_F, crp_list, ierr)
        if (ierr /= 0) call chidg_signal(FATAL, "write_field_domain_hdf: h5pcreate_f error enabling chunking.")

        call h5pset_chunk_f(crp_list, ndims, dimsc, ierr)
        if (ierr /= 0) call chidg_signal(FATAL, "write_field_domain_hdf: h5pset_chunk_f error setting chunk properties.")



        !
        ! Reset dataspace size if necessary
        !
        call h5lexists_f(gid, trim(field_name), exists, ierr)
        if (exists) then
            ! Open the existing dataset
            call h5dopen_f(gid, trim(field_name), did, ierr, H5P_DEFAULT_F)
            if (ierr /= 0) call chidg_signal(FATAL,"write_field_domain_hdf: variable does not exist or was not opened correctly.")


            ! Extend dataset if necessary
            call h5dset_extent_f(did, dims, ierr)
            if (ierr /= 0) call chidg_signal(FATAL, "write_field_domain_hdf: h5dset_extent_f.")


            ! Update existing dataspace ID since it may have been expanded
            call h5dget_space_f(did, sid, ierr)
            if (ierr /= 0) call chidg_signal(FATAL, "write_field_domain_hdf: h5dget_space_f.")

        else
            ! Create a new dataspace
            call h5screate_simple_f(ndims,dims,sid,ierr,maxdims)
            if (ierr /= 0) call chidg_signal(FATAL,"write_field_domain_hdf: h5screate_simple_f.")


            ! Create a new dataset
            call h5dcreate_f(gid, trim(field_name), H5T_NATIVE_DOUBLE, sid, did, ierr, crp_list)
            if (ierr /= 0) call chidg_signal(FATAL,"write_field_domain_hdf: h5dcreate_f.")
        end if



        !
        ! Get variable integer index from variable character string
        !
        ivar = data%eqnset(idom)%prop%get_primary_field_index(field_name)



        !
        ! Assemble variable buffer matrix that gets written to file
        !
        allocate(var(nterms_s,1,1))


        do ielem = 1,data%mesh(idom)%nelem

            !
            ! get domain-global element index
            !
            ielement_g = data%mesh(idom)%elems(ielem)%ielement_g
            start = [1-1,ielement_g-1,itime-1]   ! 0-based
            count = [nterms_s, 1, 1]

            !
            ! Select subset of dataspace - sid
            !
            call h5sselect_hyperslab_f(sid, H5S_SELECT_SET_F, start, count, ierr)


            !
            ! Create a memory dataspace
            !
            dimsm(1) = size(var,1)
            dimsm(2) = size(var,2)
            dimsm(3) = size(var,3)
            call h5screate_simple_f(ndims,dimsm,memspace,ierr)


<<<<<<< HEAD
            var(:,1,1) = real(data%sdata%q%dom(idom)%vecs(ielem)%getvar(ivar,itime),rdouble)
=======
            !
            ! Write modes
            !
            var(:,1,1) = real(data%sdata%q%dom(idom)%vecs(ielem)%getvar(ivar),rdouble)
>>>>>>> 5b7f3325
            cp_var = c_loc(var(1,1,1))
            call h5dwrite_f(did, H5T_NATIVE_DOUBLE, cp_var, ierr, memspace, sid)


            call h5sclose_f(memspace,ierr)


        end do




        call h5pclose_f(crp_list, ierr) ! Close dataset creation property
        call h5dclose_f(did,ierr)       ! Close Variable datasets
        call h5sclose_f(sid,ierr)       ! Close Variable dataspaces
        call h5gclose_f(gid,ierr)       ! Close Domain/Variable group


    end subroutine write_field_domain_hdf
    !****************************************************************************************

















    !>  Read boundary conditions from HDF5 file in ChiDG format and return data in bcdata_t
    !!  container. The calling procedure can then use the returned bcdata_t to initialize
    !!  boundary conditions.
    !!
    !!  @author Nathan A. Wukie (AFRL)
    !!  @date   6/9/2016
    !!
    !!  @param[in]      filename    String of the HDF5 file to be read.
    !!  @param[inout]   bcdata(:)   Array of bcdata_t instances, one for each domain. 
    !!                              These will be returned with data about the boundary
    !!                              conditions that can be used for initialization.
    !!  @param[in]      partition   Partition information to only read boundary conditions 
    !!                              for the domains in the partition
    !!
    !----------------------------------------------------------------------------------------
    subroutine read_boundaryconditions_hdf(filename, bc_patches, bc_groups, partition)
        character(*),           intent(in)                  :: filename
        type(bc_patch_data_t),  intent(inout), allocatable  :: bc_patches(:)
        type(bc_group_t),       intent(inout), allocatable  :: bc_groups(:)
        type(partition_t),      intent(in)                  :: partition

        character(len=10)       :: faces(NFACES)
        integer(HID_T)          :: fid
        integer                 :: ierr, nconn


        faces = ["  XI_MIN","  XI_MAX"," ETA_MIN"," ETA_MAX","ZETA_MIN","ZETA_MAX"]


        fid = open_file_hdf(filename)


        !
        !  Allocate for number of domains in the partition
        !
        nconn = size(partition%connectivities)
        allocate(bc_patches(nconn), stat=ierr)
        if (ierr /= 0) call AllocationError


        !
        ! Read boundary condition patches
        !
        call read_bc_patches_hdf(fid,bc_patches,partition)


        !
        ! Read boundary condition state groups
        !
        call read_bc_state_groups_hdf(fid,bc_groups,partition)



        call close_file_hdf(fid)

    end subroutine read_boundaryconditions_hdf
    !****************************************************************************************










    !>  Read the boundary condition patch connectivity data from file and store in
    !!  bcdata.
    !!
    !!  @author Nathan A. Wukie (AFRL)
    !!  @date   8/31/2016
    !!
    !!
    !!
    !----------------------------------------------------------------------------------------
    subroutine read_bc_patches_hdf(fid, bc_patches, partition)
        integer(HID_T),         intent(in)      :: fid
        type(bc_patch_data_t),  intent(inout)   :: bc_patches(:)
        type(partition_t),      intent(in)      :: partition

        integer(ik)                 :: iconn, nconn, iface, ierr
        integer(ik),    allocatable :: bc_patch(:,:)
        character(:),   allocatable :: bc_state_group
        integer                     :: ibc_face, nbcfaces
        character(1024)             :: domain
        character(len=10)           :: patches(NFACES)

        integer(HID_T)              :: patch_id


        patches = ["  XI_MIN","  XI_MAX"," ETA_MIN"," ETA_MAX","ZETA_MIN","ZETA_MAX"]


        !
        !  Loop through connectivities and read boundary conditions
        !
        nconn = size(partition%connectivities)
        do iconn = 1,nconn


            !
            ! Get name of current domain
            !
            domain = partition%connectivities(iconn)%get_domain_name()
            bc_patches(iconn)%domain_ = domain


            !
            ! Allocation bcs for current domain
            !
            allocate(bc_patches(iconn)%bc_connectivity(NFACES), stat=ierr)
            if (ierr /= 0) call AllocationError


            !
            ! Loop faces and get boundary condition for each
            !
            ! TODO: should probably turn this into a loop over bcs instead of faces.
            do iface = 1,NFACES


                ! Open face boundary condition group
                call h5gopen_f(fid, "D_"//trim(domain)//"/BoundaryConditions/"//trim(adjustl(patches(iface))), patch_id, ierr)
                if (ierr /= 0) call chidg_signal(FATAL,"read_bc_patches_hdf: error opening boundary face group")
    

                ! Get bc patch connectivity for current face
                bc_patch = get_bc_patch_hdf(patch_id)
                nbcfaces = size(bc_patch,1)


                ! Store boundary condition connectivity
                call bc_patches(iconn)%bc_connectivity(iface)%init(nbcfaces)
                do ibc_face = 1,nbcfaces
                    bc_patches(iconn)%bc_connectivity(iface)%data(ibc_face)%data = bc_patch(ibc_face,:)
                end do

                
                ! Read Boundary State Group
                bc_state_group = get_bc_patch_group_hdf(patch_id)
                call bc_patches(iconn)%bc_group%push_back(string_t(bc_state_group))


                ! Close face boundary condition group
                call h5gclose_f(patch_id, ierr)
                if (ierr /= 0) call chidg_signal(FATAL,"read_bc_patches_hdf: h5gclose")


            end do ! iface


        end do  ! iconn



    end subroutine read_bc_patches_hdf
    !****************************************************************************************














    !>  Read boundary condition state functions from file and initialize in bcdata.
    !!
    !!  @author Nathan A. Wukie (AFRL)
    !!  @date   8/31/2016
    !!
    !!
    !!
    !!
    !---------------------------------------------------------------------------------------
    subroutine read_bc_state_groups_hdf(fid, bc_groups, partition)
        integer(HID_T),         intent(in)                  :: fid
        type(bc_group_t),       intent(inout), allocatable  :: bc_groups(:)
        type(partition_t),      intent(in)                  :: partition

        type(svector_t)                     :: bc_group_names, bc_state_names
        type(string_t)                      :: group_name, state_name
        class(bc_state_t),  allocatable     :: bc

        integer(HID_T)  :: group_id
        integer(ik)     :: igroup, ngroups, istate, ierr


        ngroups        = get_nbc_state_groups_hdf(fid)
        bc_group_names = get_bc_state_group_names_hdf(fid)


        if (allocated(bc_groups)) deallocate(bc_groups)
        allocate(bc_groups(ngroups), stat=ierr)
        if (ierr /= 0) call AllocationError


        !
        ! Read each group of bc_state's
        !
        do igroup = 1,ngroups

            ! Open face boundary condition group
            group_name = bc_group_names%at(igroup)
            group_id = open_bc_group_hdf(fid,group_name%get())

            !
            ! Get bc_group Family attribute.
            !
            bc_groups(igroup)%family = get_bc_state_group_family_hdf(group_id)

            !
            ! Loop through and read states + their properties
            !
            bc_state_names = get_bc_state_names_hdf(group_id)
            do istate = 1,bc_state_names%size()

                ! Get bc_state name, return bc_state from file and source-allocate
                state_name = bc_state_names%at(istate)
                if (allocated(bc)) deallocate(bc)
                allocate(bc, source = get_bc_state_hdf(group_id,state_name%get()))

                ! Save to bc_group_data_t
                bc_groups(igroup)%name = group_name%get()
                call bc_groups(igroup)%bc_states%push_back(bc)

            end do !istate


            ! Close face boundary condition group
            call close_bc_group_hdf(group_id)

        end do !igroup



    end subroutine read_bc_state_groups_hdf
    !****************************************************************************************












    !>  This reads an HDF ChiDG grid file and returns an array of connectivities, one 
    !!  for each domain.
    !!
    !!  @author Nathan A. Wukie (AFRL)
    !!  @date   6/9/2016
    !!
    !!
    !!
    !----------------------------------------------------------------------------------------
    subroutine read_connectivity_hdf(filename, connectivities)
        character(*),                               intent(in)      :: filename
        type(domain_connectivity_t), allocatable,   intent(inout)   :: connectivities(:)

        integer(HID_T)   :: fid, domain_id, grid_id, sid, did_x, did_e
        integer(HSIZE_T) :: rank_one_dims(1), rank_two_dims(2), dims(3), maxdims(3)

        integer,                     allocatable, target    :: connectivity(:,:)
        type(c_ptr)                                         :: cp_conn

        character(len=1024),    allocatable :: domain_names(:)
        character(:),           allocatable :: user_msg, domain_name
        integer                             :: type, ierr, ndomains,    &
                                               idom, idomain, nelements, ielem, nnodes, mapping
        logical                             :: contains_grid



        fid = open_file_hdf(filename)


        ! Check contains grid
        contains_grid = get_contains_grid_hdf(fid)
        user_msg = "We didn't find a grid to read in the file that was specified. &
                    The file could be a bare ChiDG file or maybe was generated by &
                    an incompatible version of the ChiDG library."
        if (.not. contains_grid) call chidg_signal(FATAL,user_msg)



        !
        !  Allocate number of domains
        !
        ndomains = get_ndomains_hdf(fid)
        user_msg = "read_connectivity_hdf: No domains were found in the file."
        if (ndomains == 0) call chidg_signal(FATAL,user_msg)
        allocate(connectivities(ndomains), stat=ierr)
        if (ierr /= 0) call AllocationError




        !
        !  Loop through groups and read domain connectivities
        !
        domain_names = get_domain_names_hdf(fid)
        do idom = 1,size(domain_names)

                domain_name = domain_names(idom)
                domain_id = open_domain_hdf(fid,trim(domain_name))

                !
                ! Open the Grid group
                !
                call h5gopen_f(domain_id, "Grid", grid_id, ierr, H5P_DEFAULT_F)
                user_msg = "read_connectivity_hdf: Domain/Grid group did not open properly."
                if (ierr /= 0) call chidg_signal_one(FATAL,user_msg, trim(domain_name)//"/Grid")


                !
                ! Get number of nodes in the domain
                !
                call h5dopen_f(grid_id, "CoordinateX", did_x, ierr, H5P_DEFAULT_F)
                user_msg = "read_connectivity_hdf: Domain/Grid/CoordinateX group did not open properly."
                if (ierr /= 0) call chidg_signal(FATAL,user_msg)


                !
                !  Get the dataspace id and dimensions
                !
                call h5dget_space_f(did_x, sid, ierr)
                user_msg = "read_connectivity_hdf: h5dget_space_f did not return 'CoordinateX' dataspace properly."
                if (ierr /= 0) call chidg_signal(FATAL,user_msg)
                call h5sget_simple_extent_dims_f(sid, rank_one_dims, maxdims, ierr)
                user_msg = "read_connectivity_hdf: h5sget_simple_extent_dims_f did not return extent propertly."
                if (ierr == -1) call chidg_signal(FATAL,user_msg)
                call h5sclose_f(sid,ierr)
                nnodes = rank_one_dims(1)


                !
                ! Open Elements connectivity dataset
                !
                call h5dopen_f(grid_id, "Elements", did_e, ierr, H5P_DEFAULT_F)
                user_msg = "read_connectivity_hdf: h5dopen_f did not open 'Elements' dataset propertly."
                if (ierr /= 0) call chidg_signal(FATAL,user_msg)

                !
                !  Get the dataspace id and dimensions
                !
                call h5dget_space_f(did_e, sid, ierr)
                user_msg = "read_connectivity_hdf: h5dget_space_f did not return 'Elements' dataspace propertly."
                if (ierr /= 0) call chidg_signal(FATAL,user_msg)
                call h5sget_simple_extent_dims_f(sid, rank_two_dims, maxdims, ierr)
                user_msg = "read_connectivity_hdf: h5sget_simple_extent_dims_f did not return extent propertly."
                if (ierr == -1) call chidg_signal(FATAL,user_msg)
                if (allocated(connectivity)) deallocate(connectivity)
                allocate(connectivity(rank_two_dims(1),rank_two_dims(2)))


                !
                ! Read connectivity
                ! 
                cp_conn = c_loc(connectivity(1,1))
                call h5dread_f(did_e, H5T_NATIVE_INTEGER, cp_conn, ierr)
                if (ierr /= 0) call chidg_signal(FATAL,"read_connectivity_hdf5 -- h5dread_f")




                ! Initialize domain connectivity structure
                nelements = size(connectivity,1)
                call connectivities(idom)%init(domain_name,nelements, nnodes)


                !connectivities(idom)%data = connectivity
                do ielem = 1,nelements
                    mapping = connectivity(ielem,3)
                    call connectivities(idom)%data(ielem)%init(mapping)
                    connectivities(idom)%data(ielem)%data = connectivity(ielem,:)
                    call connectivities(idom)%data(ielem)%set_element_partition(NO_PROC)
                end do


                ! Close identifiers
                call h5dclose_f(did_e,  ierr)
                call h5dclose_f(did_x,  ierr)
                call h5sclose_f(sid,    ierr)
                call h5gclose_f(grid_id,ierr)
                call close_domain_hdf(domain_id)

        end do  ! idom


        ! Close file
        call close_file_hdf(fid)

    end subroutine read_connectivity_hdf
    !****************************************************************************************








    !>  Read the weights of each domain.
    !!
    !!  The weights here are defined as relative weight of compute intensity.
    !!  So, for example, a domain solving the Euler equations might be weighted 1, 
    !!  whereas a domain solving the Navier Stokes equations might be weighted 5.
    !!  Additionally, the weight might be based on solution order. So, a P1 domain might
    !!  be weighted 1 and a P2 domain might be weighted 8. 
    !!
    !!  @author Nathan A. Wukie
    !!  @date   10/25/2016
    !!
    !!
    !!
    !----------------------------------------------------------------------------------------
    subroutine read_weights_hdf(chidg_file,weights)
        character(*),               intent(in)      :: chidg_file
        real(rk),   allocatable,    intent(inout)   :: weights(:)






    end subroutine read_weights_hdf
    !*****************************************************************************************





end module mod_hdfio<|MERGE_RESOLUTION|>--- conflicted
+++ resolved
@@ -699,18 +699,14 @@
             end if
 
             ! Store modes in ChiDG Vector
-<<<<<<< HEAD
-            call data%sdata%q%dom(idom)%vecs(ielem)%setvar(ivar,itime,real(bufferterms,rk))
-=======
             if (field_type == 'Primary') then
                 ivar = data%eqnset(idom)%prop%get_primary_field_index(trim(field_name))
-                call data%sdata%q%dom(idom)%vecs(ielem)%setvar(ivar,real(bufferterms,rk))
+                call data%sdata%q%dom(idom)%vecs(ielem)%setvar(ivar,itime,real(bufferterms,rk))
             else if (field_type == 'Auxiliary') then
                 ! Implicitly assuming that an auxiliary field chidgVector contains only one field.
                 ivar = 1
-                call data%sdata%auxiliary_field(aux_vector_index)%dom(idom)%vecs(ielem)%setvar(ivar,real(bufferterms,rk))
+                call data%sdata%auxiliary_field(aux_vector_index)%dom(idom)%vecs(ielem)%setvar(ivar,itime,real(bufferterms,rk))
             end if
->>>>>>> 5b7f3325
 
         end do
 
@@ -892,14 +888,10 @@
             call h5screate_simple_f(ndims,dimsm,memspace,ierr)
 
 
-<<<<<<< HEAD
+            !
+            ! Write modes
+            !
             var(:,1,1) = real(data%sdata%q%dom(idom)%vecs(ielem)%getvar(ivar,itime),rdouble)
-=======
-            !
-            ! Write modes
-            !
-            var(:,1,1) = real(data%sdata%q%dom(idom)%vecs(ielem)%getvar(ivar),rdouble)
->>>>>>> 5b7f3325
             cp_var = c_loc(var(1,1,1))
             call h5dwrite_f(did, H5T_NATIVE_DOUBLE, cp_var, ierr, memspace, sid)
 
