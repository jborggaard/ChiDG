module mod_hdfio
#include <messenger.h>
    use mod_kinds,                  only: rk,ik,rdouble
    use mod_constants,              only: ZERO, NFACES, TWO_DIM, THREE_DIM, NO_PROC
    use mod_bc,                     only: create_bc
    use mod_chidg_mpi,              only: IRANK, NRANK, ChiDG_COMM

    use mod_kinds,                  only: rk,ik,rdouble
    use mod_constants,              only: ZERO, NFACES, TWO_DIM, THREE_DIM, NO_PROC
    use mod_bc,                     only: create_bc
    use mod_chidg_mpi,              only: IRANK, NRANK, ChiDG_COMM
    use mod_hdf_utilities,          only: get_ndomains_hdf, get_domain_names_hdf,                        &
                                          get_domain_equation_set_hdf, set_coordinate_order_hdf,         &
                                          set_solution_order_hdf, get_solution_order_hdf,                &
                                          get_domain_mapping_hdf, get_domain_dimensionality_hdf,         &
                                          set_contains_solution_hdf, set_domain_equation_set_hdf,        &
                                          get_domain_coordinates_hdf, get_domain_coordinate_system_hdf,  &
                                          get_domain_connectivity_hdf, get_domain_nnodes_hdf,            &
                                          check_file_storage_version_hdf, check_file_exists_hdf,         &
                                          get_contains_solution_hdf, get_contains_grid_hdf,              &
                                          get_bc_state_names_hdf, get_bc_state_hdf,                      &
                                          get_nbc_state_groups_hdf, get_bc_state_group_names_hdf,        &
                                          get_bc_patch_group_hdf, get_bc_state_group_family_hdf,         &
                                          get_bc_patch_hdf, open_file_hdf, close_file_hdf,               &
                                          open_domain_hdf, close_domain_hdf, initialize_file_hdf,        &
                                          initialize_file_structure_hdf, open_bc_group_hdf,              &
                                          close_bc_group_hdf, get_domain_nelements_hdf,                  &
                                          get_domain_name_hdf, set_ntimes_hdf, get_ntimes_hdf

    use type_svector,               only: svector_t
    use mod_string,                 only: string_t
    use type_chidg_data,            only: chidg_data_t
    use type_meshdata,              only: meshdata_t
    use type_bc_patch_data,         only: bc_patch_data_t
    use type_bc_group,              only: bc_group_t
    use type_bc_state,              only: bc_state_t
    use type_domain_connectivity,   only: domain_connectivity_t
    use type_partition,             only: partition_t
    use iso_c_binding,              only: c_ptr
    use hdf5
    use h5lt
    use mpi_f08
    implicit none



contains

    !----------------------------------------------------------------------------------------
    !!
    !!  High-Level API for ChiDG HDF File Format
    !!
    !!  Procedures:
    !!  -----------
    !!
    !!  read_grid_hdf
    !!
    !!  read_solution_hdf
    !!      read_domain_field_hdf
    !!
    !!  write_solution_hdf
    !!      write_variable_hdf
    !!      write_domain_field_hdf
    !!
    !!  read_boundaryconditions_hdf
    !!      read_bc_patches_hdf
    !!      read_bc_state_groups_hdf
    !!
    !!  read_connectivity_hdf
    !!
    !!  TODO:
    !!  -----------
    !!      - Relocate solution_order to a particular variable, instead of the domain.
    !!        This is in case a variable is writted from another analysis like a wall
    !!        distance calculation, but then a Navier Stokes solution is started.
    !!      
    !!
    !****************************************************************************************






   
    !>  Read HDF5 grid
    !!
    !!  Opens an hdf5 file, finds how many grid domains exist, allocates that number of
    !!  domains for initialization, and calls the geometry initialization routine, passing the
    !!  points read from the hdf5 file for initialization.
    !!
    !!  @author Nathan A. Wukie
    !!  @date   2/3/2016
    !!
    !!  @param[in]      filename    Character string of the file to be read
    !!  @param[inout]   domains     Allocatable array of domains. Allocated in this routine.
    !!
    !----------------------------------------------------------------------------------------
    subroutine read_grid_hdf(filename, partition, meshdata)
        character(*),                   intent(in)      :: filename
        type(partition_t),              intent(in)      :: partition
        type(meshdata_t), allocatable,  intent(inout)   :: meshdata(:)

        integer(HID_T)   :: fid, gid, domain_id

        logical                                 :: contains_grid
        character(:),           allocatable     :: user_msg, domain_name
        integer                                 :: ierr, nterms_1d, mapping, &
                                                   nterms_c, spacedim, iconn, &
                                                   nconn, nelements, nnodes


        !
        ! Open file
        !
        fid = open_file_hdf(filename)


        !
        ! Check contains grid
        !
        contains_grid = get_contains_grid_hdf(fid)
        user_msg = "We didn't find a grid to read in the file that was specified. &
                    The file could be a bare ChiDG file or maybe was generated by &
                    an incompatible version of the ChiDG library."
        if (.not. contains_grid) call chidg_signal(FATAL,user_msg)


        !
        !  Allocate a meshdata structure for each domain connectivity in the partition
        !
        nconn = size(partition%connectivities)
        allocate(meshdata(nconn), stat=ierr)
        if (ierr /= 0) call AllocationError



        !
        !  Loop through groups and read domains
        !
        do iconn = 1,nconn

            
            !
            ! Open domain. Get name, get hdf identifier
            !
            domain_name = partition%connectivities(iconn)%get_domain_name()
            domain_id = open_domain_hdf(fid,trim(domain_name))


            !
            !  Get number of terms in coordinate expansion
            !
            mapping = get_domain_mapping_hdf(domain_id)
            nterms_1d = (mapping + 1)


            !
            ! Get dimension of the current block: 3D
            !
            spacedim = get_domain_dimensionality_hdf(domain_id)
            nterms_c = nterms_1d * nterms_1d * nterms_1d

            meshdata(iconn)%nterms_c = nterms_c
            meshdata(iconn)%name     = domain_name
            meshdata(iconn)%spacedim = spacedim


            !
            ! Get coordinates
            !
            meshdata(iconn)%points       = get_domain_coordinates_hdf(domain_id)
            meshdata(iconn)%coord_system = get_domain_coordinate_system_hdf(domain_id)


            !
            ! Store connectivity
            !
            nelements = partition%connectivities(iconn)%get_nelements()
            nnodes    = partition%connectivities(iconn)%get_nnodes()
            call meshdata(iconn)%connectivity%init(domain_name,nelements,nnodes)
            meshdata(iconn)%connectivity%data = partition%connectivities(iconn)%data


            !
            ! Read equation set attribute
            !
            meshdata(iconn)%eqnset = get_domain_equation_set_hdf(domain_id)



            !
            ! Close the Domain group
            !
            call close_domain_hdf(domain_id)



        end do  ! iconn



        !  Close file and Fortran interface
        call close_file_hdf(fid)

    end subroutine read_grid_hdf
    !****************************************************************************************
  
  
  
   







    !> Read solution modes from HDF file.
    !!
    !!  @author Nathan A. Wukie
    !!  @date   2/3/2016
    !!
    !!  @param[in]      filename    Character string of the file to be read from
    !!  @param[inout]   data        chidg_data_t that will accept the solution modes
    !!
    !!
    !----------------------------------------------------------------------------------------
    subroutine read_solution_hdf(filename,data)
        character(*),       intent(in)      :: filename
        type(chidg_data_t), intent(inout)   :: data

        integer(HID_T)                  :: fid, domain_id
        integer                         :: ierr

        integer(ik)                     :: idom, ndomains, ieqn, neqns, itime, ntime, eqn_ID
        character(:),       allocatable :: field_name, user_msg, domain_name
        logical                         :: file_exists, contains_solution


        !
        ! Get number of domains contained in the ChiDG data instance
        !
        ndomains = data%ndomains()

        !
        ! Open file
        !
        fid = open_file_hdf(filename)


        !
        ! Check file contains solution
        !
        contains_solution = get_contains_solution_hdf(fid)
        user_msg = "We didn't find a solution to read in the file that was specified. &
                    You could set solutionfile_in = 'none' to initialize a solution &
                    to default values instead."
        if (.not. contains_solution) call chidg_signal(FATAL,user_msg)



        !
        ! Read solution for each time step
        !
        ntime = get_ntimes_hdf(fid)

        do itime = 1, ntime

            !
            ! Read solution for each domain
            !
            do idom = 1,ndomains


                ! Get domain name and number of primary fields
                domain_name = data%info(idom)%name



                ! For each primary field in the domain, get the field name and read from file.
                domain_id = open_domain_hdf(fid,domain_name)

                eqn_ID = data%mesh(idom)%eqn_ID
                !do ieqn = 1,data%eqnset(idom)%prop%nprimary_fields()
                do ieqn = 1,data%eqnset(eqn_ID)%prop%nprimary_fields()
                    !field_name = trim(data%eqnset(idom)%prop%get_primary_field_name(ieqn))
                    field_name = trim(data%eqnset(eqn_ID)%prop%get_primary_field_name(ieqn))
                    call read_domain_field_hdf(data,domain_id,field_name,itime,'Primary')
                end do ! ieqn

    !            do ieqn = 1,data%eqnset(eqn_ID)%prop%nauxiliary_fields()
    !                field_name = trim(data%eqnset(eqn_ID)%prop%get_primary_field_name(ieqn))
    !                call read_field_domain_hdf(data,domain_id,field_name,itime,'Auxiliary')
    !            end do ! ieqn

                call close_domain_hdf(domain_id)

            end do ! idom

        end do ! itime

        ! Close file
        call close_file_hdf(fid)


    end subroutine read_solution_hdf
    !****************************************************************************************












    !> Write solution modes to HDF file.
    !!
    !!  @author Nathan A. Wukie
    !!  @date   2/3/2016
    !!
    !!  @param[in]      filename    Character string of the file to be written to
    !!  @param[inout]   data        chidg_data_t containing solution to be written
    !!
    !!
    !!  @autor Matteo Ugolotti
    !!  @date   2/22/2017
    !!
    !----------------------------------------------------------------------------------------
    subroutine write_solution_hdf(data,file_name,field)
        type(chidg_data_t), intent(in)              :: data
        character(*),       intent(in)              :: file_name
        character(*),       intent(in), optional    :: field


        character(:),   allocatable     :: field_name, domain_name
        integer(HID_T)                  :: fid, domain_id
        integer(HSIZE_T)                :: adim
        integer(ik)                     :: idom, ieqn, neqns, iwrite, spacedim, time, field_index, iproc, eqn_ID
        integer                         :: ierr, order_s
        logical                         :: file_exists
        integer(ik)                     :: itime

        !
        ! Check for file existence
        !
        file_exists = check_file_exists_hdf(file_name)


        !
        ! Create new file if necessary
        !   Barrier makes sure everyone has called file_exists before
        !   one potentially gets created by another processor
        !
        call MPI_Barrier(ChiDG_COMM,ierr)
        if (.not. file_exists) then

                ! Create a new file
                if (IRANK == GLOBAL_MASTER) then
                    call initialize_file_hdf(file_name)
                end if
                call MPI_Barrier(ChiDG_COMM,ierr)

                ! Initialize the file structure.
                do iproc = 0,NRANK-1
                    if (iproc == IRANK) then
                        fid = open_file_hdf(file_name)
                        call initialize_file_structure_hdf(fid,data)
                        call close_file_hdf(fid)
                    end if
                    call MPI_Barrier(ChiDG_COMM,ierr)
                end do

<<<<<<< HEAD
=======
            else


>>>>>>> 03dd9152
        end if
        call MPI_Barrier(ChiDG_COMM,ierr)



        !
        ! Each process, write its own portion of the solution
        !
        do iwrite = 0,NRANK-1
            if ( iwrite == IRANK ) then


                fid = open_file_hdf(file_name)
                !
                ! Set the attribute times to the hdf file
                !
                call set_ntimes_hdf(fid,data%ntime())

                !
                ! Write solution for each domain
                !
                do idom = 1,data%ndomains()

                    domain_name = data%info(idom)%name
                    domain_id   = open_domain_hdf(fid,trim(domain_name))
                    eqn_ID      = data%mesh(idom)%eqn_ID
                    

                    !
                    ! Write domain attributes: solution order, equation set
                    !
                    adim = 1
                    order_s = 0
                    spacedim = data%mesh(idom)%spacedim

                    if ( spacedim == THREE_DIM ) then
                        do while ( order_s*order_s*order_s /= data%mesh(idom)%nterms_s )
                           order_s = order_s + 1 
                        end do
                        order_s = order_s - 1 ! to be consistent with he definition of 'Order of the polynomial'

                    else if ( spacedim == TWO_DIM ) then
                        do while ( order_s*order_s /= data%mesh(idom)%nterms_s )
                           order_s = order_s + 1 
                        end do
                        order_s = order_s - 1 ! to be consistent with he definition of 'Order of the polynomial'

                    end if



                    !
                    ! Set some data about the block: solution order + equation set
                    !
                    call set_solution_order_hdf(domain_id,order_s)
                    
                    !
                    ! Loop through time levels
                    !
                    do itime = 1,data%ntime()


                        !
                        ! If specified, only write specified field.
                        !
                        if (present(field)) then

                            !field_index = data%eqnset(idom)%prop%get_primary_field_index(trim(field))
                            field_index = data%eqnset(eqn_ID)%prop%get_primary_field_index(trim(field))

                            if (field_index /= 0) then
                                call write_domain_field_hdf(domain_id,data,field,itime)
                            end if


                        !
                        ! Else, write each field in the file.
                        !
                        else

                            !
                            ! For each field: get the name, write to file
                            ! 
                            !neqns = data%eqnset(idom)%prop%nprimary_fields()
                            neqns = data%eqnset(eqn_ID)%prop%nprimary_fields()
                            do ieqn = 1,neqns
                                !field_name = trim(data%eqnset(idom)%prop%get_primary_field_name(ieqn))
                                field_name = trim(data%eqnset(eqn_ID)%prop%get_primary_field_name(ieqn))
                                call write_domain_field_hdf(domain_id,data,field_name,itime)
                            end do ! ieqn

                        end if

                    end do ! itime

                    call close_domain_hdf(domain_id)


                end do ! idom


                call set_contains_solution_hdf(fid,"True")
                call close_file_hdf(fid)

            end if
            call MPI_Barrier(ChiDG_COMM,ierr)
        end do

    end subroutine write_solution_hdf
    !*****************************************************************************************

   
   
   
   
   
  
  
   
    !>  Read HDF5 variable
    !!
    !!  Opens a given ChiDG-formatted HDF file. Loads the equation set and solution order
    !!  and calls solution initialization procedure for each domain. Searches for the given
    !!  variable and time instance. If it finds it, load to a
    !!
    !!  Note: Convention is that all floating-point data is double precision format.
    !!        Conversion to working-precision should happen after reading the data from 
    !!        the HDF file.
    !!
    !!  @author Nathan A. Wukie
    !!  @date   2/3/2016
    !!
    !!  @param[inout]   data        ChiDG data containing domains. Already allocated.
    !!  @param[in]      domain_id   HDF5 Domain identifier.
    !!  @param[in]      field_name  Character string of the field to be read.
    !!  @param[in]      itime       Integer of the time instance for the current variable 
    !!                              to be read.
    !!
    !!  @author Mayank Sharma + Matteo Ugolotti
    !!  @date   11/5/2016
    !!
    !!
    !---------------------------------------------------------------------------------------
    subroutine read_domain_field_hdf(data,domain_id,field_name,itime,field_type)
        type(chidg_data_t),         intent(inout)   :: data
        integer(HID_T),             intent(in)      :: domain_id
        character(*),               intent(in)      :: field_name
        integer(ik),                intent(in)      :: itime
        character(*),               intent(in)      :: field_type


        integer(HID_T)          :: gid, sid, vid, memspace
        integer(HSIZE_T)        :: start(3), count(3), dimsm(3)
        integer, dimension(1)   :: ibuf


        character(:),   allocatable         :: user_msg, domain_name
        character(100)                      :: cbuf, var_gqp

        real(rdouble),  allocatable, target :: var(:,:,:)
        real(rdouble),  allocatable         :: bufferterms(:)
        type(c_ptr)                         :: cp_var

        integer(ik)                         :: spacedim, ielem_g, aux_vector_index, eqn_ID
        integer                             :: type, ierr, nterms_1d, nterms_s, order,  &
                                               ivar, ielem, nterms_ielem, idom, ndims
        logical                             :: ElementsEqual, variables_exists


        !
        ! Check valid field_type input
        !
        if ( (trim(field_type) /= 'Primary') .and. &
             (trim(field_type) /= 'Auxiliary') ) then
             user_msg = "read_field_domain_hdf: An invalid field type was passed to the routine. &
                         valid field types are 'Primary' and 'Auxiliary'."
             call chidg_signal_one(FATAL,user_msg,trim(field_type))
        end if



        !
        ! Check if 'Variables' group exists
        !
        call h5lexists_f(domain_id, "Variables", variables_exists, ierr)
        if (.not. variables_exists) call chidg_signal(FATAL,"read_field_domain_hdf: Variables group does not exist")


        !
        ! Open the Domain/Variables group
        !
        call h5gopen_f(domain_id, "Variables", gid, ierr, H5P_DEFAULT_F)
        if (ierr /= 0) call chidg_signal(FATAL,"read_field_domain_hdf: h5gopen_f -- Variables group did not open properly")


        !
        ! Get number of terms in solution expansion
        !
        order = get_solution_order_hdf(domain_id)
        nterms_1d = (order + 1) ! To be consistent with the definition of (Order = 'Order of the polynomial')


        domain_name = get_domain_name_hdf(domain_id)
        idom     = data%get_domain_index(domain_name)
        spacedim = data%mesh(idom)%spacedim

        if ( spacedim == THREE_DIM ) then
            nterms_s = nterms_1d*nterms_1d*nterms_1d
        else if ( spacedim == TWO_DIM ) then
            nterms_s = nterms_1d*nterms_1d
        end if


        
        !
        ! Open the Variable dataset
        !
        call h5dopen_f(gid, trim(field_name), vid, ierr, H5P_DEFAULT_F)
        if (ierr /= 0) call chidg_signal(FATAL,"read_field_domain_hdf: variable does not exist or was not opened correctly")


        !
        ! Get the dataspace id and dimensions
        !
        call h5dget_space_f(vid, sid, ierr)





        if (field_type == 'Auxiliary') then 
            aux_vector_index = data%sdata%get_auxiliary_field_index(trim(field_name))
        end if




        !
        ! Allocate storage for incoming element modes, create a memory dataspace (memspace)
        !
        allocate(var(nterms_s,1,1))
        cp_var = c_loc(var(1,1,1))

        ndims    = 3
        dimsm(1) = size(var,1)
        dimsm(2) = size(var,2)
        dimsm(3) = size(var,3)
        call h5screate_simple_f(ndims,dimsm,memspace,ierr)




        !
        !  Loop through elements and set 'variable' values
        !
        eqn_ID = data%mesh(idom)%eqn_ID
        do ielem = 1,data%mesh(idom)%nelem


            !
            ! Get number of terms initialized for the current element
            !
            if (field_type == 'Primary') then
                !nterms_ielem = data%sdata%q%dom(idom)%vecs(ielem)%nterms()
                nterms_ielem = data%sdata%q_in%dom(idom)%vecs(ielem)%nterms()
            else if (field_type == 'Auxiliary') then
                nterms_ielem = data%sdata%auxiliary_field(aux_vector_index)%dom(idom)%vecs(ielem)%nterms() 
            end if


            !
            ! get domain-global element index
            !
            ielem_g = data%mesh(idom)%elems(ielem)%ielement_g
            start = [1-1,ielem_g-1,itime-1] ! 0-based 
            count = [nterms_s, 1, 1]
            
!            !
!            ! Select the the correct time levels in the HDF5 file based on the time_integrator
!            ! used in the previous solution
!            !
!            if ( switch == 'steady' ) then
!                start = [1-1,ielem_g-1,hdf_time]   ! 0-based
!            else if ( switch == 'HB' ) then
!                start = [1-1,ielem_g-1,itime-1]   ! 0-based
!            else !( switch == 'time_marching' )
!                start = [1-1,ielem_g-1,(hdf_time + itime)-1]   ! 0-based
!            end if
!
!            !
!            ! Chunk of data in domain/Variable dataspace to be read
!            !
!            count = [nterms_s, 1, 1]


            !
            ! Allocate bufferterm storage that will be used to set variable data
            !
            if (allocated(bufferterms)) deallocate(bufferterms)
            allocate(bufferterms(nterms_ielem), stat=ierr)
            if (ierr /= 0) call AllocationError




            !
            ! Select subset of dataspace - sid, read selected modes into cp_var 
            !
            call h5sselect_hyperslab_f(sid, H5S_SELECT_SET_F, start, count, ierr)
            if (ierr /= 0) call chidg_signal(FATAL,"read_domain_field_hdf: h5sselect_hyperslab_f.")
            call h5dread_f(vid, H5T_NATIVE_DOUBLE, cp_var, ierr, memspace, sid)
            if (ierr /= 0) call chidg_signal(FATAL,"read_domain_field_hdf: h5d_read_f_f.")



            !
            ! Check for reading lower, higher, or same-order solution
            !
            bufferterms = ZERO
            if ( nterms_s < nterms_ielem ) then
                ! Reading a lower-order solution
                bufferterms(1:nterms_s) = var(1:nterms_s, 1, 1)
            else if ( nterms_s > nterms_ielem ) then
                ! Reading a higher-order solution
                bufferterms(1:nterms_ielem) = var(1:nterms_ielem, 1, 1)
            else
                ! Reading a solution of same order
                bufferterms(1:nterms_ielem) = var(1:nterms_ielem, 1, 1)
            end if


            ! Store modes in ChiDG Vector
            if (field_type == 'Primary') then
                !ivar = data%eqnset(idom)%prop%get_primary_field_index(trim(field_name))
                !call data%sdata%q%dom(idom)%vecs(ielem)%setvar(ivar,itime,real(bufferterms,rk))
                ivar = data%eqnset(eqn_ID)%prop%get_primary_field_index(trim(field_name))
                call data%sdata%q_in%dom(idom)%vecs(ielem)%setvar(ivar,itime,real(bufferterms,rk))
            else if (field_type == 'Auxiliary') then
                ! Implicitly assuming that an auxiliary field chidgVector contains only one field.
                ivar = 1
                call data%sdata%auxiliary_field(aux_vector_index)%dom(idom)%vecs(ielem)%setvar(ivar,itime,real(bufferterms,rk))
            end if



        end do







        !
        ! Close variable dataset, domain/variable group.
        !
        call h5sclose_f(memspace,ierr)  ! Close memory space
        call h5dclose_f(vid,ierr)       ! Close variable dataset
        call h5sclose_f(sid,ierr)       ! Close Variable dataspaces
        call h5gclose_f(gid,ierr)       ! Close Domain/Variable group


    end subroutine read_domain_field_hdf
    !*************************************************************************************
   
   
   
   
   
   
  






    !>  Write HDF5 field to a Domain.
    !!
    !!  Loads the equation set and solution order and calls solution
    !!  initialization procedure for each domain. Searches for the given variable and time
    !!  instance.
    !!
    !!
    !!  @author Nathan A. Wukie
    !!  @date   2/3/2016
    !!
    !!  @param[in]  data        chidg_data_t instance containing grid and solution.
    !!  @param[in]  domain_id   HDF5 file identifier.
    !!  @param[in]  field_name  Character string of the variable name to be read.
    !!  @param[in]  itime       Integer of the time instance for the current variable 
    !!                          to be read.
    !!
    !!  @author Mayank Sharma + Matteo Ugolotti
    !!  @date   11/5/2016
    !!
    !!
    !!  @author Matteo Ugolotti
    !!  @date   02/20/2017
    !!
    !!  Expanded the dataspace to include all the time levels
    !!
    !----------------------------------------------------------------------------------------
    subroutine write_domain_field_hdf(domain_id,data,field_name,itime,attribute_name,attribute_value)
        integer(HID_T),     intent(in)              :: domain_id
        type(chidg_data_t), intent(in)              :: data
        character(*),       intent(in)              :: field_name
        integer(ik),        intent(in)              :: itime
        character(*),       intent(in), optional    :: attribute_name
        real(rk),           intent(in), optional    :: attribute_value


        type(H5O_INFO_T) :: info
        integer(HID_T)   :: gid, sid, did, crp_list, memspace, filespace
        integer(HSIZE_T) :: edims(2), maxdims(3), dims(3), dimsm(3), dimsc(3), &
                            start(3), count(3)

        integer                             :: ndims, ibuf(1)
        character(100)                      :: cbuf, var_grp, ctime
        character(:),   allocatable         :: domain_name
        real(rdouble),  allocatable, target :: var(:,:,:)
        type(c_ptr)                         :: cp_var

        logical     :: DataExists, ElementsEqual, exists
        integer(ik) :: type, ierr, ndomains,    &
                       order, ivar, ielem, idom, nelem_g, &
                       ielement_g, nterms_s, ntime, eqn_ID


        !
        ! Open the Domain/Variables group
        !
        call h5lexists_f(domain_id, "Variables", exists, ierr)
        if (exists) then
            call h5gopen_f(domain_id, "Variables", gid, ierr, H5P_DEFAULT_F)
        else
            call h5gcreate_f(domain_id, "Variables", gid, ierr)
        end if
        if (ierr /= 0) call chidg_signal(FATAL,"write_field_domain_hdf: Domain/Variables group did not open properly.")



        !
        ! Set dimensions of dataspace to write
        !
        domain_name = get_domain_name_hdf(domain_id)
        idom        = data%get_domain_index(domain_name)
        nelem_g     = data%mesh(idom)%get_nelements_global()
        nterms_s    = data%mesh(idom)%nterms_s
        ndims       = 3
        ntime       = data%ntime()

        !
        ! Set the dimensions of the dataspace to write in
        !
        dims(1:3)    = [nterms_s, nelem_g, ntime]
        maxdims(1:3) = H5S_UNLIMITED_F


        !
        ! Modify dataset creation properties, i.e. enable chunking in order to append
        ! dataspace, if needed.
        !
        dimsc = [1, nelem_g, 1]  ! Chunk size

        call h5pcreate_f(H5P_DATASET_CREATE_F, crp_list, ierr)
        if (ierr /= 0) call chidg_signal(FATAL, "write_field_domain_hdf: h5pcreate_f error enabling chunking.")

        call h5pset_chunk_f(crp_list, ndims, dimsc, ierr)
        if (ierr /= 0) call chidg_signal(FATAL, "write_field_domain_hdf: h5pset_chunk_f error setting chunk properties.")



        !
        ! Reset dataspace size if necessary
        !
        call h5lexists_f(gid, trim(field_name), exists, ierr)
        if (exists) then
            ! Open the existing dataset
            call h5dopen_f(gid, trim(field_name), did, ierr, H5P_DEFAULT_F)
            if (ierr /= 0) call chidg_signal(FATAL,"write_field_domain_hdf: variable does not exist or was not opened correctly.")


            ! Extend dataset if necessary
            call h5dset_extent_f(did, dims, ierr)
            if (ierr /= 0) call chidg_signal(FATAL, "write_field_domain_hdf: h5dset_extent_f.")


            ! Update existing dataspace ID since it may have been expanded
            call h5dget_space_f(did, sid, ierr)
            if (ierr /= 0) call chidg_signal(FATAL, "write_field_domain_hdf: h5dget_space_f.")

        else
            ! Create a new dataspace
            call h5screate_simple_f(ndims,dims,sid,ierr,maxdims)
            if (ierr /= 0) call chidg_signal(FATAL,"write_field_domain_hdf: h5screate_simple_f.")


            ! Create a new dataset
            call h5dcreate_f(gid, trim(field_name), H5T_NATIVE_DOUBLE, sid, did, ierr, crp_list)
            if (ierr /= 0) call chidg_signal(FATAL,"write_field_domain_hdf: h5dcreate_f.")
        end if



        !
        ! Get variable integer index from variable character string
        !
        eqn_ID = data%mesh(idom)%eqn_ID
        ivar = data%eqnset(eqn_ID)%prop%get_primary_field_index(field_name)



        !
        ! Assemble variable buffer matrix that gets written to file
        !
        allocate(var(nterms_s,1,1))


        do ielem = 1,data%mesh(idom)%nelem

            !
            ! get domain-global element index
            !
            ielement_g = data%mesh(idom)%elems(ielem)%ielement_g
            start = [1-1,ielement_g-1,itime-1]   ! 0-based
            count = [nterms_s, 1, 1]

            !
            ! Select subset of dataspace - sid
            !
            call h5sselect_hyperslab_f(sid, H5S_SELECT_SET_F, start, count, ierr)

            !
            ! Create a memory dataspace
            !
            dimsm(1) = size(var,1)
            dimsm(2) = size(var,2)
            dimsm(3) = size(var,3)
            call h5screate_simple_f(ndims,dimsm,memspace,ierr)


            !
            ! Write modes
            !
            var(:,1,1) = real(data%sdata%q%dom(idom)%vecs(ielem)%getvar(ivar,itime),rdouble)
            cp_var = c_loc(var(1,1,1))
            call h5dwrite_f(did, H5T_NATIVE_DOUBLE, cp_var, ierr, memspace, sid)


            call h5sclose_f(memspace,ierr)


        end do


        !
        ! Write order of the domain variable
        !
        !call h5set_attribute



        call h5pclose_f(crp_list, ierr) ! Close dataset creation property
        call h5dclose_f(did,ierr)       ! Close Variable datasets
        call h5sclose_f(sid,ierr)       ! Close Variable dataspaces
        call h5gclose_f(gid,ierr)       ! Close Domain/Variable group


    end subroutine write_domain_field_hdf
    !****************************************************************************************

















    !>  Read boundary conditions from HDF5 file in ChiDG format and return data in bcdata_t
    !!  container. The calling procedure can then use the returned bcdata_t to initialize
    !!  boundary conditions.
    !!
    !!  @author Nathan A. Wukie (AFRL)
    !!  @date   6/9/2016
    !!
    !!  @param[in]      filename    String of the HDF5 file to be read.
    !!  @param[inout]   bcdata(:)   Array of bcdata_t instances, one for each domain. 
    !!                              These will be returned with data about the boundary
    !!                              conditions that can be used for initialization.
    !!  @param[in]      partition   Partition information to only read boundary conditions 
    !!                              for the domains in the partition
    !!
    !----------------------------------------------------------------------------------------
    subroutine read_boundaryconditions_hdf(filename, bc_patch_data, bc_groups, partition)
        character(*),           intent(in)                  :: filename
        type(bc_patch_data_t),  intent(inout), allocatable  :: bc_patch_data(:)
        type(bc_group_t),       intent(inout), allocatable  :: bc_groups(:)
        type(partition_t),      intent(in)                  :: partition

        character(len=10)       :: faces(NFACES)
        integer(HID_T)          :: fid
        integer                 :: ierr, nconn


        faces = ["  XI_MIN","  XI_MAX"," ETA_MIN"," ETA_MAX","ZETA_MIN","ZETA_MAX"]


        fid = open_file_hdf(filename)


        !
        !  Allocate for number of domains in the partition
        !
        nconn = size(partition%connectivities)
        allocate(bc_patch_data(nconn), stat=ierr)
        if (ierr /= 0) call AllocationError


        !
        ! Read boundary condition patches
        !
        call read_bc_patches_hdf(fid,bc_patch_data,partition)


        !
        ! Read boundary condition state groups
        !
        call read_bc_state_groups_hdf(fid,bc_groups,partition)



        call close_file_hdf(fid)

    end subroutine read_boundaryconditions_hdf
    !****************************************************************************************










    !>  Read the boundary condition patch connectivity data from file and store in
    !!  bc_patch_data.
    !!
    !!  @author Nathan A. Wukie (AFRL)
    !!  @date   8/31/2016
    !!
    !!
    !!
    !----------------------------------------------------------------------------------------
    subroutine read_bc_patches_hdf(fid, bc_patch_data, partition)
        integer(HID_T),         intent(in)      :: fid
        type(bc_patch_data_t),  intent(inout)   :: bc_patch_data(:)
        type(partition_t),      intent(in)      :: partition

        integer(ik)                 :: iconn, nconn, iface, ierr
        integer(ik),    allocatable :: bc_patch(:,:)
        character(:),   allocatable :: bc_state_group
        integer                     :: ibc_face, nbcfaces
        character(1024)             :: domain
        character(len=10)           :: patches(NFACES)

        integer(HID_T)              :: patch_id


        patches = ["  XI_MIN","  XI_MAX"," ETA_MIN"," ETA_MAX","ZETA_MIN","ZETA_MAX"]


        !
        !  Loop through connectivities and read boundary conditions
        !
        nconn = size(partition%connectivities)
        do iconn = 1,nconn


            !
            ! Get name of current domain
            !
            domain = partition%connectivities(iconn)%get_domain_name()
            bc_patch_data(iconn)%domain_name = domain


            !
            ! Allocation bcs for current domain
            !
            allocate(bc_patch_data(iconn)%bc_connectivity(NFACES), stat=ierr)
            if (ierr /= 0) call AllocationError


            !
            ! Loop faces and get boundary condition for each
            !
            ! TODO: should probably turn this into a loop over bcs instead of faces.
            do iface = 1,NFACES


                ! Open face boundary condition group
                call h5gopen_f(fid, "D_"//trim(domain)//"/BoundaryConditions/"//trim(adjustl(patches(iface))), patch_id, ierr)
                if (ierr /= 0) call chidg_signal(FATAL,"read_bc_patches_hdf: error opening boundary face group")
    

                ! Get bc patch connectivity for current face
                bc_patch = get_bc_patch_hdf(patch_id)
                nbcfaces = size(bc_patch,1)


                ! Store boundary condition connectivity
                call bc_patch_data(iconn)%bc_connectivity(iface)%init(nbcfaces)
                do ibc_face = 1,nbcfaces
                    bc_patch_data(iconn)%bc_connectivity(iface)%data(ibc_face)%data = bc_patch(ibc_face,:)
                end do

                
                ! Read Boundary State Group
                bc_state_group = get_bc_patch_group_hdf(patch_id)
                call bc_patch_data(iconn)%bc_group_name%push_back(string_t(bc_state_group))


                ! Close face boundary condition group
                call h5gclose_f(patch_id, ierr)
                if (ierr /= 0) call chidg_signal(FATAL,"read_bc_patches_hdf: h5gclose")


            end do ! iface


        end do  ! iconn



    end subroutine read_bc_patches_hdf
    !****************************************************************************************














    !>  Read boundary condition state groups from file and return.
    !!
    !!  Reads and returns all boundary condition state groups, regardless of if they
    !!  are used on the current partition or not.
    !!
    !!
    !!  @author Nathan A. Wukie (AFRL)
    !!  @date   8/31/2016
    !!
    !---------------------------------------------------------------------------------------
    subroutine read_bc_state_groups_hdf(fid, bc_groups, partition)
        integer(HID_T),         intent(in)                  :: fid
        type(bc_group_t),       intent(inout), allocatable  :: bc_groups(:)
        type(partition_t),      intent(in)                  :: partition

        type(svector_t)                     :: bc_group_names, bc_state_names
        type(string_t)                      :: group_name, state_name
        class(bc_state_t),  allocatable     :: bc

        integer(HID_T)  :: group_id
        integer(ik)     :: igroup, ngroups, istate, ierr


        ngroups        = get_nbc_state_groups_hdf(fid)
        bc_group_names = get_bc_state_group_names_hdf(fid)


        if (allocated(bc_groups)) deallocate(bc_groups)
        allocate(bc_groups(ngroups), stat=ierr)
        if (ierr /= 0) call AllocationError


        !
        ! Read each group of bc_state's
        !
        do igroup = 1,ngroups

            ! Open face boundary condition group
            group_name = bc_group_names%at(igroup)
            group_id = open_bc_group_hdf(fid,group_name%get())

            !
            ! Get bc_group Family attribute.
            !
            bc_groups(igroup)%family = get_bc_state_group_family_hdf(group_id)

            !
            ! Loop through and read states + their properties
            !
            bc_state_names = get_bc_state_names_hdf(group_id)
            do istate = 1,bc_state_names%size()

                ! Get bc_state name, return bc_state from file and source-allocate
                state_name = bc_state_names%at(istate)
                if (allocated(bc)) deallocate(bc)
                allocate(bc, source = get_bc_state_hdf(group_id,state_name%get()))

                ! Save to bc_group_data_t
                bc_groups(igroup)%name = group_name%get()
                call bc_groups(igroup)%bc_states%push_back(bc)

            end do !istate


            ! Close face boundary condition group
            call close_bc_group_hdf(group_id)

        end do !igroup



    end subroutine read_bc_state_groups_hdf
    !****************************************************************************************












    !>  This reads an HDF ChiDG grid file and returns an array of connectivities, one 
    !!  for each domain.
    !!
    !!  @author Nathan A. Wukie (AFRL)
    !!  @date   6/9/2016
    !!
    !!
    !!
    !----------------------------------------------------------------------------------------
    subroutine read_connectivity_hdf(filename, connectivities)
        character(*),                               intent(in)      :: filename
        type(domain_connectivity_t), allocatable,   intent(inout)   :: connectivities(:)

        integer(HID_T)   :: fid, domain_id

        integer(ik),            allocatable :: connectivity(:,:)
        character(len=1024),    allocatable :: domain_names(:)
        character(:),           allocatable :: user_msg, domain_name
        integer                             :: type, ierr, ndomains,    &
                                               idom, idomain, nelements, ielem, nnodes, mapping
        logical                             :: contains_grid



        fid = open_file_hdf(filename)


        ! Check contains grid
        contains_grid = get_contains_grid_hdf(fid)
        user_msg = "We didn't find a grid to read in the file that was specified. &
                    The file could be a bare ChiDG file or maybe was generated by &
                    an incompatible version of the ChiDG library."
        if (.not. contains_grid) call chidg_signal(FATAL,user_msg)



        !
        !  Allocate number of domains
        !
        ndomains = get_ndomains_hdf(fid)
        user_msg = "read_connectivity_hdf: No domains were found in the file."
        if (ndomains == 0) call chidg_signal(FATAL,user_msg)
        allocate(connectivities(ndomains), stat=ierr)
        if (ierr /= 0) call AllocationError




        !
        !  Loop through groups and read domain connectivities
        !
        domain_names = get_domain_names_hdf(fid)
        do idom = 1,size(domain_names)

                domain_name = domain_names(idom)
                domain_id = open_domain_hdf(fid,trim(domain_name))


                !
                ! Get connectivity and total number of nodes in the domain
                !
                connectivity = get_domain_connectivity_hdf(domain_id)
                nnodes       = get_domain_nnodes_hdf(domain_id)


                !
                ! Initialize domain connectivity structure
                !
                nelements = size(connectivity,1)
                call connectivities(idom)%init(domain_name,nelements, nnodes)


                do ielem = 1,nelements
                    mapping = connectivity(ielem,3)
                    call connectivities(idom)%data(ielem)%init(mapping)
                    connectivities(idom)%data(ielem)%data = connectivity(ielem,:)
                    call connectivities(idom)%data(ielem)%set_element_partition(NO_PROC)
                end do


                ! Close domain
                call close_domain_hdf(domain_id)

        end do  ! idom


        ! Close file
        call close_file_hdf(fid)

    end subroutine read_connectivity_hdf
    !****************************************************************************************








    !>  Read the weights of each domain.
    !!
    !!  The weights here are defined as relative weight of compute intensity.
    !!  So, for example, a domain solving the Euler equations might be weighted 1, 
    !!  whereas a domain solving the Navier Stokes equations might be weighted 5.
    !!  Additionally, the weight might be based on solution order. So, a P1 domain might
    !!  be weighted 1 and a P2 domain might be weighted 8. 
    !!
    !!  @author Nathan A. Wukie
    !!  @date   10/25/2016
    !!
    !!
    !!
    !----------------------------------------------------------------------------------------
    subroutine read_weights_hdf(chidg_file,weights)
        character(*),               intent(in)      :: chidg_file
        real(rk),   allocatable,    intent(inout)   :: weights(:)






    end subroutine read_weights_hdf
    !*****************************************************************************************





end module mod_hdfio<|MERGE_RESOLUTION|>--- conflicted
+++ resolved
@@ -375,12 +375,6 @@
                     call MPI_Barrier(ChiDG_COMM,ierr)
                 end do
 
-<<<<<<< HEAD
-=======
-            else
-
-
->>>>>>> 03dd9152
         end if
         call MPI_Barrier(ChiDG_COMM,ierr)
 
