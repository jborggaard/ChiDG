--- conflicted
+++ resolved
@@ -29,14 +29,10 @@
                                           get_time_integrator_hdf,                                       &
                                           set_domain_connectivity_partition_hdf, set_domain_mapping_hdf, &
                                           set_domain_dimensionality_hdf, set_domain_coordinates_hdf,     &
-<<<<<<< HEAD
-                                          set_domain_coordinate_system_hdf, set_contains_grid_hdf,      &
+                                          set_domain_coordinate_system_hdf, set_contains_grid_hdf,       &
+                                          get_eqn_group_names_hdf, &
                                           get_npmm_groups_hdf, get_pmm_group_names_hdf, get_pmm_hdf,    &
                                           get_pmm_domain_group_hdf
-=======
-                                          set_domain_coordinate_system_hdf, set_contains_grid_hdf,       &
-                                          get_eqn_group_names_hdf
->>>>>>> 31af0d54
 
     use type_svector,               only: svector_t
     use mod_string,                 only: string_t
