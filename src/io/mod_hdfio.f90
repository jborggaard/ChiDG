module mod_hdfio
#include <messenger.h>
    use mod_kinds,                  only: rk,ik,rdouble
    use mod_constants,              only: ZERO, NFACES, TWO_DIM, THREE_DIM, NO_PROC
    use mod_bc,                     only: create_bc
    use mod_chidg_mpi,              only: IRANK, NRANK, ChiDG_COMM

    use mod_kinds,                  only: rk,ik,rdouble
    use mod_constants,              only: ZERO, NFACES, TWO_DIM, THREE_DIM, NO_PROC
    use mod_bc,                     only: create_bc
    use mod_chidg_mpi,              only: IRANK, NRANK, ChiDG_COMM
    use mod_hdf_utilities,          only: get_ndomains_hdf, get_domain_names_hdf,                        &
                                          get_domain_equation_set_hdf, set_coordinate_order_hdf,         &
                                          set_solution_order_hdf, get_solution_order_hdf,                &
                                          get_domain_mapping_hdf, get_domain_dimensionality_hdf,         &
                                          set_contains_solution_hdf, set_domain_equation_set_hdf,        &
                                          get_domain_coordinates_hdf, get_domain_coordinate_system_hdf,  &
                                          get_domain_connectivity_hdf, get_domain_nnodes_hdf,            &
                                          check_file_storage_version_hdf, check_file_exists_hdf,         &
                                          get_contains_solution_hdf, get_contains_grid_hdf,              &
                                          get_bc_state_names_hdf, get_bc_state_hdf,                      &
                                          get_nbc_state_groups_hdf, get_bc_state_group_names_hdf,        &
                                          get_bc_patch_group_hdf, get_bc_state_group_family_hdf,         &
                                          get_bc_patch_hdf, open_file_hdf, close_file_hdf,               &
                                          open_domain_hdf, close_domain_hdf, initialize_file_hdf,        &
                                          initialize_file_structure_hdf, open_bc_group_hdf,              &
                                          close_bc_group_hdf, get_domain_nelements_hdf,                  &
                                          get_domain_name_hdf, set_ntimes_hdf, get_ntimes_hdf,           &
                                          get_time_integrator_hdf,                                       &
                                          set_domain_connectivity_partition_hdf, set_domain_mapping_hdf, &
                                          set_domain_dimensionality_hdf, set_domain_coordinates_hdf,     &
                                          set_domain_coordinate_system_hdf, set_contains_grid_hdf

    use type_svector,               only: svector_t
    use mod_string,                 only: string_t
    use type_chidg_data,            only: chidg_data_t
    use type_meshdata,              only: meshdata_t
    use type_bc_patch_data,         only: bc_patch_data_t
    use type_bc_group,              only: bc_group_t
    use type_bc_state,              only: bc_state_t
    use type_domain_connectivity,   only: domain_connectivity_t
    use type_partition,             only: partition_t
    use iso_c_binding,              only: c_ptr
    use hdf5
    use h5lt
    use mpi_f08
    implicit none



contains

    !----------------------------------------------------------------------------------------
    !!
    !!  High-Level API for ChiDG HDF File Format
    !!
    !!  Procedures:
    !!  -----------
    !!
    !!  read_grid_hdf
    !!  write_grid_hdf
    !!
    !!  read_solution_hdf
    !!      read_domain_field_hdf
    !!
    !!  write_solution_hdf
    !!      write_variable_hdf
    !!      write_domain_field_hdf
    !!
    !!  read_boundaryconditions_hdf
    !!      read_bc_patches_hdf
    !!      read_bc_state_groups_hdf
    !!
    !!  read_connectivity_hdf
    !!
    !!  TODO:
    !!  -----------
    !!      - Relocate solution_order to a particular variable, instead of the domain.
    !!        This is in case a variable is writted from another analysis like a wall
    !!        distance calculation, but then a Navier Stokes solution is started.
    !!      
    !!
    !****************************************************************************************






   
    !>  Read HDF5 grid
    !!
    !!  Opens an hdf5 file, finds how many grid domains exist, allocates that number of
    !!  domains for initialization, and calls the geometry initialization routine, passing the
    !!  points read from the hdf5 file for initialization.
    !!
    !!  @author Nathan A. Wukie
    !!  @date   2/3/2016
    !!
    !!  @param[in]      filename    Character string of the file to be read
    !!  @param[inout]   domains     Allocatable array of domains. Allocated in this routine.
    !!
    !----------------------------------------------------------------------------------------
    subroutine read_grid_hdf(filename, partition, meshdata)
        character(*),                   intent(in)      :: filename
        type(partition_t),              intent(in)      :: partition
        type(meshdata_t), allocatable,  intent(inout)   :: meshdata(:)

        integer(HID_T)   :: fid, gid, domain_id

        logical                                 :: contains_grid
        character(:),           allocatable     :: user_msg, domain_name
        integer                                 :: ierr, nterms_1d, mapping, &
                                                   nterms_c, spacedim, iconn, &
                                                   nconn, nelements, nnodes


        !
        ! Open file
        !
        fid = open_file_hdf(filename)


        !
        ! Check contains grid
        !
        contains_grid = get_contains_grid_hdf(fid)
        user_msg = "We didn't find a grid to read in the file that was specified. &
                    The file could be a bare ChiDG file or maybe was generated by &
                    an incompatible version of the ChiDG library."
        if (.not. contains_grid) call chidg_signal(FATAL,user_msg)


        !
        !  Allocate a meshdata structure for each domain connectivity in the partition
        !
        nconn = size(partition%connectivities)
        allocate(meshdata(nconn), stat=ierr)
        if (ierr /= 0) call AllocationError



        !
        !  Loop through groups and read domains
        !
        do iconn = 1,nconn

            
            !
            ! Open domain. Get name, get hdf identifier
            !
            domain_name = partition%connectivities(iconn)%get_domain_name()
            domain_id = open_domain_hdf(fid,trim(domain_name))


            !
            ! Get number of elements in the gobal domain
            !
            meshdata(iconn)%nelements_g = get_domain_nelements_hdf(domain_id)


            !
            !  Get number of terms in coordinate expansion
            !
            mapping = get_domain_mapping_hdf(domain_id)
            nterms_1d = (mapping + 1)


            !
            ! Get dimension of the current block: 3D
            !
            spacedim = get_domain_dimensionality_hdf(domain_id)
            nterms_c = nterms_1d * nterms_1d * nterms_1d

            meshdata(iconn)%nterms_c = nterms_c
            meshdata(iconn)%name     = domain_name
            meshdata(iconn)%spacedim = spacedim


            !
            ! Get coordinates
            !
            meshdata(iconn)%points       = get_domain_coordinates_hdf(domain_id)
            meshdata(iconn)%coord_system = get_domain_coordinate_system_hdf(domain_id)


            !
            ! Store connectivity
            !
            nelements = partition%connectivities(iconn)%get_nelements()
            nnodes    = partition%connectivities(iconn)%get_nnodes()
            call meshdata(iconn)%connectivity%init(domain_name,nelements,nnodes)
            meshdata(iconn)%connectivity%data = partition%connectivities(iconn)%data


            !
            ! Read equation set attribute
            !
            meshdata(iconn)%eqnset = get_domain_equation_set_hdf(domain_id)



            !
            ! Close the Domain group
            !
            call close_domain_hdf(domain_id)



        end do  ! iconn



        !  Close file and Fortran interface
        call close_file_hdf(fid)

    end subroutine read_grid_hdf
    !****************************************************************************************
  
  











    !>  Write grid to HDF file.
    !!
    !!  @author Nathan A. Wukie
    !!  @date   3/21/2017
    !!
    !!  @param[inout]   data        chidg_data_t containing solution to be written
    !!  @param[in]      filename    Character string of the file to be written to
    !!
    !----------------------------------------------------------------------------------------
    subroutine write_grid_hdf(data,file_name)
        type(chidg_data_t), intent(in)              :: data
        character(*),       intent(in)              :: file_name


        character(:),   allocatable     :: field_name, domain_name
        integer(HID_T)                  :: fid, domain_id
        integer(HSIZE_T)                :: adim
        integer(ik)                     :: idom, ieqn, neqns, iwrite, spacedim, time, field_index, iproc, nelements_g, ielem
        integer                         :: ierr, order_s
        logical                         :: file_exists
        integer(ik)                     :: itime, mapping, connectivity_size
        integer(ik),    allocatable     :: elements(:,:)

        !
        ! Check for file existence
        !
        file_exists = check_file_exists_hdf(file_name)


        !
        ! Create new file if necessary
        !
        if (.not. file_exists) then

                ! Create a new file
                if (IRANK == GLOBAL_MASTER) then
                    call initialize_file_hdf(file_name)
                end if
                call MPI_Barrier(ChiDG_COMM,ierr)

                ! Initialize the file structure.
                do iproc = 0,NRANK-1
                    if (iproc == IRANK) then
                        fid = open_file_hdf(file_name)
                        call initialize_file_structure_hdf(fid,data)
                        call close_file_hdf(fid)
                    end if
                    call MPI_Barrier(ChiDG_COMM,ierr)
                end do

            else

        end if



        !
        ! Each process, write its own portion of the solution
        !
        do iwrite = 0,NRANK-1
            if ( iwrite == IRANK ) then


                fid = open_file_hdf(file_name)

                !
                ! Write solution for each domain
                !
                do idom = 1,data%ndomains()

                    domain_name = data%info(idom)%name
                    domain_id   = open_domain_hdf(fid,trim(domain_name))
                    

                    !
                    ! Write domain attributes
                    !
                    mapping = data%mesh(idom)%nterms_s - 1
                    spacedim = data%mesh(idom)%spacedim
                    call set_domain_mapping_hdf(domain_id,mapping)
                    call set_domain_dimensionality_hdf(domain_id, spacedim)


                    !
                    ! Write nodes
                    !
                    call set_domain_coordinates_hdf(domain_id,data%mesh(idom)%nodes)

                    !
                    ! Assemble element connectivities
                    !
                    connectivity_size = size(data%mesh(idom)%elems(1)%connectivity%data)
                    
                    if (allocated(elements)) deallocate(elements)
                    allocate(elements(data%mesh(idom)%nelem, connectivity_size), stat=ierr)
                    if (ierr /= 0) call AllocationError

                    do ielem = 1,data%mesh(idom)%nelem
                        elements(ielem,:) = data%mesh(idom)%elems(ielem)%connectivity%data
                    end do


                    ! Set elements
                    nelements_g = data%mesh(idom)%get_nelements_global()
                    call set_domain_connectivity_partition_hdf(domain_id,nelements_g,elements)

                    ! Set coordinate system
                    call set_domain_coordinate_system_hdf(domain_id,data%mesh(idom)%coordinate_system)

                    ! Write equation set attribute
                    call set_domain_equation_set_hdf(domain_id,trim(data%eqnset(idom)%name))



                    call close_domain_hdf(domain_id)


                end do ! idom


                call set_contains_grid_hdf(fid,"True")
                call close_file_hdf(fid)

            end if
            call MPI_Barrier(ChiDG_COMM,ierr)
        end do

    end subroutine write_grid_hdf
    !*****************************************************************************************

  
   







    !> Read solution modes from HDF file.
    !!
    !!  @author Nathan A. Wukie
    !!  @date   2/3/2016
    !!
    !!  @param[in]      filename    Character string of the file to be read from
    !!  @param[inout]   data        chidg_data_t that will accept the solution modes
    !!
    !!
    !----------------------------------------------------------------------------------------
    subroutine read_solution_hdf(filename,data)
        character(*),       intent(in)      :: filename
        type(chidg_data_t), intent(inout)   :: data

        integer(HID_T)                  :: fid, domain_id
        integer                         :: ierr

        integer(ik)                     :: idom, ndomains, ieqn, neqns, itime, ntime, eqn_ID
        character(:),       allocatable :: field_name, user_msg, domain_name
        logical                         :: file_exists, contains_solution


        !
        ! Get number of domains contained in the ChiDG data instance
        !
        ndomains = data%ndomains()

        !
        ! Open file
        !
        fid = open_file_hdf(filename)

        !
        ! Check file contains solution
        !
        contains_solution = get_contains_solution_hdf(fid)
        user_msg = "We didn't find a solution to read in the file that was specified. &
                    You could set solutionfile_in = 'none' to initialize a solution &
                    to default values instead."
        if (.not. contains_solution) call chidg_signal(FATAL,user_msg)


        !
        ! Read solution for each time step
        !
        ntime = get_ntimes_hdf(fid)

        call data%sdata%q_in%init(data%mesh,ntime)
        call data%sdata%q_in%set_ntime(ntime)

        do itime = 1, ntime

            !
            ! Read solution for each domain
            !
            do idom = 1,ndomains


                ! Get domain name and number of primary fields
                domain_name = data%info(idom)%name


                ! For each primary field in the domain, get the field name and read from file.
                domain_id = open_domain_hdf(fid,domain_name)

                eqn_ID = data%mesh(idom)%eqn_ID
                !do ieqn = 1,data%eqnset(idom)%prop%nprimary_fields()
                do ieqn = 1,data%eqnset(eqn_ID)%prop%nprimary_fields()
                    !field_name = trim(data%eqnset(idom)%prop%get_primary_field_name(ieqn))
                    field_name = trim(data%eqnset(eqn_ID)%prop%get_primary_field_name(ieqn))
                    call read_domain_field_hdf(data,domain_id,field_name,itime,'Primary')
                end do ! ieqn

    !            do ieqn = 1,data%eqnset(eqn_ID)%prop%nauxiliary_fields()
    !                field_name = trim(data%eqnset(eqn_ID)%prop%get_primary_field_name(ieqn))
    !                call read_field_domain_hdf(data,domain_id,field_name,itime,'Auxiliary')
    !            end do ! ieqn

                call close_domain_hdf(domain_id)

            end do ! idom

        end do ! itime

        ! Close file
        call close_file_hdf(fid)


    end subroutine read_solution_hdf
    !****************************************************************************************












    !> Write solution modes to HDF file.
    !!
    !!  @author Nathan A. Wukie
    !!  @date   2/3/2016
    !!
    !!  @param[in]      filename    Character string of the file to be written to
    !!  @param[inout]   data        chidg_data_t containing solution to be written
    !!
    !!
    !!  @autor Matteo Ugolotti
    !!  @date   2/22/2017
    !!
    !----------------------------------------------------------------------------------------
    subroutine write_solution_hdf(data,file_name,field)
        type(chidg_data_t), intent(in)              :: data
        character(*),       intent(in)              :: file_name
        character(*),       intent(in), optional    :: field


        character(:),   allocatable     :: field_name, domain_name, time_string
        integer(HID_T)                  :: fid, domain_id
<<<<<<< HEAD
        integer(HSIZE_T)                :: adim, nfreq, ntime
        integer(ik)                     :: idom, ieqn, neqns, iwrite, spacedim, &
                                           time, field_index, iproc
=======
        integer(HSIZE_T)                :: adim
        integer(ik)                     :: idom, ieqn, neqns, iwrite, spacedim, time, field_index, iproc, eqn_ID
>>>>>>> 8c34b55b
        integer                         :: ierr, order_s
        logical                         :: file_exists
        integer(ik)                     :: itime
        real(rk),       allocatable     :: freq(:), time_lev(:)

        print*, 'write - 1'

        !
        ! Check for file existence
        !
        file_exists = check_file_exists_hdf(file_name)


        !
        ! Create new file if necessary
        !   Barrier makes sure everyone has called file_exists before
        !   one potentially gets created by another processor
        !
        call MPI_Barrier(ChiDG_COMM,ierr)
        if (.not. file_exists) then

                ! Create a new file
                if (IRANK == GLOBAL_MASTER) then
                    call initialize_file_hdf(file_name)
                end if
                call MPI_Barrier(ChiDG_COMM,ierr)

                ! Initialize the file structure.
                do iproc = 0,NRANK-1
                    if (iproc == IRANK) then
                        fid = open_file_hdf(file_name)
                        call initialize_file_structure_hdf(fid,data)
                        call close_file_hdf(fid)
                    end if
                    call MPI_Barrier(ChiDG_COMM,ierr)
                end do

        end if
        call MPI_Barrier(ChiDG_COMM,ierr)


        print*, 'write - 2'

        !
        ! Each process, write its own portion of the solution
        !
        do iwrite = 0,NRANK-1
            if ( iwrite == IRANK ) then


                fid = open_file_hdf(file_name)
                !
                ! Set the attribute times to the hdf file
                !
                call set_ntimes_hdf(fid,data%ntime())


        print*, 'write - 3'

                !
                ! Write solution for each domain
                !
                do idom = 1,data%ndomains()

                    domain_name = data%info(idom)%name
                    domain_id   = open_domain_hdf(fid,trim(domain_name))
                    eqn_ID      = data%mesh(idom)%eqn_ID
                    
        print*, 'write - 4'

                    !
                    ! Write domain attributes: solution order, equation set
                    !
                    adim = 1
                    order_s = 0
                    spacedim = data%mesh(idom)%spacedim

                    if ( spacedim == THREE_DIM ) then
                        do while ( order_s*order_s*order_s /= data%mesh(idom)%nterms_s )
                           order_s = order_s + 1 
                        end do
                        order_s = order_s - 1 ! to be consistent with he definition of 'Order of the polynomial'

                    else if ( spacedim == TWO_DIM ) then
                        do while ( order_s*order_s /= data%mesh(idom)%nterms_s )
                           order_s = order_s + 1 
                        end do
                        order_s = order_s - 1 ! to be consistent with he definition of 'Order of the polynomial'

                    end if


        print*, 'write - 5'

                    !
                    ! Set some data about the block: solution order + equation set
                    !
                    call set_solution_order_hdf(domain_id,order_s)
                    
                    !
                    ! Loop through time levels
                    !
                    do itime = 1,data%ntime()


                        !
                        ! If specified, only write specified field.
                        !
                        if (present(field)) then

                            !field_index = data%eqnset(idom)%prop%get_primary_field_index(trim(field))
                            field_index = data%eqnset(eqn_ID)%prop%get_primary_field_index(trim(field))

                            if (field_index /= 0) then
                                call write_domain_field_hdf(domain_id,data,field,itime)
                            end if


                        !
                        ! Else, write each field in the file.
                        !
                        else

                            !
                            ! For each field: get the name, write to file
                            ! 
                            !neqns = data%eqnset(idom)%prop%nprimary_fields()
                            neqns = data%eqnset(eqn_ID)%prop%nprimary_fields()
                            do ieqn = 1,neqns
                                !field_name = trim(data%eqnset(idom)%prop%get_primary_field_name(ieqn))
                                field_name = trim(data%eqnset(eqn_ID)%prop%get_primary_field_name(ieqn))
                                call write_domain_field_hdf(domain_id,data,field_name,itime)
                            end do ! ieqn

                        end if

                    end do ! itime

                    call close_domain_hdf(domain_id)

        print*, 'write - 6'

                end do ! idom

        print*, 'write - 7'

                call set_contains_solution_hdf(fid,"True")
                call close_file_hdf(fid)

        print*, 'write - 8'
            end if
            call MPI_Barrier(ChiDG_COMM,ierr)
        end do

        print*, 'write - 9'
    end subroutine write_solution_hdf
    !*****************************************************************************************

   
   
   
   
   
  
  
   
    !>  Read HDF5 variable
    !!
    !!  Opens a given ChiDG-formatted HDF file. Loads the equation set and solution order
    !!  and calls solution initialization procedure for each domain. Searches for the given
    !!  variable and time instance. If it finds it, load to a
    !!
    !!  Note: Convention is that all floating-point data is double precision format.
    !!        Conversion to working-precision should happen after reading the data from 
    !!        the HDF file.
    !!
    !!  @author Nathan A. Wukie
    !!  @date   2/3/2016
    !!
    !!  @param[inout]   data        ChiDG data containing domains. Already allocated.
    !!  @param[in]      domain_id   HDF5 Domain identifier.
    !!  @param[in]      field_name  Character string of the field to be read.
    !!  @param[in]      itime       Integer of the time instance for the current variable 
    !!                              to be read.
    !!
    !!  @author Mayank Sharma + Matteo Ugolotti
    !!  @date   11/5/2016
    !!
    !!
    !---------------------------------------------------------------------------------------
    subroutine read_domain_field_hdf(data,domain_id,field_name,itime,field_type)
        type(chidg_data_t),         intent(inout)   :: data
        integer(HID_T),             intent(in)      :: domain_id
        character(*),               intent(in)      :: field_name
        integer(ik),                intent(in)      :: itime
        character(*),               intent(in)      :: field_type


        integer(HID_T)          :: gid, sid, vid, memspace
        integer(HSIZE_T)        :: start(3), count(3), dimsm(3)
        integer, dimension(1)   :: ibuf


        character(:),   allocatable         :: user_msg, domain_name
        character(100)                      :: cbuf, var_gqp

        real(rdouble),  allocatable, target :: var(:,:,:)
        real(rdouble),  allocatable         :: bufferterms(:)
        type(c_ptr)                         :: cp_var

        integer(ik)                         :: spacedim, ielem_g, aux_vector_index, eqn_ID
        integer                             :: type, ierr, nterms_1d, nterms_s, order,  &
                                               ivar, ielem, nterms_ielem, idom, ndims
        logical                             :: ElementsEqual, variables_exists



        !
        ! Check valid field_type input
        !
        if ( (trim(field_type) /= 'Primary') .and. &
             (trim(field_type) /= 'Auxiliary') ) then
             user_msg = "read_field_domain_hdf: An invalid field type was passed to the routine. &
                         valid field types are 'Primary' and 'Auxiliary'."
             call chidg_signal_one(FATAL,user_msg,trim(field_type))
        end if



        !
        ! Check if 'Variables' group exists
        !
        call h5lexists_f(domain_id, "Variables", variables_exists, ierr)
        if (.not. variables_exists) call chidg_signal(FATAL,"read_field_domain_hdf: Variables group does not exist")


        !
        ! Open the Domain/Variables group
        !
        call h5gopen_f(domain_id, "Variables", gid, ierr, H5P_DEFAULT_F)
        if (ierr /= 0) call chidg_signal(FATAL,"read_field_domain_hdf: h5gopen_f -- Variables group did not open properly")


        !
        ! Get number of terms in solution expansion
        !
        order = get_solution_order_hdf(domain_id)
        nterms_1d = (order + 1) ! To be consistent with the definition of (Order = 'Order of the polynomial')


        domain_name = get_domain_name_hdf(domain_id)
        idom     = data%get_domain_index(domain_name)
        spacedim = data%mesh(idom)%spacedim

        if ( spacedim == THREE_DIM ) then
            nterms_s = nterms_1d*nterms_1d*nterms_1d
        else if ( spacedim == TWO_DIM ) then
            nterms_s = nterms_1d*nterms_1d
        end if


        
        !
        ! Open the Variable dataset
        !
        call h5dopen_f(gid, trim(field_name), vid, ierr, H5P_DEFAULT_F)
        if (ierr /= 0) call chidg_signal(FATAL,"read_field_domain_hdf: variable does not exist or was not opened correctly")


        !
        ! Get the dataspace id and dimensions
        !
        call h5dget_space_f(vid, sid, ierr)





        if (field_type == 'Auxiliary') then 
            aux_vector_index = data%sdata%get_auxiliary_field_index(trim(field_name))
        end if




        !
        ! Allocate storage for incoming element modes, create a memory dataspace (memspace)
        !
        allocate(var(nterms_s,1,1))
        cp_var = c_loc(var(1,1,1))

        ndims    = 3
        dimsm(1) = size(var,1)
        dimsm(2) = size(var,2)
        dimsm(3) = size(var,3)
        call h5screate_simple_f(ndims,dimsm,memspace,ierr)




        !
        !  Loop through elements and set 'variable' values
        !
        eqn_ID = data%mesh(idom)%eqn_ID
        do ielem = 1,data%mesh(idom)%nelem


            !
            ! Get number of terms initialized for the current element
            !
            if (field_type == 'Primary') then
                !nterms_ielem = data%sdata%q%dom(idom)%vecs(ielem)%nterms()
                nterms_ielem = data%sdata%q_in%dom(idom)%vecs(ielem)%nterms()
            else if (field_type == 'Auxiliary') then
                nterms_ielem = data%sdata%auxiliary_field(aux_vector_index)%dom(idom)%vecs(ielem)%nterms() 
            end if


            !
            ! get domain-global element index
            !
            ielem_g = data%mesh(idom)%elems(ielem)%ielement_g
            start = [1-1,ielem_g-1,itime-1] ! 0-based 
            count = [nterms_s, 1, 1]
            
!            !
!            ! Select the the correct time levels in the HDF5 file based on the time_integrator
!            ! used in the previous solution
!            !
!            if ( switch == 'steady' ) then
!                start = [1-1,ielem_g-1,hdf_time]   ! 0-based
!            else if ( switch == 'HB' ) then
!                start = [1-1,ielem_g-1,itime-1]   ! 0-based
!            else !( switch == 'time_marching' )
!                start = [1-1,ielem_g-1,(hdf_time + itime)-1]   ! 0-based
!            end if
!
!            !
!            ! Chunk of data in domain/Variable dataspace to be read
!            !
!            count = [nterms_s, 1, 1]


            !
            ! Allocate bufferterm storage that will be used to set variable data
            !
            if (allocated(bufferterms)) deallocate(bufferterms)
            allocate(bufferterms(nterms_ielem), stat=ierr)
            if (ierr /= 0) call AllocationError




            !
            ! Select subset of dataspace - sid, read selected modes into cp_var 
            !
            call h5sselect_hyperslab_f(sid, H5S_SELECT_SET_F, start, count, ierr)
            if (ierr /= 0) call chidg_signal(FATAL,"read_domain_field_hdf: h5sselect_hyperslab_f.")
            call h5dread_f(vid, H5T_NATIVE_DOUBLE, cp_var, ierr, memspace, sid)
            if (ierr /= 0) call chidg_signal(FATAL,"read_domain_field_hdf: h5d_read_f_f.")



            !
            ! Check for reading lower, higher, or same-order solution
            !
            bufferterms = ZERO
            if ( nterms_s < nterms_ielem ) then
                ! Reading a lower-order solution
                bufferterms(1:nterms_s) = var(1:nterms_s, 1, 1)
            else if ( nterms_s > nterms_ielem ) then
                ! Reading a higher-order solution
                bufferterms(1:nterms_ielem) = var(1:nterms_ielem, 1, 1)
            else
                ! Reading a solution of same order
                bufferterms(1:nterms_ielem) = var(1:nterms_ielem, 1, 1)
            end if


            ! Store modes in ChiDG Vector
            if (field_type == 'Primary') then
                !ivar = data%eqnset(idom)%prop%get_primary_field_index(trim(field_name))
                !call data%sdata%q%dom(idom)%vecs(ielem)%setvar(ivar,itime,real(bufferterms,rk))
                ivar = data%eqnset(eqn_ID)%prop%get_primary_field_index(trim(field_name))
                call data%sdata%q_in%dom(idom)%vecs(ielem)%setvar(ivar,itime,real(bufferterms,rk))
            else if (field_type == 'Auxiliary') then
                ! Implicitly assuming that an auxiliary field chidgVector contains only one field.
                ivar = 1
                call data%sdata%auxiliary_field(aux_vector_index)%dom(idom)%vecs(ielem)%setvar(ivar,itime,real(bufferterms,rk))
            end if


        end do






        !
        ! Close variable dataset, domain/variable group.
        !
        call h5sclose_f(memspace,ierr)  ! Close memory space
        call h5dclose_f(vid,ierr)       ! Close variable dataset
        call h5sclose_f(sid,ierr)       ! Close Variable dataspaces
        call h5gclose_f(gid,ierr)       ! Close Domain/Variable group


    end subroutine read_domain_field_hdf
    !*************************************************************************************
   
   
   
   
   
   
  






    !>  Write HDF5 field to a Domain.
    !!
    !!  Loads the equation set and solution order and calls solution
    !!  initialization procedure for each domain. Searches for the given variable and time
    !!  instance.
    !!
    !!
    !!  @author Nathan A. Wukie
    !!  @date   2/3/2016
    !!
    !!  @param[in]  data        chidg_data_t instance containing grid and solution.
    !!  @param[in]  domain_id   HDF5 file identifier.
    !!  @param[in]  field_name  Character string of the variable name to be read.
    !!  @param[in]  itime       Integer of the time instance for the current variable 
    !!                          to be read.
    !!
    !!  @author Mayank Sharma + Matteo Ugolotti
    !!  @date   11/5/2016
    !!
    !!
    !!  @author Matteo Ugolotti
    !!  @date   02/20/2017
    !!
    !!  Expanded the dataspace to include all the time levels
    !!
    !----------------------------------------------------------------------------------------
    subroutine write_domain_field_hdf(domain_id,data,field_name,itime,attribute_name,attribute_value)
        integer(HID_T),     intent(in)              :: domain_id
        type(chidg_data_t), intent(in)              :: data
        character(*),       intent(in)              :: field_name
        integer(ik),        intent(in)              :: itime
        character(*),       intent(in), optional    :: attribute_name
        real(rk),           intent(in), optional    :: attribute_value


        type(H5O_INFO_T) :: info
        integer(HID_T)   :: gid, sid, did, crp_list, memspace, filespace
        integer(HSIZE_T) :: edims(2), maxdims(3), dims(3), dimsm(3), dimsc(3), &
                            start(3), count(3)

        integer                             :: ndims, ibuf(1)
        character(100)                      :: cbuf, var_grp, ctime
        character(:),   allocatable         :: domain_name
        real(rdouble),  allocatable, target :: var(:,:,:)
        type(c_ptr)                         :: cp_var

        logical     :: DataExists, ElementsEqual, exists
        integer(ik) :: type, ierr, ndomains,    &
                       order, ivar, ielem, idom, nelem_g, &
                       ielement_g, nterms_s, ntime, eqn_ID


        !
        ! Open the Domain/Variables group
        !
        call h5lexists_f(domain_id, "Variables", exists, ierr)
        if (exists) then
            call h5gopen_f(domain_id, "Variables", gid, ierr, H5P_DEFAULT_F)
        else
            call h5gcreate_f(domain_id, "Variables", gid, ierr)
        end if
        if (ierr /= 0) call chidg_signal(FATAL,"write_field_domain_hdf: Domain/Variables group did not open properly.")



        !
        ! Set dimensions of dataspace to write
        !
        domain_name = get_domain_name_hdf(domain_id)
        idom        = data%get_domain_index(domain_name)
        nelem_g     = data%mesh(idom)%get_nelements_global()
        nterms_s    = data%mesh(idom)%nterms_s
        ndims       = 3
        ntime       = data%ntime()

        !
        ! Set the dimensions of the dataspace to write in
        !
        dims(1:3)    = [nterms_s, nelem_g, ntime]
        maxdims(1:3) = H5S_UNLIMITED_F


        !
        ! Modify dataset creation properties, i.e. enable chunking in order to append
        ! dataspace, if needed.
        !
        dimsc = [1, nelem_g, 1]  ! Chunk size

        call h5pcreate_f(H5P_DATASET_CREATE_F, crp_list, ierr)
        if (ierr /= 0) call chidg_signal(FATAL, "write_field_domain_hdf: h5pcreate_f error enabling chunking.")

        call h5pset_chunk_f(crp_list, ndims, dimsc, ierr)
        if (ierr /= 0) call chidg_signal(FATAL, "write_field_domain_hdf: h5pset_chunk_f error setting chunk properties.")



        !
        ! Reset dataspace size if necessary
        !
        call h5lexists_f(gid, trim(field_name), exists, ierr)
        if (exists) then
            ! Open the existing dataset
            call h5dopen_f(gid, trim(field_name), did, ierr, H5P_DEFAULT_F)
            if (ierr /= 0) call chidg_signal(FATAL,"write_field_domain_hdf: variable does not exist or was not opened correctly.")


            ! Extend dataset if necessary
            call h5dset_extent_f(did, dims, ierr)
            if (ierr /= 0) call chidg_signal(FATAL, "write_field_domain_hdf: h5dset_extent_f.")


            ! Update existing dataspace ID since it may have been expanded
            call h5dget_space_f(did, sid, ierr)
            if (ierr /= 0) call chidg_signal(FATAL, "write_field_domain_hdf: h5dget_space_f.")

        else
            ! Create a new dataspace
            call h5screate_simple_f(ndims,dims,sid,ierr,maxdims)
            if (ierr /= 0) call chidg_signal(FATAL,"write_field_domain_hdf: h5screate_simple_f.")


            ! Create a new dataset
            call h5dcreate_f(gid, trim(field_name), H5T_NATIVE_DOUBLE, sid, did, ierr, crp_list)
            if (ierr /= 0) call chidg_signal(FATAL,"write_field_domain_hdf: h5dcreate_f.")
        end if



        !
        ! Get variable integer index from variable character string
        !
        eqn_ID = data%mesh(idom)%eqn_ID
        ivar = data%eqnset(eqn_ID)%prop%get_primary_field_index(field_name)



        !
        ! Assemble variable buffer matrix that gets written to file
        !
        allocate(var(nterms_s,1,1))


        do ielem = 1,data%mesh(idom)%nelem

            !
            ! get domain-global element index
            !
            ielement_g = data%mesh(idom)%elems(ielem)%ielement_g
            start = [1-1,ielement_g-1,itime-1]   ! 0-based
            count = [nterms_s, 1, 1]

            !
            ! Select subset of dataspace - sid
            !
            call h5sselect_hyperslab_f(sid, H5S_SELECT_SET_F, start, count, ierr)

            !
            ! Create a memory dataspace
            !
            dimsm(1) = size(var,1)
            dimsm(2) = size(var,2)
            dimsm(3) = size(var,3)
            call h5screate_simple_f(ndims,dimsm,memspace,ierr)


            !
            ! Write modes
            !
            var(:,1,1) = real(data%sdata%q%dom(idom)%vecs(ielem)%getvar(ivar,itime),rdouble)
            cp_var = c_loc(var(1,1,1))
            call h5dwrite_f(did, H5T_NATIVE_DOUBLE, cp_var, ierr, memspace, sid)


            call h5sclose_f(memspace,ierr)


        end do


        !
        ! Write order of the domain variable
        !
        !call h5set_attribute



        call h5pclose_f(crp_list, ierr) ! Close dataset creation property
        call h5dclose_f(did,ierr)       ! Close Variable datasets
        call h5sclose_f(sid,ierr)       ! Close Variable dataspaces
        call h5gclose_f(gid,ierr)       ! Close Domain/Variable group


    end subroutine write_domain_field_hdf
    !****************************************************************************************

















    !>  Read boundary conditions from HDF5 file in ChiDG format and return data in bcdata_t
    !!  container. The calling procedure can then use the returned bcdata_t to initialize
    !!  boundary conditions.
    !!
    !!  @author Nathan A. Wukie (AFRL)
    !!  @date   6/9/2016
    !!
    !!  @param[in]      filename    String of the HDF5 file to be read.
    !!  @param[inout]   bcdata(:)   Array of bcdata_t instances, one for each domain. 
    !!                              These will be returned with data about the boundary
    !!                              conditions that can be used for initialization.
    !!  @param[in]      partition   Partition information to only read boundary conditions 
    !!                              for the domains in the partition
    !!
    !----------------------------------------------------------------------------------------
    subroutine read_boundaryconditions_hdf(filename, bc_patch_data, bc_groups, partition)
        character(*),           intent(in)                  :: filename
        type(bc_patch_data_t),  intent(inout), allocatable  :: bc_patch_data(:)
        type(bc_group_t),       intent(inout), allocatable  :: bc_groups(:)
        type(partition_t),      intent(in)                  :: partition

        character(len=10)       :: faces(NFACES)
        integer(HID_T)          :: fid
        integer                 :: ierr, nconn


        faces = ["  XI_MIN","  XI_MAX"," ETA_MIN"," ETA_MAX","ZETA_MIN","ZETA_MAX"]


        fid = open_file_hdf(filename)


        !
        !  Allocate for number of domains in the partition
        !
        nconn = size(partition%connectivities)
        allocate(bc_patch_data(nconn), stat=ierr)
        if (ierr /= 0) call AllocationError


        !
        ! Read boundary condition patches
        !
        call read_bc_patches_hdf(fid,bc_patch_data,partition)


        !
        ! Read boundary condition state groups
        !
        call read_bc_state_groups_hdf(fid,bc_groups,partition)



        call close_file_hdf(fid)

    end subroutine read_boundaryconditions_hdf
    !****************************************************************************************










    !>  Read the boundary condition patch connectivity data from file and store in
    !!  bc_patch_data.
    !!
    !!  @author Nathan A. Wukie (AFRL)
    !!  @date   8/31/2016
    !!
    !!
    !!
    !----------------------------------------------------------------------------------------
    subroutine read_bc_patches_hdf(fid, bc_patch_data, partition)
        integer(HID_T),         intent(in)      :: fid
        type(bc_patch_data_t),  intent(inout)   :: bc_patch_data(:)
        type(partition_t),      intent(in)      :: partition

        integer(ik)                 :: iconn, nconn, iface, ierr
        integer(ik),    allocatable :: bc_patch(:,:)
        character(:),   allocatable :: bc_state_group
        integer                     :: ibc_face, nbcfaces
        character(1024)             :: domain
        character(len=10)           :: patches(NFACES)

        integer(HID_T)              :: patch_id


        patches = ["  XI_MIN","  XI_MAX"," ETA_MIN"," ETA_MAX","ZETA_MIN","ZETA_MAX"]


        !
        !  Loop through connectivities and read boundary conditions
        !
        nconn = size(partition%connectivities)
        do iconn = 1,nconn


            !
            ! Get name of current domain
            !
            domain = partition%connectivities(iconn)%get_domain_name()
            bc_patch_data(iconn)%domain_name = domain


            !
            ! Allocation bcs for current domain
            !
            allocate(bc_patch_data(iconn)%bc_connectivity(NFACES), stat=ierr)
            if (ierr /= 0) call AllocationError


            !
            ! Loop faces and get boundary condition for each
            !
            ! TODO: should probably turn this into a loop over bcs instead of faces.
            do iface = 1,NFACES


                ! Open face boundary condition group
                call h5gopen_f(fid, "D_"//trim(domain)//"/BoundaryConditions/"//trim(adjustl(patches(iface))), patch_id, ierr)
                if (ierr /= 0) call chidg_signal(FATAL,"read_bc_patches_hdf: error opening boundary face group")
    

                ! Get bc patch connectivity for current face
                bc_patch = get_bc_patch_hdf(patch_id)
                nbcfaces = size(bc_patch,1)


                ! Store boundary condition connectivity
                call bc_patch_data(iconn)%bc_connectivity(iface)%init(nbcfaces)
                do ibc_face = 1,nbcfaces
                    bc_patch_data(iconn)%bc_connectivity(iface)%data(ibc_face)%data = bc_patch(ibc_face,:)
                end do

                
                ! Read Boundary State Group
                bc_state_group = get_bc_patch_group_hdf(patch_id)
                call bc_patch_data(iconn)%bc_group_name%push_back(string_t(bc_state_group))


                ! Close face boundary condition group
                call h5gclose_f(patch_id, ierr)
                if (ierr /= 0) call chidg_signal(FATAL,"read_bc_patches_hdf: h5gclose")


            end do ! iface


        end do  ! iconn



    end subroutine read_bc_patches_hdf
    !****************************************************************************************














    !>  Read boundary condition state groups from file and return.
    !!
    !!  Reads and returns all boundary condition state groups, regardless of if they
    !!  are used on the current partition or not.
    !!
    !!
    !!  @author Nathan A. Wukie (AFRL)
    !!  @date   8/31/2016
    !!
    !---------------------------------------------------------------------------------------
    subroutine read_bc_state_groups_hdf(fid, bc_groups, partition)
        integer(HID_T),         intent(in)                  :: fid
        type(bc_group_t),       intent(inout), allocatable  :: bc_groups(:)
        type(partition_t),      intent(in)                  :: partition

        type(svector_t)                     :: bc_group_names, bc_state_names
        type(string_t)                      :: group_name, state_name
        class(bc_state_t),  allocatable     :: bc

        integer(HID_T)  :: group_id
        integer(ik)     :: igroup, ngroups, istate, ierr


        ngroups        = get_nbc_state_groups_hdf(fid)
        bc_group_names = get_bc_state_group_names_hdf(fid)


        if (allocated(bc_groups)) deallocate(bc_groups)
        allocate(bc_groups(ngroups), stat=ierr)
        if (ierr /= 0) call AllocationError


        !
        ! Read each group of bc_state's
        !
        do igroup = 1,ngroups

            ! Open face boundary condition group
            group_name = bc_group_names%at(igroup)
            group_id = open_bc_group_hdf(fid,group_name%get())

            !
            ! Get bc_group Family attribute.
            !
            bc_groups(igroup)%family = get_bc_state_group_family_hdf(group_id)

            !
            ! Loop through and read states + their properties
            !
            bc_state_names = get_bc_state_names_hdf(group_id)
            do istate = 1,bc_state_names%size()

                ! Get bc_state name, return bc_state from file and source-allocate
                state_name = bc_state_names%at(istate)
                if (allocated(bc)) deallocate(bc)
                allocate(bc, source = get_bc_state_hdf(group_id,state_name%get()))

                ! Save to bc_group_data_t
                bc_groups(igroup)%name = group_name%get()
                call bc_groups(igroup)%bc_states%push_back(bc)

            end do !istate


            ! Close face boundary condition group
            call close_bc_group_hdf(group_id)

        end do !igroup



    end subroutine read_bc_state_groups_hdf
    !****************************************************************************************












    !>  This reads an HDF ChiDG grid file and returns an array of connectivities, one 
    !!  for each domain.
    !!
    !!  @author Nathan A. Wukie (AFRL)
    !!  @date   6/9/2016
    !!
    !!
    !!
    !----------------------------------------------------------------------------------------
    subroutine read_connectivity_hdf(filename, connectivities)
        character(*),                               intent(in)      :: filename
        type(domain_connectivity_t), allocatable,   intent(inout)   :: connectivities(:)

        integer(HID_T)   :: fid, domain_id

        integer(ik),            allocatable :: connectivity(:,:)
        character(len=1024),    allocatable :: domain_names(:)
        character(:),           allocatable :: user_msg, domain_name
        integer                             :: type, ierr, ndomains,    &
                                               idom, idomain, nelements, ielem, nnodes, mapping
        logical                             :: contains_grid



        fid = open_file_hdf(filename)


        ! Check contains grid
        contains_grid = get_contains_grid_hdf(fid)
        user_msg = "We didn't find a grid to read in the file that was specified. &
                    The file could be a bare ChiDG file or maybe was generated by &
                    an incompatible version of the ChiDG library."
        if (.not. contains_grid) call chidg_signal(FATAL,user_msg)



        !
        !  Allocate number of domains
        !
        ndomains = get_ndomains_hdf(fid)
        user_msg = "read_connectivity_hdf: No domains were found in the file."
        if (ndomains == 0) call chidg_signal(FATAL,user_msg)
        allocate(connectivities(ndomains), stat=ierr)
        if (ierr /= 0) call AllocationError




        !
        !  Loop through groups and read domain connectivities
        !
        domain_names = get_domain_names_hdf(fid)
        do idom = 1,size(domain_names)

                domain_name = domain_names(idom)
                domain_id = open_domain_hdf(fid,trim(domain_name))


                !
                ! Get connectivity and total number of nodes in the domain
                !
                connectivity = get_domain_connectivity_hdf(domain_id)
                nnodes       = get_domain_nnodes_hdf(domain_id)


                !
                ! Initialize domain connectivity structure
                !
                nelements = size(connectivity,1)
                call connectivities(idom)%init(domain_name,nelements, nnodes)


                do ielem = 1,nelements
                    mapping = connectivity(ielem,3)
                    call connectivities(idom)%data(ielem)%init(mapping)
                    connectivities(idom)%data(ielem)%data = connectivity(ielem,:)
                    call connectivities(idom)%data(ielem)%set_element_partition(NO_PROC)
                end do


                ! Close domain
                call close_domain_hdf(domain_id)

        end do  ! idom


        ! Close file
        call close_file_hdf(fid)

    end subroutine read_connectivity_hdf
    !****************************************************************************************








    !>  Read the weights of each domain.
    !!
    !!  The weights here are defined as relative weight of compute intensity.
    !!  So, for example, a domain solving the Euler equations might be weighted 1, 
    !!  whereas a domain solving the Navier Stokes equations might be weighted 5.
    !!  Additionally, the weight might be based on solution order. So, a P1 domain might
    !!  be weighted 1 and a P2 domain might be weighted 8. 
    !!
    !!  @author Nathan A. Wukie
    !!  @date   10/25/2016
    !!
    !!
    !!
    !----------------------------------------------------------------------------------------
    subroutine read_weights_hdf(chidg_file,weights)
        character(*),               intent(in)      :: chidg_file
        real(rk),   allocatable,    intent(inout)   :: weights(:)






    end subroutine read_weights_hdf
    !*****************************************************************************************





end module mod_hdfio<|MERGE_RESOLUTION|>--- conflicted
+++ resolved
@@ -491,20 +491,14 @@
 
         character(:),   allocatable     :: field_name, domain_name, time_string
         integer(HID_T)                  :: fid, domain_id
-<<<<<<< HEAD
         integer(HSIZE_T)                :: adim, nfreq, ntime
         integer(ik)                     :: idom, ieqn, neqns, iwrite, spacedim, &
-                                           time, field_index, iproc
-=======
-        integer(HSIZE_T)                :: adim
-        integer(ik)                     :: idom, ieqn, neqns, iwrite, spacedim, time, field_index, iproc, eqn_ID
->>>>>>> 8c34b55b
+                                           time, field_index, iproc, eqn_ID
         integer                         :: ierr, order_s
         logical                         :: file_exists
         integer(ik)                     :: itime
         real(rk),       allocatable     :: freq(:), time_lev(:)
 
-        print*, 'write - 1'
 
         !
         ! Check for file existence
@@ -540,7 +534,6 @@
         call MPI_Barrier(ChiDG_COMM,ierr)
 
 
-        print*, 'write - 2'
 
         !
         ! Each process, write its own portion of the solution
@@ -556,7 +549,6 @@
                 call set_ntimes_hdf(fid,data%ntime())
 
 
-        print*, 'write - 3'
 
                 !
                 ! Write solution for each domain
@@ -567,7 +559,6 @@
                     domain_id   = open_domain_hdf(fid,trim(domain_name))
                     eqn_ID      = data%mesh(idom)%eqn_ID
                     
-        print*, 'write - 4'
 
                     !
                     ! Write domain attributes: solution order, equation set
@@ -591,7 +582,6 @@
                     end if
 
 
-        print*, 'write - 5'
 
                     !
                     ! Set some data about the block: solution order + equation set
@@ -639,21 +629,17 @@
 
                     call close_domain_hdf(domain_id)
 
-        print*, 'write - 6'
 
                 end do ! idom
 
-        print*, 'write - 7'
 
                 call set_contains_solution_hdf(fid,"True")
                 call close_file_hdf(fid)
 
-        print*, 'write - 8'
             end if
             call MPI_Barrier(ChiDG_COMM,ierr)
         end do
 
-        print*, 'write - 9'
     end subroutine write_solution_hdf
     !*****************************************************************************************
 
