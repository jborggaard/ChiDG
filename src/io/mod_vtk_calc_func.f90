--- conflicted
+++ resolved
@@ -237,11 +237,7 @@
         integer(ik)                                             :: npts
         real(rdouble)                                           :: val(1)
         real(rk)                                                :: xi, eta, zeta
-<<<<<<< HEAD
-        integer(ik)                                             :: ieq, ivar, ival,ielem, ierr
-=======
         integer(ik)                                             :: ieq, ivar, ival,ielem, itime, ierr, eqn_ID
->>>>>>> 8c34b55b
 
 
 
