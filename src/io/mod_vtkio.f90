--- conflicted
+++ resolved
@@ -5,9 +5,12 @@
     use mod_kinds,              only: rk,ik,rdouble
     use mod_constants,          only: ONE,HALF,TWO,OUTPUT_RES
 
-    use mod_vtk_file_unstr,     only: open_vtk_unstr,close_vtk_unstr,init_piece_unstr,end_piece_unstr,write_piece_coord, & 
-                                      write_piece_data,init_cell,end_cell,write_piece_connectivity_data,write_pvd_final
-    use mod_vtk_calc_func,      only: get_cons_var,get_piece_nums,get_piece_coord,get_piece_data,get_piece_connectivity_data
+    use mod_vtk_file_unstr,     only: open_vtk_unstr,close_vtk_unstr,init_piece_unstr,      &
+                                      end_piece_unstr,write_piece_coord, write_piece_data,  &
+                                      init_cell,end_cell,write_piece_connectivity_data,     &
+                                      write_pvd_final
+    use mod_vtk_calc_func,      only: get_cons_var,get_piece_nums,get_piece_coord,     &
+                                      get_piece_data,get_piece_connectivity_data
 
     use type_element,           only: element_t
     use type_blockvector,       only: blockvector_t
@@ -33,7 +36,7 @@
     !!	@author mayank Sharma
     !!	@date	11/17/2016
     !!
-    !---------------------------------------------------------------------------------------------------------------               
+    !-----------------------------------------------------------------------------------------
     subroutine write_vtk_file(data)
         type(chidg_data_t),intent(inout)                        ::  data
 
@@ -58,25 +61,6 @@
         ! the chidg result folder name to the path
         ! Check if directory already exists, if it does remove it and make it again
         !
-!        call execute_command_line('pwd > pwd.txt')
-<<<<<<< HEAD
-!        
-=======
-!       
->>>>>>> 8a3bd65d
-!        open(10, file = 'pwd.txt')
-!        read(10,'(a100)') cwd
-!        close(10)
-!
-!        call execute_command_line('rm pwd.txt')
-<<<<<<< HEAD
-!
-!        !new_dir_path = trim(cwd)//'/ChiDG_results/'
-!        !new_dir_path = trim(cwd)//'ChiDG_results'
-=======
-
-        !new_dir_path = trim(cwd)//'/ChiDG_results/'
->>>>>>> 8a3bd65d
         new_dir_path = 'ChiDG_results'
 
         delete_directory = 'rm -rf '//trim(new_dir_path)
@@ -98,7 +82,8 @@
 
 
         !
-        ! Allocate array for storing individual .vtu file names for each block over all time steps
+        ! Allocate array for storing individual .vtu file names for each block over 
+        ! all time steps.
         ! Each block corresponds to a ChiDG domain
         !
         allocate(file_arr(data%ndomains()*ntime))
@@ -161,7 +146,8 @@
                 call init_cell(file_arr(d + idom))
 
                 !
-                ! Get connectivity, offsets and element types for the current piece and write to current .vtu file
+                ! Get connectivity, offsets and element types for the current piece and write 
+                ! to current .vtu file.
                 !
                 call get_piece_connectivity_data(data,idom,nelem,num_pts,num_cells,connectivity,offsets,types)
                 call write_piece_connectivity_data(file_arr(d + idom),num_cells,connectivity,offsets,types)
@@ -189,7 +175,7 @@
 
 
     end subroutine write_vtk_file
-    !***************************************************************************************************************
+    !******************************************************************************************
  
 
 
