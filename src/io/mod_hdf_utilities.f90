--- conflicted
+++ resolved
@@ -456,13 +456,7 @@
         integer         :: ierr, loc
         logical         :: file_exists, file_is_hdf5
 
-<<<<<<< HEAD
         ! Trim if we need to
-=======
-        !
-        ! Append extension if we need to
-        !
->>>>>>> 099d41eb
         filename_open = trim(filename)
 
         ! Check file exists
@@ -480,7 +474,7 @@
         !  Open input file using default properties.
         !
         call open_hdf()
-        call write_line('   Opening file: ', filename_open, io_proc=GLOBAL_MASTER, ltrim=.false., silent=silent)
+        call write_line('   Opening file: ', filename_open, io_proc=GLOBAL_MASTER, ltrim=.false., silence=silent)
         call h5fopen_f(filename_open, H5F_ACC_RDWR_F, fid, ierr)
         user_msg = "open_file_hdf: There was an error opening the file."
         if (ierr /= 0) call chidg_signal_one(FATAL,user_msg,trim(filename_open))
@@ -525,7 +519,7 @@
         ! Get file name
         call h5fget_name_f(fid, buf, name_size, ierr)
         if (ierr /= 0) call chidg_signal(FATAL,"close_file_hdf: error getting file name from identifier.")
-        call write_line('   Closing file: ', trim(buf), io_proc=GLOBAL_MASTER, ltrim=.false., silent=silent)
+        call write_line('   Closing file: ', trim(buf), io_proc=GLOBAL_MASTER, ltrim=.false., silence=silent)
 
 
         !  Close file and Fortran interface
