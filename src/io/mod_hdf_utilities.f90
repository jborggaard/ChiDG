!----------------------------------------------------------------------------------------
!!
!!  ChiDG HDF File Format API
!!
!!  =====================================================================
!!  HDF:
!!  =====================================================================
!!  open_hdf
!!  close_hdf
!!
!!
!!  =====================================================================
!!  File:
!!      A: Storage Version Major    (Integer)
!!      A: Storage Version Minor    (Integer)
!!      A: Contains Grid            (Logical)
!!      A: Contains Solution        (Logical)
!!  
!!      G: BCSG_name1 ; ...  ('BCSG_' = Boundary condition state groups)
!!      G: EQN_name1  ; ...  ('EQN_'  = Equations)
!!      G: D_name1    ; ...  ('D_'    = Domains)
!!
!!  =====================================================================
!!  initialize_file_hdf
!!  initialize_file_structure_hdf
!!  open_file_hdf
!!  close_file_hdf
!!  check_file_storage_version_hdf
!!  
!!  set_storage_version_major_hdf
!!  set_storage_version_minor_hdf
!!  get_storage_version_major_hdf
!!  get_storage_version_minor_hdf
!!
!!  get_properties_hdf
!!
!!  set_contains_grid_hdf
!!  get_contains_grid_hdf
!!
!!  set_contains_solution_hdf
!!  get_contains_solution_hdf
!!
!!  set_time_step_hdf
!!  get_time_step_hdf
!!
!!  set_nsteps_hdf
!!  get_nsteps_hdf
!!
!!  set_nwrite_hdf
!!  get_nwrite_hdf
!!
!!  set_frequencies_hdf
!!  get_frequencies_hdf
!!
!!  !set_time_levels_hdf
!!  !get_time_levels_hdf
!!
!!  
!!
!!  =====================================================================
!!  Domain-level routines:
!!  "D_"
!!  ---------------------------------------------------------------------
!!      A: Name                     (String)
!!      A: Equation Set             (String)
!!      A: Coordinate System        (String)
!!      A: Coordinate Order         (Integer)
!!      A: Field Order              (Integer)
!!      A: Dimensionality           (Integer)
!!      G: Grid
!!      G: Patches
!!      G: Fields
!!  =====================================================================
!!  add_domain_hdf
!!  create_domain_hdf
!!  open_domain_hdf
!!  close_domain_hdf
!!  check_domain_exists_hdf
!!
!!  get_ndomains_hdf
!!  
!!  get_domain_name_hdf
!!  get_domain_names_hdf
!!
!!  set_domain_index_hdf
!!  get_domain_index_hdf
!!  get_domain_indices_hdf
!!
!!  set_domain_coordinates_hdf
!!  get_domain_coordinates_hdf
!!  set_domain_coordinate_displacements_hdf
!!  get_domain_coordinate_displacements_hdf
!!  set_domain_coordinate_velocities_hdf
!!  get_domain_coordinate_velocities_hdf
!!
!!  set_domain_coordinate_system_hdf
!!  get_domain_coordinate_system_hdf
!!
!!  set_domain_connectivity_hdf
!!  get_domain_connectivity_hdf
!!  set_domain_connectivity_partition_hdf
!!
!!  get_domain_nelements_hdf
!!  get_domain_nnodes_hdf
!!
!!  set_domain_coordinate_order_hdf
!!  get_domain_coordinate_order_hdf
!!  get_domain_coordinate_orders_hdf
!!
!!  set_domain_field_order_hdf
!!  get_domain_field_order_hdf
!!  get_domain_field_orders_hdf
!!
!!  TODO: set_domain_field_order_hdf
!!  TODO: get_domain_field_order_hdf
!!  TODO: get_domain_field_orders_hdf
!!
!!  set_domain_dimensionality_hdf   DEPRECATED
!!  get_domain_dimensionality_hdf   DEPRECATED
!!  get_domain_dimensionalities_hdf DEPRECATED
!!
!!
!!  set_domain_equation_set_hdf
!!  get_domain_equation_set_hdf
!!  get_domain_equation_sets_hdf
!!
!!
!!  create_patch_hdf
!!  open_patch_hdf
!!  close_patch_hdf
!!  set_patch_hdf
!!  get_patch_hdf
!!  set_patch_group_hdf
!!  get_patch_group_hdf
!!  
!!
!!  get_npatches_hdf
!!  copy_patches_attributes_hdf
!!
!!
!!
!!  =====================================================================
!!  Boundary Conditions: 
!!  "BCSG_", "BCS_", "BCP_"
!!  ---------------------------------------------------------------------
!!  =====================================================================
!!  "BCSG_"
!!  create_bc_state_group_hdf
!!  open_bc_state_group_hdf
!!  close_bc_state_group_hdf
!!
!!  get_nbc_state_groups_hdf
!!  get_bc_state_group_names_hdf
!!
!!  copy_bc_state_groups_hdf
!!  remove_bc_state_group_hdf
!!
!!
!!  "BCS_"
!!  open_bc_state_hdf
!!  close_bc_state_hdf
!!  add_bc_state_hdf
!!
!!  get_bc_states_hdf
!!  get_nbc_states_hdf
!!  get_bc_state_names_hdf
!!  remove_bc_state_hdf
!!  check_bc_state_exists_hdf
!!
!!
!!  "BCP_"
!!  add_bc_properties_hdf
!!  get_bc_properties_hdf
!!  remove_bc_property_hdf
!!  check_bc_property_exists_hdf
!!
!!
!!  get_bcnames_hdf
!!
!!
!!  =====================================================================
!!  Equations:
!!  ---------------------------------------------------------------------
!!  "EQN_"
!!  =====================================================================
!!  create_eqn_group_hdf
!!  remove_eqn_group_hdf
!!  get_eqn_group_names_hdf
!!  check_eqn_group_exists_hdf
!!  prune_eqn_groups_hdf
!!
!!
!!  Time Integrators:
!!  ---------------------------------------------------------------------
!!  set_time_integrator_hdf
!!  get_time_integrator_hdf
!!
!!  !set_ntimes_hdf
!!  !get_ntimes_hdf
!!
!!  set_times_hdf
!!  get_times_hdf
!!
!!  set_frequencies_hdf
!!  get_frequencies_hdf
!!
!!
!!  Utilities:
!!  ---------------------------------------------------------------------
!!  delete_group_attributes_hdf
!!  check_attribute_exists_hdf
!!  check_link_exists_hdf
!!  check_file_exists_hdf
!!  check_file_has_extension_hdf
!!  check_file_structure_hdf      
!!  check_file_domains_hdf
!!  check_file_ntimes_hdf
!!
!****************************************************************************************
module mod_hdf_utilities
#include <messenger.h>
    use mod_kinds,              only: rk, ik, rdouble
    use mod_constants,          only: ZERO, NFACES, TWO_DIM, THREE_DIM
    use mod_file_utilities,     only: delete_file
    use mod_bc,                 only: check_bc_state_registered, create_bc
    use mod_string,             only: string_t
    use mod_function,           only: create_function
    use mod_chidg_mpi,          only: IRANK, NRANK, ChiDG_COMM, GLOBAL_MASTER
    use type_function,          only: function_t
    use type_svector,           only: svector_t
    use type_bc_state,          only: bc_state_t
    use type_point,             only: point_t
    use type_file_properties,   only: file_properties_t
    use type_chidg_data,        only: chidg_data_t
    use hdf5
    use h5lt


    use type_prescribed_mesh_motion,                only: prescribed_mesh_motion_t
    use type_prescribed_mesh_motion_group,          only: prescribed_mesh_motion_group_t
    use type_prescribed_mesh_motion_group_wrapper,  only: prescribed_mesh_motion_group_wrapper_t
    implicit none

    

    !
    ! HDF5 storage format
    !
    integer, parameter :: STORAGE_VERSION_MAJOR = 1
    integer, parameter :: STORAGE_VERSION_MINOR = 6


    ! Attribute sizes
    integer(HSIZE_T), parameter :: SIZE_ONE = 1

    
    ! HDF library status
    logical    :: HDF_is_open     = .false.
    integer    :: HDF_nfiles_open = 0


contains





    !>  Handle opening the HDF library.
    !!
    !!  This way, it will only open the library if it needs opened, incase it is called
    !!  multiple times.
    !!
    !!  @author Nathan A. Wukie
    !!  @date   10/18/2016
    !!
    !!
    !---------------------------------------------------------------------------------------
    subroutine open_hdf()

        integer(ik) :: ierr

        if (.not. HDF_is_open) then
            call h5open_f(ierr)
            if (ierr /= 0) call chidg_signal(FATAL,"open_hdf: h5open_f did not execute successfully.")
        end if

        HDF_is_open = .true.

    end subroutine open_hdf
    !***************************************************************************************





    !>  Handle closing the HDF library.
    !!
    !!  This way, it will only close the library if it hasn't already been closed, incase 
    !!  it is called multiple times.
    !!
    !!  @author Nathan A. Wukie
    !!  @date   10/18/2016
    !!
    !!
    !---------------------------------------------------------------------------------------
    subroutine close_hdf()

        integer(ik) :: ierr

        if (HDF_is_open .and. (HDF_nfiles_open==0)) then
            call h5close_f(ierr)
            if (ierr /= 0) call chidg_signal(FATAL,"close_hdf: h5close_f did not execute successfully.")
        end if

        HDF_is_open = .false.

    end subroutine close_hdf
    !***************************************************************************************






    !>  Create a ChiDG-format file, with initialized format structure.
    !!  Return an HDF file identifier
    !!
    !!  @author Nathan A. Wukie 
    !!  @date   9/25/2016
    !!
    !!  @param  filename    String for the file to be created, without extension
    !!
    !!
    !----------------------------------------------------------------------------------------
    subroutine initialize_file_hdf(filename)
        character(*),   intent(in)  :: filename

        character(:),   allocatable :: filename_init
        integer(HID_T)              :: fid
        integer(ik)                 :: ierr, loc
        logical                     :: file_exists


        filename_init = trim(filename)
        

        !
        ! Check if input file already exists
        !
        file_exists = check_file_exists_hdf(filename_init)
        if (file_exists) then
            call write_line("Found "//trim(filename_init)//" that already exists. Deleting it to create new file...")
            call delete_file(trim(filename_init))
        end if


        !
        ! Create file
        !
        call open_hdf()
        call h5fcreate_f(trim(filename_init), H5F_ACC_TRUNC_F, fid, ierr)
        if (ierr /= 0) call chidg_signal(FATAL,"initialize_file_hdf: Error h5fcreate_f.")
        call write_line("File created: "//trim(filename_init))


        !
        ! Set storage formet
        !
        call set_storage_version_major_hdf(fid,STORAGE_VERSION_MAJOR)
        call set_storage_version_minor_hdf(fid,STORAGE_VERSION_MINOR)


        !
        ! Set contains status for grid/solution 
        !
        call set_contains_grid_hdf(fid,"False")
        call set_contains_solution_hdf(fid,"False")



        call h5fclose_f(fid,ierr)

    end subroutine initialize_file_hdf
    !****************************************************************************************









    !>
    !!
    !!  @author Nathan A. Wukie
    !!  @date   11/23/2016
    !!
    !!
    !----------------------------------------------------------------------------------------
    subroutine initialize_file_structure_hdf(fid,data)
        integer(HID_T),     intent(in)  :: fid
        type(chidg_data_t), intent(in)  :: data

        integer(ik)                 :: idom, eqn_ID
        integer(HID_T)              :: domain_id
        character(:),   allocatable :: domain_name

        do idom = 1,data%mesh%ndomains()

            ! Create domain group
            domain_name = data%mesh%domain(idom)%name
            call create_domain_hdf(fid,domain_name)


            ! Set additional attributes
            eqn_ID    = data%mesh%domain(idom)%eqn_ID
            domain_id = open_domain_hdf(fid,trim(domain_name))
            call set_domain_equation_set_hdf(domain_id,data%eqnset(eqn_ID)%get_name())
            call close_domain_hdf(domain_id)
    

        end do !idom


    end subroutine initialize_file_structure_hdf
    !***************************************************************************************










    !>  Open a ChiDG-formatted HDF file and return an HDF file identifier
    !!
    !!      - Check file existence
    !!      - Open HDF interface
    !!      - Open file
    !!      - Check version
    !!
    !!  @author Nathan A. Wukie 
    !!  @date   10/13/2016
    !!
    !!
    !----------------------------------------------------------------------------------------
    function open_file_hdf(filename) result(fid)
        character(*),   intent(in)      :: filename

        character(:),   allocatable :: filename_open, user_msg
        integer(HID_T)  :: fid
        integer         :: ierr, loc
        logical         :: file_exists, file_is_hdf5

        ! Trim if we need to
        filename_open = trim(filename)

        ! Check file exists
        inquire(file=filename_open, exist=file_exists)
        if (.not. file_exists) then
            call chidg_signal_one(FATAL,"open_file_hdf: Could not find file.",trim(filename_open))
        end if

        ! Check file is HDF5/ChiDG
        call h5fis_hdf5_f(filename_open,file_is_hdf5,ierr)
        user_msg = "open_file_hdf: Specified file is not an HDF5 file."
        if (.not. file_is_hdf5) call chidg_signal_one(FATAL,user_msg,trim(filename_open))

        !
        !  Open input file using default properties.
        !
        call open_hdf()
        call write_line('   Opening file: ', filename_open, io_proc=GLOBAL_MASTER, ltrim=.false.)
        call h5fopen_f(filename_open, H5F_ACC_RDWR_F, fid, ierr)
        user_msg = "open_file_hdf: There was an error opening the file."
        if (ierr /= 0) call chidg_signal_one(FATAL,user_msg,trim(filename_open))


        !
        ! Check file format major.minor version
        !
        call check_file_storage_version_hdf(fid)


        HDF_nfiles_open = HDF_nfiles_open + 1

    end function open_file_hdf
    !*****************************************************************************************





    


    !>  Close ChiDG-formatted HDF file
    !!
    !!      - Close file
    !!      - Close HDF interface
    !!
    !!  @author Nathan A. Wukie
    !!  @date   10/15/2016
    !!
    !----------------------------------------------------------------------------------------
    subroutine close_file_hdf(fid)
        integer(HID_T), intent(in)  :: fid

        integer :: ierr

        !  Close file and Fortran interface
        call h5fclose_f(fid, ierr)
        if (ierr /= 0) call chidg_signal(FATAL,"close_file_hdf: error closing file.")
    
        HDF_nfiles_open = HDF_nfiles_open - 1

        call close_hdf()

    end subroutine close_file_hdf
    !****************************************************************************************










    !>  Check the format version of a ChiDG-formatted HDF file and compare it against
    !!  the version used by the current library. 
    !!
    !!  Errors if incompatible.
    !!
    !!  @author Nathan A. Wukie (AFRL)
    !!  @date   9/25/2016
    !!
    !!
    !!
    !-----------------------------------------------------------------------------------------
    subroutine check_file_storage_version_hdf(fid)
        integer(HID_T), intent(in)  :: fid

        integer(ik)                 :: file_major_version, file_minor_version, user_option
        character(:), allocatable   :: msg
        logical                     :: read_user_input

        !
        ! Get file major.minor version
        !
        file_major_version = get_storage_version_major_hdf(fid)
        file_minor_version = get_storage_version_minor_hdf(fid)


        !
        ! Test against current version
        !
        if ( (file_major_version /= STORAGE_VERSION_MAJOR) .or. &
             (file_minor_version /= STORAGE_VERSION_MINOR) ) then

            msg = "The storage format of the file being worked with &
                   does not match the storage format in the ChiDG library being used. This &
                   probably means the file was generated with another version of the ChiDG &
                   library and may not be compatible with the library currently being used. &
                   You could try a few things here. 1: regenerate the with with the ChiDG &
                   library being used. 2: Use a different version of the ChiDG library &
                   that uses a storage format for the file being used. 3: Full-speed ahead! &
                   Proceed anyways and try your luck!"//NEW_LINE('A')//" &
                   Options: Exit(1), Continue(2)."
                   

            call chidg_signal_two(MSG,msg,file_minor_version,STORAGE_VERSION_MINOR)

            read_user_input = .true.
            do while(read_user_input)
                
                read(*,*) user_option

                if (user_option == 1) then
                    call chidg_abort()
                    stop
                else if (user_option == 2) then
                    read_user_input = .false.
                else
                    call write_line("Valid inputs are: 1,2")
                    read_user_input = .true.
                end if

            end do


        end if
        

    end subroutine check_file_storage_version_hdf
    !*****************************************************************************************











!    !>  Check if an already existing HDF5 file has the correct structure to be use to write 
!    !!  a new solution
!    !!
!    !!  Errors if incompatible.
!    !!
!    !!  @author Matteo Ugolotti
!    !!  @date   02/20/2017
!    !!
!    !!  TODO: add check to the domains' attribute (dimensionality, equation-set)
!    !!        Many other check can be implemented. This is the first step
!    !-----------------------------------------------------------------------------------------
!    subroutine check_file_structure_hdf(fid,data)
!    
!        integer(HID_T)      , intent(in)  :: fid
!        type(chidg_data_t)  , intent(in)  :: data
!        
!        ! Check if the version is correct
!        call check_file_storage_version_hdf(fid)
!    
!        ! Check if the number and names of the domains are correct
!        call check_file_domains_hdf(fid,data)
!        
!        ! Check the number of time levels, and update it in case.
!        call check_file_ntimes_hdf(fid,data)
!
!
!    end subroutine check_file_structure_hdf
!    !*****************************************************************************************









!    !>  Check check that the ntimes attirbute of the existing file matches the  
!    !!  a new data solution
!    !!
!    !!  Errors if incompatible.
!    !!
!    !!  @author Matteo Ugolotti
!    !!  @date   02/20/2017
!    !!
!    !-----------------------------------------------------------------------------------------
!    subroutine check_file_ntimes_hdf(fid,data)
!        
!        integer(HID_T)      , intent(in)    :: fid
!        type(chidg_data_t)  , intent(in)    :: data
!
!        integer(ik)                         :: time_lev, ntimes
!        character(len=1024),    allocatable :: msg
!
!        time_lev = get_ntimes_hdf(fid)
!        ntimes   = data%ntime() - 1
!    
!
!        if ( time_lev /= ntimes ) then
!            
!            msg = "The attribute ntimes in the existing  HDF5 fils is not up-to-date. It will automatically be updated"
!            call chidg_signal(WARN, msg)
!
!            !update ntimes
!            call set_ntimes_hdf(fid,ntimes)
!
!        end if
!
!
!    end subroutine check_file_ntimes_hdf
!    !*****************************************************************************************










!    !>  Check if the number of domains and name in an old HDF5 file are coherent with the
!    !!  new solution
!    !!
!    !!  Errors if incompatible.
!    !!
!    !!  @author Matteo Ugolotti
!    !!  @date   02/20/2017
!    !!
!    !!
!    !!
!    !-----------------------------------------------------------------------------------------
!    subroutine check_file_domains_hdf(id,data)
!
!        integer(HID_T)      ,intent(in) :: id
!        type(chidg_data_t)  ,intent(in) :: data
!
!        integer(ik)                        :: domain_number, idom, domain_check, dimension
!        character(len=1024),   allocatable :: dom_names(:), domain_name, msg
!        
!        !
!        ! check whether the number of domians is correct or not. IF it is, then 
!        ! compare domains' names
!        !
!        
!        domain_number = data%ndomains()
!        domain_check  = get_ndomains_hdf(id)
!
!        if (domain_number /= domain_check) then
!            msg = "The number of domains in the existing file and the number of domains that need to be stored &
!                    do not match. Please, delete the existing HDF5 file."
!            call chidg_signal(FATAL,msg)
!        else
!
!            !
!            ! check if the name of the domainis are correct
!            !
!            dom_names = get_domain_names_hdf(id)
!
!            do idom = 1, domain_number
!                
!                domain_name = "D_"//trim(data%info(idom)%name)
!                        
!                msg = "There exists a mismatch in a domain's name due to the overwriting of and existing HDF5 &
!                       file. To avoid this delete the existing HDF5 file."
!
!                if ( domain_name /= dom_names(idom) ) call chidg_signal(FATAL,msg)
!
!            end do
!        
!        end if
!        
!
!
!    end subroutine check_file_domains_hdf
!    !*****************************************************************************************





    !>  Set the major version index for a ChiDG-formatted HDF file
    !!
    !!  @author Nathan A. Wukie
    !!  @date   9/24/2016
    !!
    !!
    !!
    !----------------------------------------------------------------------------------------
    subroutine set_storage_version_major_hdf(fid,major_version)
        integer(HID_T), intent(in)  :: fid
        integer(ik),    intent(in)  :: major_version

        integer(ik)         :: ierr

        call h5ltset_attribute_int_f(fid, "/", 'Storage Version Major', [major_version], SIZE_ONE, ierr)
        if (ierr /= 0) call chidg_signal(FATAL,"set_storage_version_major_hdf: error setting the major version number")

    end subroutine set_storage_version_major_hdf
    !****************************************************************************************




    !>  Set the minor version index for a ChiDG-formatted HDF file
    !!
    !!  @author Nathan A. Wukie
    !!  @date   9/24/2016
    !!
    !!
    !!
    !----------------------------------------------------------------------------------------
    subroutine set_storage_version_minor_hdf(fid,minor_version)
        integer(HID_T), intent(in)  :: fid
        integer(ik),    intent(in)  :: minor_version

        integer(ik)         :: ierr

        call h5ltset_attribute_int_f(fid, "/", 'Storage Version Minor', [minor_version], SIZE_ONE, ierr)
        if (ierr /= 0) call chidg_signal(FATAL,"set_storage_version_minor_hdf: error setting the minor version number")

    end subroutine set_storage_version_minor_hdf
    !****************************************************************************************



    !>  Return the major version index of a ChiDG-formatted HDF file
    !!
    !!  @author Nathan A. Wukie
    !!  @date   9/24/2016
    !!
    !!
    !!
    !----------------------------------------------------------------------------------------
    function get_storage_version_major_hdf(fid) result(major_version)
        integer(HID_T), intent(in)  :: fid

        integer(ik) :: major_version, ierr, attr_status
        integer, dimension(1) :: buf


        call check_attribute_exists_hdf(fid,"Storage Version Major","Soft Fail",attr_status)

        if (attr_status == 0) then
            call h5ltget_attribute_int_f(fid, "/", 'Storage Version Major', buf, ierr)
            if (ierr /= 0) call chidg_signal(FATAL,"get_storage_version_major_hdf: error getting the major storage version.")
            major_version = int(buf(1),kind=ik)
        else
            major_version = -1
        end if

    end function get_storage_version_major_hdf
    !****************************************************************************************



    !>  Return the minor version index of a ChiDG-formatted HDF file
    !!
    !!  @author Nathan A. Wukie
    !!  @date   9/24/2016
    !!
    !!
    !!
    !----------------------------------------------------------------------------------------
    function get_storage_version_minor_hdf(fid) result(minor_version)
        integer(HID_T), intent(in)  :: fid

        integer(ik) :: minor_version, ierr, attr_status
        integer, dimension(1) :: buf


        call check_attribute_exists_hdf(fid,"Storage Version Minor","Soft Fail",attr_status)

        if (attr_status == 0) then
            call h5ltget_attribute_int_f(fid, "/", 'Storage Version Minor', buf, ierr)
            if (ierr /= 0) call chidg_signal(FATAL,"set_storage_version_minor_hdf: error getting the minor storage version.")
            minor_version = int(buf(1),kind=ik)
        else
            minor_version = -1
        end if

    end function get_storage_version_minor_hdf
    !****************************************************************************************










    !>  Return a properties instance containing information about an hdf file
    !!
    !!  @author Nathan A. Wukie
    !!  @date   2/3/2016
    !!
    !!
    !!  @param[in]  filename    Character string containing a filename for a file that gets interrogated
    !!  @result     prop        file_properties_t instance that gets returned with file information
    !!
    !----------------------------------------------------------------------------------------
    function get_properties_hdf(filename) result(prop)
        character(*),   intent(in)  :: filename

        integer(HID_T)              :: fid
        integer(ik)                 :: ierr, idom
        integer(ik)                 :: nterms_1d
        logical                     :: fileexists = .false.
        integer(HSIZE_T)            :: ntime, nfreq

        type(file_properties_t)     :: prop


        ! 
        !  Check file exists
        !
        inquire(file=filename, exist=fileexists)
        if (.not. fileexists) then
            call chidg_signal(FATAL,'get_properties_hdf: Could not find grid file')
        end if


        !
        !  Initialize Fortran interface.
        !
        call open_hdf()



        !
        !  Open input file using default properties.
        !
        fid = open_file_hdf(filename)



        !
        ! Get number of domains
        !
        prop%ndomains = get_ndomains_hdf(fid)
        call prop%set_ndomains(prop%ndomains)


        !
        ! Check for Grid and Solution contents
        !
        prop%contains_grid      = get_contains_grid_hdf(fid)
        prop%contains_solution  = get_contains_solution_hdf(fid)


        !
        ! Get domain names
        !
        prop%domain_names = get_domain_names_hdf(fid)

        
        !
        ! Get time_integrator name
        !
        prop%time_integrator = get_time_integrator_hdf(fid)


        !
        ! Get order of coordinate and solution expansions
        !
        if ( prop%contains_grid ) then
            prop%order_c = get_domain_coordinate_orders_hdf(fid,prop%domain_names)
        end if

        if ( prop%contains_solution ) then
            prop%order_s = get_domain_field_orders_hdf(fid)
        end if




        !
        ! Compute number of terms in the polynomial expansions for each domain
        !
        do idom = 1,prop%ndomains
            

            nterms_1d = (prop%order_c(idom) + 1)
            prop%nterms_c(idom) = nterms_1d * nterms_1d * nterms_1d
            !if ( prop%spacedim(idom) == THREE_DIM ) then
            !    prop%nterms_c(idom) = nterms_1d * nterms_1d * nterms_1d
            !else if ( prop%spacedim(idom) == TWO_DIM ) then
            !    prop%nterms_c(idom) = nterms_1d * nterms_1d
            !end if


 
            nterms_1d = (prop%order_s(idom) + 1)
            prop%nterms_s(idom) = nterms_1d * nterms_1d * nterms_1d
            !if ( prop%spacedim(idom) == THREE_DIM ) then
            !    prop%nterms_s(idom) = nterms_1d * nterms_1d * nterms_1d
            !else if ( prop%spacedim(idom) == TWO_DIM ) then
            !    prop%nterms_s(idom) = nterms_1d * nterms_1d
            !end if


        end do ! idom


        !
        ! Get equation set for each domain
        !
        prop%eqnset = get_domain_equation_sets_hdf(fid)

        

        !
        ! Close file
        !
        call close_file_hdf(fid)
        call close_hdf()

    end function get_properties_hdf
    !****************************************************************************************










    !>  Add a domain to the file.
    !!
    !!  @author Nathan A. Wukie
    !!  @date   10/17/2016
    !!
    !---------------------------------------------------------------------------------------
    subroutine add_domain_hdf(fid,domain_name,nodes,elements,coord_system,equation_set)
        integer(HID_T), intent(in)  :: fid
        character(*),   intent(in)  :: domain_name
        real(rk),       intent(in)  :: nodes(:,:)
        integer(ik),    intent(in)  :: elements(:,:)
        character(*),   intent(in)  :: coord_system
        character(*),   intent(in)  :: equation_set


        real(rk),   allocatable :: dnodes(:,:), vnodes(:,:)
        integer(HID_T)          :: dom_id, grid_id, bc_id, var_id
        integer(ik)             :: mapping, ierr


        !
        ! Create new domain. /D_domain_name
        !
        call create_domain_hdf(fid,domain_name)


        !
        ! Size perturbation array and set to default=zero.
        !  
        dnodes = nodes
        vnodes = nodes
        dnodes = ZERO
        vnodes = ZERO


        !
        ! Open Domain
        !
        dom_id = open_domain_hdf(fid,domain_name)



        ! Set 'Coordinate System', 'Coordinates', 'DCoordinates', 'VCoordinates', and 'Elements'
        mapping  = elements(1,3)
        call set_domain_coordinate_order_hdf(dom_id,mapping)
        call set_domain_coordinate_system_hdf(dom_id,coord_system)
        call set_domain_coordinates_hdf(dom_id,nodes)
        call set_domain_coordinate_displacements_hdf(dom_id,dnodes)
        call set_domain_coordinate_velocities_hdf(dom_id,vnodes)
        call set_domain_connectivity_hdf(dom_id,elements)
        call set_domain_equation_set_hdf(dom_id,trim(equation_set))



        !
        ! Close Domain
        !
        call close_domain_hdf(dom_id)


        !
        ! Write equation set group to file root. /EQN_equation_set
        !
        call create_eqn_group_hdf(fid, trim(equation_set))


    end subroutine add_domain_hdf
    !****************************************************************************************










    !>  Create a new Domain group.
    !!
    !!  Activities:
    !!      - Create a new domain group
    !!      - Increment number of domains in the file
    !!      - Set the domain index
    !!      - Close the domain group
    !!
    !!  Convention:
    !!      - Group Prefix: D_
    !!      - Example: D_MyDomain
    !!
    !!  @author Nathan A. Wukie
    !!  @date   11/23/2016
    !!
    !!
    !--------------------------------------------------------------------------------------
    subroutine create_domain_hdf(fid,domain_name)
        integer(HID_T),     intent(in)  :: fid
        character(*),       intent(in)  :: domain_name

        integer(ik)     :: ierr
        integer(HID_T)  :: domain_id, grid_id, bc_id, var_id
        logical         :: domain_exists

        !
        ! Check if the domain group already exists
        !
        domain_exists = check_link_exists_hdf(fid,"D_"//trim(domain_name))

        
        if (.not. domain_exists) then

            ! Create domain group
            call h5gcreate_f(fid, "D_"//trim(domain_name), domain_id, ierr)
            if (ierr /= 0) call chidg_signal(FATAL,"create_domain_hdf: h5gcreate_f")

            call h5gcreate_f(domain_id, "Grid", grid_id, ierr)
            if (ierr /= 0) call chidg_signal(FATAL,"create_domain_hdf: h5gcreate_f")
            call h5gclose_f(grid_id,ierr)

            call h5gcreate_f(domain_id, "Patches", bc_id, ierr)
            if (ierr /= 0) call chidg_signal(FATAL,"create_domain_hdf: h5gcreate_f")
            call h5gclose_f(bc_id,ierr)

            call h5gcreate_f(domain_id, "Fields", var_id, ierr)
            if (ierr /= 0) call chidg_signal(FATAL,"create_domain_hdf: h5gcreate_f")
            call h5gclose_f(var_id,ierr)


            ! Set domain name
            call set_domain_name_hdf(domain_id,domain_name)


            ! Close domain
            call close_domain_hdf(domain_id)

        end if

    end subroutine create_domain_hdf
    !***************************************************************************************

    






    !>  Open a domain group and return HDF group identifier.
    !!
    !!  @author Nathan A. Wukie
    !!  @date   10/17/2016
    !!
    !!
    !----------------------------------------------------------------------------------------
    function open_domain_hdf(fid,domainname) result(dom_id)
        integer(HID_T), intent(in)  :: fid
        character(*),   intent(in)  :: domainname

        integer(HID_T)  :: dom_id
        integer(ik)     :: ierr
        logical         :: exists


        ! Check exists
        exists = check_link_exists_hdf(fid,"D_"//trim(domainname))
        if (.not. exists) call chidg_signal_one(FATAL,"open_domain_hdf: Couldn't find domain in file.","D_"//trim(domainname))


        ! If so, open.
        call h5gopen_f(fid,"D_"//trim(domainname), dom_id, ierr)
        if (ierr /= 0) call chidg_signal(FATAL,"open_domain_hdf: Error in h5gopen_f")


    end function open_domain_hdf
    !****************************************************************************************






    !>  Close a domain group from an HDF identifier.
    !!
    !!  @author Nathan A. Wukie
    !!  @date   10/17/2016
    !!
    !!
    !----------------------------------------------------------------------------------------
    subroutine close_domain_hdf(dom_id)
        integer(HID_T), intent(in)  :: dom_id

        integer(ik) :: ierr

        call h5gclose_f(dom_id,ierr)
        if (ierr /= 0) call chidg_signal(FATAL, "close_domain_hdf: Error in h5gclose_f.")

    end subroutine close_domain_hdf
    !****************************************************************************************





    !>
    !!
    !!  @author Nathan A. Wukie (AFRL)
    !!  @date   9/15/2016
    !!
    !!
    !!
    !--------------------------------------------------------------------------------------------
    function check_domain_exists_hdf(fid,domain_name) result(exist_status)
        integer(HID_T), intent(in)  :: fid
        character(*),   intent(in)  :: domain_name

        integer(ik) :: ierr
        logical     :: exist_status

        ! Check if face contains the bc_state
        call h5lexists_f(fid, "D_"//trim(domain_name), exist_status, ierr)
        if (ierr /= 0) call chidg_signal(FATAL,"check_domain_exists_hdf: Error in call to h5lexists_f")


    end function check_domain_exists_hdf
    !*********************************************************************************************






    !>  Given a file identifier, return the number of domains in an hdf5 file.
    !!
    !!  @author Nathan A. Wukie
    !!  @date   2/3/2016
    !!
    !!  @param[in]  fid     HDF file identifier
    !!
    !----------------------------------------------------------------------------------------
    function get_ndomains_hdf(fid) result(ndomains)
        integer(HID_T), intent(in)  :: fid

        integer                     :: nmembers, ierr
        integer(ik)                 :: ndomains
        integer(HSIZE_T)            :: igrp
        character(1024)             :: gname
        character(:),   allocatable :: user_msg


        !  Get number of groups in the file root
        call h5gn_members_f(fid, "/", nmembers, ierr)


        !  Loop through groups and count those starting with "D_"
        ndomains = 0
        do igrp = 0,nmembers-1

            ! Get group name
            call h5lget_name_by_idx_f(fid,".",H5_INDEX_NAME_F,H5_ITER_INC_F,igrp,gname,ierr)
            user_msg = "get_ndomains_hdf: Error iterating through links to detect domain groups."
            if (ierr /= 0) call chidg_signal(FATAL,user_msg)

            ! Test if group is a 'Domain'
            if (gname(1:2) == 'D_') then
                ndomains = ndomains + 1
            end if

        end do


    end function get_ndomains_hdf
    !****************************************************************************************









!    !>  Given a file identifier, return the time integrator name in a hdf5 file.
!    !!
!    !!  @author Mayank Sharma
!    !!  @date   3/18/2017
!    !!
!    !!  @param[in]  fid     HDF file identifier
!    !!
!    !----------------------------------------------------------------------------------------
!    function get_time_integrator_hdf(fid) result(time_string)
!        integer(HID_T), intent(in)  :: fid
!        
!        character(1024)             :: temp_string
!        character(:),   allocatable :: time_string
!        integer(ik)                 :: ierr
!
!        call h5ltget_attribute_string_f(fid, "/", "time_integrator", temp_string, ierr)
!        if (ierr /= 0) call chidg_signal(FATAL,"get_time_integrator_hdf: h5ltget_attribute_string_f & 
!                                         had a problem getting the time integrator name")
!        time_string = trim(temp_string)
!
!    end function get_time_integrator_hdf
!    !****************************************************************************************









    !>  Given a domain identifier, set the domain name.
    !!
    !!  @author Nathan A. Wukie
    !!  @date   11/30/2016
    !!
    !!  @param[in]  domain_id       HDF domain identifier
    !!  @param[in]  domain_name     String holding the name to be set.
    !!
    !----------------------------------------------------------------------------------------
    subroutine set_domain_name_hdf(domain_id,domain_name)
        integer(HID_T), intent(in)  :: domain_id
        character(*),   intent(in)  :: domain_name

        integer(ik) :: ierr

        call h5ltset_attribute_string_f(domain_id, ".", "Name", trim(domain_name), ierr)
        if (ierr /= 0) call chidg_signal(FATAL,"set_domain_name_hdf: Error h5ltset_attribute_string_f")

    end subroutine set_domain_name_hdf
    !****************************************************************************************







    !>  Given a domain identifier, return the domain name.
    !!
    !!  @author Nathan A. Wukie
    !!  @date   11/30/2016
    !!
    !!  @param[in]  domain_id       HDF domain identifier
    !!
    !----------------------------------------------------------------------------------------
    function get_domain_name_hdf(domain_id) result(domain_name)
        integer(HID_T), intent(in)  :: domain_id

        character(1024)             :: temp_string
        character(:),   allocatable :: domain_name
        integer(ik)                 :: ierr

        call h5ltget_attribute_string_f(domain_id, ".", "Name", temp_string, ierr)
        if (ierr /= 0) call chidg_signal(FATAL,"get_domain_name_hdf: Error h5ltget_attribute_string_f")

        domain_name = trim(temp_string)

    end function get_domain_name_hdf
    !****************************************************************************************










    !>  Return a list of domain names from an HDF5 file identifier.
    !!
    !!  @author Nathan A. Wukie
    !!  @date   2/3/2016
    !!
    !!  @param[in]  fid     HDF file identifier
    !!
    !----------------------------------------------------------------------------------------
    function get_domain_names_hdf(fid) result(names)
        integer(HID_T),     intent(in)  :: fid

        character(:),           allocatable :: user_msg
        character(len=1024),    allocatable :: names(:)
        character(len=1024)                 :: gname
        integer(HSIZE_T)                    :: igrp
        integer                             :: ndomains, nmembers, type
        integer                             :: idom, ierr

        ! Get number of domains
        ndomains = get_ndomains_hdf(fid)
        allocate(names(ndomains), stat=ierr)
        if (ierr /= 0) call AllocationError


        !  Get number of groups in the file root
        call h5gn_members_f(fid, "/", nmembers, ierr)


        !  Loop through groups and read domain names
        idom = 1
        do igrp = 0,nmembers-1

            ! Get group name
            call h5lget_name_by_idx_f(fid,".",H5_INDEX_NAME_F,H5_ITER_INC_F,igrp,gname,ierr)
            user_msg = "get_domain_names_hdf: Error iterating through links to detect domain groups."
            if (ierr /= 0) call chidg_signal(FATAL,user_msg)

            ! Test if group is a 'Domain'
            if (gname(1:2) == 'D_') then

                ! Store name
                names(idom) = trim(gname(3:))
                idom = idom + 1

            end if

        end do



    end function get_domain_names_hdf
    !****************************************************************************************













    !>  Set status of file attribute "/Contains Grid".
    !!
    !!  'True'/'False'
    !!
    !!  @author Nathan A. Wukie
    !!  @date   2/3/2016
    !!
    !!  @param[in]  fid             HDF5 file identifier.
    !!  @result     grid_status     Logical indicating if ChiDG grid exists in file, fid.
    !!
    !----------------------------------------------------------------------------------------
    subroutine set_contains_grid_hdf(fid,status_string)
        integer(HID_T), intent(in)  :: fid
        character(*),   intent(in)  :: status_string

        integer(ik) :: ierr

        call h5ltset_attribute_string_f(fid, "/", "Contains Grid", status_string, ierr)
        if (ierr /= 0) call chidg_signal(FATAL,"check_contains_grid_hdf - h5ltget_attribute_int_f")

    end subroutine set_contains_grid_hdf
    !****************************************************************************************










    !>  Return status of file attribute "/Contains Grid".
    !!
    !!  Attribute: /Contains Grid
    !!
    !!  @author Nathan A. Wukie
    !!  @date   2/3/2016
    !!
    !!  @param[in]  fid             HDF5 file identifier.
    !!  @result     grid_status     Logical indicating if ChiDG grid exists in file, fid.
    !!
    !---------------------------------------------------------------------------------------
    function get_contains_grid_hdf(fid) result(grid_status)
        integer(HID_T), intent(in)  :: fid

        logical                         :: grid_status, attr_exists
        character(len=10)               :: contains_grid_attr
        character(len=:), allocatable   :: msg
        integer                         :: ierr


        call check_attribute_exists_hdf(fid,"Contains Grid")


        !
        ! Get attribute for 'Contains Grid
        !
        call h5ltget_attribute_string_f(fid, "/", "Contains Grid", contains_grid_attr, ierr)
        if (ierr /= 0) call chidg_signal(FATAL,"check_contains_grid_hdf - h5ltget_attribute_int_f")


        !
        ! Test grid attribute
        !
        if (trim(contains_grid_attr) == "True" .or. trim(contains_grid_attr) == "true") then
            grid_status = .true.
        else
            grid_status = .false.
        end if



    end function get_contains_grid_hdf
    !****************************************************************************************








    !>  Set status of file attribute "/Contains Solution".
    !!
    !!  'Yes'/'No'
    !!
    !!  @author Nathan A. Wukie
    !!  @date   2/3/2016
    !!
    !!  @param[in]  fid             HDF5 file identifier.
    !!  @result     grid_status     Logical indicating if ChiDG grid exists in file, fid.
    !!
    !----------------------------------------------------------------------------------------
    subroutine set_contains_solution_hdf(fid,status_string)
        integer(HID_T), intent(in)  :: fid
        character(*),   intent(in)  :: status_string

        integer(ik) :: ierr

        call h5ltset_attribute_string_f(fid, "/", "Contains Solution", status_string, ierr)
        if (ierr /= 0) call chidg_signal(FATAL,"check_contains_solution_hdf - h5ltget_attribute_int_f")

    end subroutine set_contains_solution_hdf
    !****************************************************************************************





    !>  Test if the file contains a Solution.
    !!
    !!  @author Nathan A. Wukie
    !!  @date   2/3/2016
    !!
    !!  @param[in]  fid                 HDF5 file identifier.
    !!  @result     solution_status     Logical indicating if ChiDG solution exists in file, fid.
    !!
    !----------------------------------------------------------------------------------------
    function get_contains_solution_hdf(fid) result(solution_status)
        integer(HID_T), intent(in)  :: fid

        logical             :: solution_status, attr_exists
        character(len=10)   :: contains_solution_attr
        integer             :: ierr

        
        call check_attribute_exists_hdf(fid,"Contains Solution")



        !
        ! Get attribute for "Contains Solution"
        !
        call h5ltget_attribute_string_f(fid, "/", 'Contains Solution', contains_solution_attr, ierr)
        if (ierr /= 0) call chidg_signal(FATAL,"check_contains_solution - h5ltget_attribute_string_f")


        !
        ! Test solution attribute
        !
        if (trim(contains_solution_attr) == "True" .or. trim(contains_solution_attr) == "true") then
            solution_status = .true.
        else
            solution_status = .false.
        end if



    end function get_contains_solution_hdf
    !****************************************************************************************







    !>  For a domain, set the domain coordinates
    !!
    !!  /D_domainname/Grid/Coordinate1
    !!  /D_domainname/Grid/Coordinate2
    !!  /D_domainname/Grid/Coordinate3
    !!
    !!  @author Nathan A. Wukie 
    !!  @date   10/15/2016
    !!
    !!
    !----------------------------------------------------------------------------------------
    subroutine set_domain_coordinates_hdf(dom_id,nodes)
        integer(HID_T), intent(in)  :: dom_id
        real(rk),       intent(in)  :: nodes(:,:)

        integer(HID_T)      :: grid_id, xspace_id, yspace_id, zspace_id, xset_id, yset_id, zset_id
        integer(HSIZE_T)    :: dims_rank_one(1)
        integer(ik)         :: ipt, ierr
        logical             :: exists

        !
        ! Create a grid-group within the current block domain
        !
        exists = check_link_exists_hdf(dom_id,"Grid")
        if (exists) then
            call h5gopen_f(dom_id,"Grid", grid_id,ierr)
        else
            call h5gcreate_f(dom_id, "Grid", grid_id, ierr)
        end if
        if (ierr /= 0) call chidg_signal(FATAL,"set_domain_coordinates_hdf: h5gcreate_f")



        !
        ! Re-order coordinates to be linear arrays
        !
        dims_rank_one = size(nodes,1)


        exists = check_link_exists_hdf(grid_id,"Coordinate1")
        if (exists) then
            !
            ! Open 'Coordinate' data sets
            !
            call h5dopen_f(grid_id, "Coordinate1", xset_id, ierr, H5P_DEFAULT_F)
            call h5dopen_f(grid_id, "Coordinate2", yset_id, ierr, H5P_DEFAULT_F)
            call h5dopen_f(grid_id, "Coordinate3", zset_id, ierr, H5P_DEFAULT_F)

        else

            !
            ! Create dataspaces for grid coordinates
            !
            call h5screate_simple_f(1, dims_rank_one, xspace_id, ierr)
            if (ierr /= 0) call chidg_signal(FATAL,"set_domain_coordinates_hdf: h5screate_simple_f")
            call h5screate_simple_f(1, dims_rank_one, yspace_id, ierr)
            if (ierr /= 0) call chidg_signal(FATAL,"set_domain_coordinates_hdf: h5screate_simple_f")
            call h5screate_simple_f(1, dims_rank_one, zspace_id, ierr)
            if (ierr /= 0) call chidg_signal(FATAL,"set_domain_coordinates_hdf: h5screate_simple_f")


            !
            ! Create datasets for grid coordinates
            !
            call h5dcreate_f(grid_id, "Coordinate1", H5T_NATIVE_DOUBLE, xspace_id, xset_id, ierr)
            if (ierr /= 0) call chidg_signal(FATAL,"set_domain_coordinates_hdf: h5dcreate_f")
            call h5dcreate_f(grid_id, "Coordinate2", H5T_NATIVE_DOUBLE, yspace_id, yset_id, ierr)
            if (ierr /= 0) call chidg_signal(FATAL,"set_domain_coordinates_hdf: h5dcreate_f")
            call h5dcreate_f(grid_id, "Coordinate3", H5T_NATIVE_DOUBLE, zspace_id, zset_id, ierr)
            if (ierr /= 0) call chidg_signal(FATAL,"set_domain_coordinates_hdf: h5dcreate_f")


            !
            ! Close dataspaces
            !
            call h5sclose_f(xspace_id,ierr)
            if (ierr /= 0) call chidg_signal(FATAL,"set_domain_coordinates_her: h5sclose_f")
            call h5sclose_f(yspace_id,ierr)
            if (ierr /= 0) call chidg_signal(FATAL,"set_domain_coordinates_her: h5sclose_f")
            call h5sclose_f(zspace_id,ierr)
            if (ierr /= 0) call chidg_signal(FATAL,"set_domain_coordinates_her: h5sclose_f")



        end if

        !
        ! Write coordinates to datasets
        !
        call h5dwrite_f(xset_id, H5T_NATIVE_DOUBLE, nodes(:,1), dims_rank_one, ierr)
        if (ierr /= 0) call chidg_signal(FATAL,"set_domain_coordinates_her: h5dwrite_f")
        call h5dwrite_f(yset_id, H5T_NATIVE_DOUBLE, nodes(:,2), dims_rank_one, ierr)
        if (ierr /= 0) call chidg_signal(FATAL,"set_domain_coordinates_her: h5dwrite_f")
        call h5dwrite_f(zset_id, H5T_NATIVE_DOUBLE, nodes(:,3), dims_rank_one, ierr)
        if (ierr /= 0) call chidg_signal(FATAL,"set_domain_coordinates_her: h5dwrite_f")


        !
        ! Close datasets
        !
        call h5dclose_f(xset_id,ierr)
        if (ierr /= 0) call chidg_signal(FATAL,"set_domain_coordinates_her: h5dclose_f")
        call h5dclose_f(yset_id,ierr)
        if (ierr /= 0) call chidg_signal(FATAL,"set_domain_coordinates_her: h5dclose_f")
        call h5dclose_f(zset_id,ierr)
        if (ierr /= 0) call chidg_signal(FATAL,"set_domain_coordinates_her: h5dclose_f")


        !
        ! Close Grid group
        !
        call h5gclose_f(grid_id, ierr)
        if (ierr /= 0) call chidg_signal(FATAL,"set_domain_coordinates_her: h5gclose_f")


    end subroutine set_domain_coordinates_hdf
    !***************************************************************************************










    !>  For a domain, set the displacements for the domain coordinates.
    !!
    !!  /D_domainname/Grid/DCoordinate1
    !!  /D_domainname/Grid/DCoordinate2
    !!  /D_domainname/Grid/DCoordinate3
    !!
    !!  This is used in the context of the ALE formulation, which is formulated using a map
    !!  from original to deformed elements. 
    !!
    !!  The datasets DCoordinate1, DCoordinate2, DCoordinate3, represent the displacements
    !!  of the original nodes to the deformed nodes. By default, the displacement values
    !!  are present in the file, but are zero.
    !!
    !!  @author Nathan A. Wukie 
    !!  @date   6/15/2017
    !!
    !!
    !----------------------------------------------------------------------------------------
    subroutine set_domain_coordinate_displacements_hdf(dom_id,nodes)
        integer(HID_T), intent(in)  :: dom_id
        real(rk),       intent(in)  :: nodes(:,:)

        integer(HID_T)      :: grid_id, xspace_id, yspace_id, zspace_id, xset_id, yset_id, zset_id
        integer(HSIZE_T)    :: dims_rank_one(1)
        integer(ik)         :: ipt, ierr
        logical             :: exists

        !
        ! Create a grid-group within the current block domain
        !
        exists = check_link_exists_hdf(dom_id,"Grid")
        if (exists) then
            call h5gopen_f(dom_id,"Grid", grid_id,ierr)
        else
            call h5gcreate_f(dom_id, "Grid", grid_id, ierr)
        end if
        if (ierr /= 0) call chidg_signal(FATAL,"set_domain_dcoordinate_displacements_hdf: h5gcreate_f")




        !
        ! Re-order coordinates to be linear arrays
        !
        dims_rank_one = size(nodes,1)


        exists = check_link_exists_hdf(grid_id,"DCoordinate1")
        if (exists) then
            !
            ! Open 'Coordinate' data sets
            !
            call h5dopen_f(grid_id, "DCoordinate1", xset_id, ierr, H5P_DEFAULT_F)
            call h5dopen_f(grid_id, "DCoordinate2", yset_id, ierr, H5P_DEFAULT_F)
            call h5dopen_f(grid_id, "DCoordinate3", zset_id, ierr, H5P_DEFAULT_F)

        else

            !
            ! Create dataspaces for grid coordinates
            !
            call h5screate_simple_f(1, dims_rank_one, xspace_id, ierr)
            if (ierr /= 0) call chidg_signal(FATAL,"set_domain_dcoordinate_displacements_hdf: h5screate_simple_f")
            call h5screate_simple_f(1, dims_rank_one, yspace_id, ierr)
            if (ierr /= 0) call chidg_signal(FATAL,"set_domain_dcoordinate_displacements_hdf: h5screate_simple_f")
            call h5screate_simple_f(1, dims_rank_one, zspace_id, ierr)
            if (ierr /= 0) call chidg_signal(FATAL,"set_domain_dcoordinate_displacements_hdf: h5screate_simple_f")


            !
            ! Create datasets for grid coordinates
            !
            call h5dcreate_f(grid_id, "DCoordinate1", H5T_NATIVE_DOUBLE, xspace_id, xset_id, ierr)
            if (ierr /= 0) call chidg_signal(FATAL,"set_domain_dcoordinate_displacements_hdf: h5dcreate_f")
            call h5dcreate_f(grid_id, "DCoordinate2", H5T_NATIVE_DOUBLE, yspace_id, yset_id, ierr)
            if (ierr /= 0) call chidg_signal(FATAL,"set_domain_dcoordinate_displacements_hdf: h5dcreate_f")
            call h5dcreate_f(grid_id, "DCoordinate3", H5T_NATIVE_DOUBLE, zspace_id, zset_id, ierr)
            if (ierr /= 0) call chidg_signal(FATAL,"set_domain_dcoordinate_displacements_hdf: h5dcreate_f")


            !
            ! Close dataspaces
            !
            call h5sclose_f(xspace_id,ierr)
            if (ierr /= 0) call chidg_signal(FATAL,"set_domain_dcoordinate_displacements_hdf: h5sclose_f")
            call h5sclose_f(yspace_id,ierr)
            if (ierr /= 0) call chidg_signal(FATAL,"set_domain_dcoordinate_displacements_hdf: h5sclose_f")
            call h5sclose_f(zspace_id,ierr)
            if (ierr /= 0) call chidg_signal(FATAL,"set_domain_dcoordinate_displacements_hdf: h5sclose_f")



        end if

        !
        ! Write coordinates to datasets
        !
        call h5dwrite_f(xset_id, H5T_NATIVE_DOUBLE, nodes(:,1), dims_rank_one, ierr)
        if (ierr /= 0) call chidg_signal(FATAL,"set_domain_dcoordinate_displacements_hdf: h5dwrite_f")
        call h5dwrite_f(yset_id, H5T_NATIVE_DOUBLE, nodes(:,2), dims_rank_one, ierr)
        if (ierr /= 0) call chidg_signal(FATAL,"set_domain_dcoordinate_displacements_hdf: h5dwrite_f")
        call h5dwrite_f(zset_id, H5T_NATIVE_DOUBLE, nodes(:,3), dims_rank_one, ierr)
        if (ierr /= 0) call chidg_signal(FATAL,"set_domain_dcoordinate_displacements_hdf: h5dwrite_f")


        !
        ! Close datasets
        !
        call h5dclose_f(xset_id,ierr)
        if (ierr /= 0) call chidg_signal(FATAL,"set_domain_coordinate_displacements_hdf: h5dclose_f")
        call h5dclose_f(yset_id,ierr)
        if (ierr /= 0) call chidg_signal(FATAL,"set_domain_coordinate_displacements_hdf: h5dclose_f")
        call h5dclose_f(zset_id,ierr)
        if (ierr /= 0) call chidg_signal(FATAL,"set_domain_coordinate_displacements_hdf: h5dclose_f")


        !
        ! Close Grid group
        !
        call h5gclose_f(grid_id, ierr)
        if (ierr /= 0) call chidg_signal(FATAL,"set_domain_coordinate_displacements_hdf: h5gclose_f")


    end subroutine set_domain_coordinate_displacements_hdf
    !***************************************************************************************








    !>  For a domain, set the velocities for the domain coordinates.
    !!
    !!  /D_domainname/Grid/VCoordinate1
    !!  /D_domainname/Grid/VCoordinate2
    !!  /D_domainname/Grid/VCoordinate3
    !!
    !!  This is used in the context of the ALE formulation, which is formulated using a map
    !!  from original to deformed elements. 
    !!
    !!  The datasets VCoordinate1, VCoordinate2, VCoordinate3, represent the velocities
    !!  of the deformed nodes. By default, the velocity values are present in the file, 
    !!  but are zero.
    !!
    !!  @author Nathan A. Wukie 
    !!  @date   6/15/2017
    !!
    !!
    !----------------------------------------------------------------------------------------
    subroutine set_domain_coordinate_velocities_hdf(dom_id,nodes)
        integer(HID_T), intent(in)  :: dom_id
        real(rk),       intent(in)  :: nodes(:,:)

        integer(HID_T)      :: grid_id, xspace_id, yspace_id, zspace_id, xset_id, yset_id, zset_id
        integer(HSIZE_T)    :: dims_rank_one(1)
        integer(ik)         :: ipt, ierr
        logical             :: exists

        !
        ! Create a grid-group within the current block domain
        !
        exists = check_link_exists_hdf(dom_id,"Grid")
        if (exists) then
            call h5gopen_f(dom_id,"Grid", grid_id,ierr)
        else
            call h5gcreate_f(dom_id, "Grid", grid_id, ierr)
        end if
        if (ierr /= 0) call chidg_signal(FATAL,"set_domain_dcoordinate_velocities_hdf: h5gcreate_f")




        !
        ! Re-order coordinates to be linear arrays
        !
        dims_rank_one = size(nodes,1)


        exists = check_link_exists_hdf(grid_id,"VCoordinate1")
        if (exists) then
            !
            ! Open 'Coordinate' data sets
            !
            call h5dopen_f(grid_id, "VCoordinate1", xset_id, ierr, H5P_DEFAULT_F)
            call h5dopen_f(grid_id, "VCoordinate2", yset_id, ierr, H5P_DEFAULT_F)
            call h5dopen_f(grid_id, "VCoordinate3", zset_id, ierr, H5P_DEFAULT_F)

        else

            !
            ! Create dataspaces for grid coordinates
            !
            call h5screate_simple_f(1, dims_rank_one, xspace_id, ierr)
            if (ierr /= 0) call chidg_signal(FATAL,"set_domain_dcoordinate_velocities_hdf: h5screate_simple_f")
            call h5screate_simple_f(1, dims_rank_one, yspace_id, ierr)
            if (ierr /= 0) call chidg_signal(FATAL,"set_domain_dcoordinate_velocities_hdf: h5screate_simple_f")
            call h5screate_simple_f(1, dims_rank_one, zspace_id, ierr)
            if (ierr /= 0) call chidg_signal(FATAL,"set_domain_dcoordinate_velocities_hdf: h5screate_simple_f")


            !
            ! Create datasets for grid coordinates
            !
            call h5dcreate_f(grid_id, "VCoordinate1", H5T_NATIVE_DOUBLE, xspace_id, xset_id, ierr)
            if (ierr /= 0) call chidg_signal(FATAL,"set_domain_dcoordinate_velocities_hdf: h5dcreate_f")
            call h5dcreate_f(grid_id, "VCoordinate2", H5T_NATIVE_DOUBLE, yspace_id, yset_id, ierr)
            if (ierr /= 0) call chidg_signal(FATAL,"set_domain_dcoordinate_velocities_hdf: h5dcreate_f")
            call h5dcreate_f(grid_id, "VCoordinate3", H5T_NATIVE_DOUBLE, zspace_id, zset_id, ierr)
            if (ierr /= 0) call chidg_signal(FATAL,"set_domain_dcoordinate_velocities_hdf: h5dcreate_f")


            !
            ! Close dataspaces
            !
            call h5sclose_f(xspace_id,ierr)
            if (ierr /= 0) call chidg_signal(FATAL,"set_domain_dcoordinate_velocities_hdf: h5sclose_f")
            call h5sclose_f(yspace_id,ierr)
            if (ierr /= 0) call chidg_signal(FATAL,"set_domain_dcoordinate_velocities_hdf: h5sclose_f")
            call h5sclose_f(zspace_id,ierr)
            if (ierr /= 0) call chidg_signal(FATAL,"set_domain_dcoordinate_velocities_hdf: h5sclose_f")



        end if

        !
        ! Write coordinates to datasets
        !
        call h5dwrite_f(xset_id, H5T_NATIVE_DOUBLE, nodes(:,1), dims_rank_one, ierr)
        if (ierr /= 0) call chidg_signal(FATAL,"set_domain_dcoordinate_velocities_hdf: h5dwrite_f")
        call h5dwrite_f(yset_id, H5T_NATIVE_DOUBLE, nodes(:,2), dims_rank_one, ierr)
        if (ierr /= 0) call chidg_signal(FATAL,"set_domain_dcoordinate_velocities_hdf: h5dwrite_f")
        call h5dwrite_f(zset_id, H5T_NATIVE_DOUBLE, nodes(:,3), dims_rank_one, ierr)
        if (ierr /= 0) call chidg_signal(FATAL,"set_domain_dcoordinate_velocities_hdf: h5dwrite_f")


        !
        ! Close datasets
        !
        call h5dclose_f(xset_id,ierr)
        if (ierr /= 0) call chidg_signal(FATAL,"set_domain_coordinate_velocities_hdf: h5dclose_f")
        call h5dclose_f(yset_id,ierr)
        if (ierr /= 0) call chidg_signal(FATAL,"set_domain_coordinate_velocities_hdf: h5dclose_f")
        call h5dclose_f(zset_id,ierr)
        if (ierr /= 0) call chidg_signal(FATAL,"set_domain_coordinate_velocities_hdf: h5dclose_f")


        !
        ! Close Grid group
        !
        call h5gclose_f(grid_id, ierr)
        if (ierr /= 0) call chidg_signal(FATAL,"set_domain_coordinate_velocities_hdf: h5gclose_f")


    end subroutine set_domain_coordinate_velocities_hdf
    !***************************************************************************************











    !>  For a domain, get the domain coordinates
    !!
    !!  /D_domainname/Grid/Coordinate1
    !!  /D_domainname/Grid/Coordinate2
    !!  /D_domainname/Grid/Coordinate3
    !!
    !!  @author Nathan A. Wukie 
    !!  @date   02/14/2017
    !!
    !!
    !----------------------------------------------------------------------------------------
    function get_domain_coordinates_hdf(dom_id) result(nodes)
        integer(HID_T), intent(in)  :: dom_id

        real(rk),      allocatable  :: nodes(:,:)

        integer(HID_T)              :: grid_id, did_1, did_2, did_3, sid
        integer(HSIZE_T)            :: rank_one_dims(1), maxdims(3)
        integer(ik)                 :: ierr, ipt, npts
        logical                     :: exists

        real(rdouble), dimension(:), allocatable, target    :: pts1, pts2, pts3
        type(c_ptr)                                         :: cp_pts, cp_conn


        !
        ! Create a grid-group within the current block domain
        !
        exists = check_link_exists_hdf(dom_id,"Grid")
        if (exists) then
            call h5gopen_f(dom_id,"Grid", grid_id,ierr)
            if (ierr /= 0) call chidg_signal(FATAL,"get_domain_coordinates_hdf: h5gopen_f")
        else
            call chidg_signal(FATAL,"get_domain_coordinates_hdf: The current domain does not contain a 'Grid'.")
        end if


        !
        !  Open the Coordinate datasets
        !
        call h5dopen_f(grid_id, "Coordinate1", did_1, ierr, H5P_DEFAULT_F)
        call h5dopen_f(grid_id, "Coordinate2", did_2, ierr, H5P_DEFAULT_F)
        call h5dopen_f(grid_id, "Coordinate3", did_3, ierr, H5P_DEFAULT_F)


        !
        !  Get the dataspace id and dimensions
        !
        call h5dget_space_f(did_1, sid, ierr)
        call h5sget_simple_extent_dims_f(sid, rank_one_dims, maxdims, ierr)
        npts = rank_one_dims(1)


        !
        !  Read points 1,2,3
        !
        allocate(pts1(npts), pts2(npts), pts3(npts), stat=ierr)
        if (ierr /= 0) call AllocationError


        cp_pts = c_loc(pts1(1))
        call h5dread_f(did_1, H5T_NATIVE_DOUBLE, cp_pts, ierr)
        if (ierr /= 0) call chidg_signal(FATAL,"get_domain_coordinates_hdf: h5dread_f")

        cp_pts = c_loc(pts2(1))
        call h5dread_f(did_2, H5T_NATIVE_DOUBLE, cp_pts, ierr)
        if (ierr /= 0) call chidg_signal(FATAL,"get_domain_coordinates_hdf: h5dread_f")

        cp_pts = c_loc(pts3(1))
        call h5dread_f(did_3, H5T_NATIVE_DOUBLE, cp_pts, ierr)
        if (ierr /= 0) call chidg_signal(FATAL,"get_domain_coordinates_hdf: h5dread_f")



        !
        !  Accumulate pts into a single points_t matrix to initialize domain
        !
        allocate(nodes(npts,3), stat=ierr)
        if (ierr /= 0) call AllocationError
            

        do ipt = 1,rank_one_dims(1)
            nodes(ipt,1) = real(pts1(ipt),rk)
            nodes(ipt,2) = real(pts2(ipt),rk)
            nodes(ipt,3) = real(pts3(ipt),rk)
        end do


        ! Close the Coordinate datasets
        call h5dclose_f(did_1,ierr)
        call h5dclose_f(did_2,ierr)
        call h5dclose_f(did_3,ierr)

        ! Close the dataspace id
        call h5sclose_f(sid,ierr)

        ! Close Grid group
        call h5gclose_f(grid_id, ierr)
        if (ierr /= 0) call chidg_signal(FATAL,"get_domain_coordinates_her: h5gclose_f")


    end function get_domain_coordinates_hdf
    !***************************************************************************************






    !>  For a domain, get the displacements for the domain coordinates.
    !!
    !!  /D_domainname/Grid/DCoordinate1
    !!  /D_domainname/Grid/DCoordinate2
    !!  /D_domainname/Grid/DCoordinate3
    !!
    !!  This is used in the context of the ALE formulation, which is formulated using a map
    !!  from original to deformed elements. 
    !!
    !!  The datasets DCoordinate1, DCoordinate2, DCoordinate3, represent the displacements
    !!  of the original nodes to the deformed nodes. By default, the displacement values
    !!  are present in the file, but are zero.
    !!
    !!  @author Nathan A. Wukie 
    !!  @date   6/15/2017
    !!
    !!
    !----------------------------------------------------------------------------------------
    function get_domain_coordinate_displacements_hdf(dom_id) result(nodes)
        integer(HID_T), intent(in)  :: dom_id

        real(rk),      allocatable  :: nodes(:,:)

        integer(HID_T)              :: grid_id, did_1, did_2, did_3, sid
        integer(HSIZE_T)            :: rank_one_dims(1), maxdims(3)
        integer(ik)                 :: ierr, ipt, npts
        logical                     :: exists

        real(rdouble), dimension(:), allocatable, target    :: pts1, pts2, pts3
        type(c_ptr)                                         :: cp_pts, cp_conn


        !
        ! Create a grid-group within the current block domain
        !
        exists = check_link_exists_hdf(dom_id,"Grid")
        if (exists) then
            call h5gopen_f(dom_id,"Grid", grid_id,ierr)
            if (ierr /= 0) call chidg_signal(FATAL,"get_domain_coordinate_displacements_hdf: h5gopen_f")
        else
            call chidg_signal(FATAL,"get_domain_coordinate_displacements_hdf: The current domain does not contain a 'Grid'.")
        end if


        !
        !  Open the Coordinate datasets
        !
        call h5dopen_f(grid_id, "DCoordinate1", did_1, ierr, H5P_DEFAULT_F)
        call h5dopen_f(grid_id, "DCoordinate2", did_2, ierr, H5P_DEFAULT_F)
        call h5dopen_f(grid_id, "DCoordinate3", did_3, ierr, H5P_DEFAULT_F)


        !
        !  Get the dataspace id and dimensions
        !
        call h5dget_space_f(did_1, sid, ierr)
        call h5sget_simple_extent_dims_f(sid, rank_one_dims, maxdims, ierr)
        npts = rank_one_dims(1)


        !
        !  Read points 1,2,3
        !
        allocate(pts1(npts), pts2(npts), pts3(npts), stat=ierr)
        if (ierr /= 0) call AllocationError


        cp_pts = c_loc(pts1(1))
        call h5dread_f(did_1, H5T_NATIVE_DOUBLE, cp_pts, ierr)
        if (ierr /= 0) call chidg_signal(FATAL,"get_domain_coordinate_displacements_hdf: h5dread_f")

        cp_pts = c_loc(pts2(1))
        call h5dread_f(did_2, H5T_NATIVE_DOUBLE, cp_pts, ierr)
        if (ierr /= 0) call chidg_signal(FATAL,"get_domain_coordinate_displacements_hdf: h5dread_f")

        cp_pts = c_loc(pts3(1))
        call h5dread_f(did_3, H5T_NATIVE_DOUBLE, cp_pts, ierr)
        if (ierr /= 0) call chidg_signal(FATAL,"get_domain_coordinate_displacements_hdf: h5dread_f")



        !
        !  Accumulate pts into a single points_t matrix to initialize domain
        !
        allocate(nodes(npts,3), stat=ierr)
        if (ierr /= 0) call AllocationError
            

        do ipt = 1,rank_one_dims(1)
            nodes(ipt,1) = real(pts1(ipt),rk)
            nodes(ipt,2) = real(pts2(ipt),rk)
            nodes(ipt,3) = real(pts3(ipt),rk)
        end do


        ! Close the Coordinate datasets
        call h5dclose_f(did_1,ierr)
        call h5dclose_f(did_2,ierr)
        call h5dclose_f(did_3,ierr)

        ! Close the dataspace id
        call h5sclose_f(sid,ierr)

        ! Close Grid group
        call h5gclose_f(grid_id, ierr)
        if (ierr /= 0) call chidg_signal(FATAL,"get_domain_coordinate_displacements_hdf: h5gclose_f")


    end function get_domain_coordinate_displacements_hdf
    !***************************************************************************************





    !>  For a domain, get the velocities for the domain coordinates.
    !!
    !!  /D_domainname/Grid/VCoordinate1
    !!  /D_domainname/Grid/VCoordinate2
    !!  /D_domainname/Grid/VCoordinate3
    !!
    !!  This is used in the context of the ALE formulation, which is formulated using a map
    !!  from original to deformed elements. 
    !!
    !!  The datasets VCoordinate1, VCoordinate2, VCoordinate3, represent the velocities
    !!  of the the deformed nodes. By default, the velocity values are present in the file, 
    !!  but are zero.
    !!
    !!  @author Nathan A. Wukie 
    !!  @date   6/15/2017
    !!
    !!
    !----------------------------------------------------------------------------------------
    function get_domain_coordinate_velocities_hdf(dom_id) result(nodes)
        integer(HID_T), intent(in)  :: dom_id

        real(rk),      allocatable  :: nodes(:,:)

        integer(HID_T)              :: grid_id, did_1, did_2, did_3, sid
        integer(HSIZE_T)            :: rank_one_dims(1), maxdims(3)
        integer(ik)                 :: ierr, ipt, npts
        logical                     :: exists

        real(rdouble), dimension(:), allocatable, target    :: pts1, pts2, pts3
        type(c_ptr)                                         :: cp_pts, cp_conn


        !
        ! Create a grid-group within the current block domain
        !
        exists = check_link_exists_hdf(dom_id,"Grid")
        if (exists) then
            call h5gopen_f(dom_id,"Grid", grid_id,ierr)
            if (ierr /= 0) call chidg_signal(FATAL,"get_domain_coordinate_velocities_hdf: h5gopen_f")
        else
            call chidg_signal(FATAL,"get_domain_coordinate_velocities_hdf: The current domain does not contain a 'Grid'.")
        end if


        !
        !  Open the Coordinate datasets
        !
        call h5dopen_f(grid_id, "VCoordinate1", did_1, ierr, H5P_DEFAULT_F)
        call h5dopen_f(grid_id, "VCoordinate2", did_2, ierr, H5P_DEFAULT_F)
        call h5dopen_f(grid_id, "VCoordinate3", did_3, ierr, H5P_DEFAULT_F)


        !
        !  Get the dataspace id and dimensions
        !
        call h5dget_space_f(did_1, sid, ierr)
        call h5sget_simple_extent_dims_f(sid, rank_one_dims, maxdims, ierr)
        npts = rank_one_dims(1)


        !
        !  Read points 1,2,3
        !
        allocate(pts1(npts), pts2(npts), pts3(npts), stat=ierr)
        if (ierr /= 0) call AllocationError


        cp_pts = c_loc(pts1(1))
        call h5dread_f(did_1, H5T_NATIVE_DOUBLE, cp_pts, ierr)
        if (ierr /= 0) call chidg_signal(FATAL,"get_domain_coordinate_velocities_hdf: h5dread_f")

        cp_pts = c_loc(pts2(1))
        call h5dread_f(did_2, H5T_NATIVE_DOUBLE, cp_pts, ierr)
        if (ierr /= 0) call chidg_signal(FATAL,"get_domain_coordinate_velocities_hdf: h5dread_f")

        cp_pts = c_loc(pts3(1))
        call h5dread_f(did_3, H5T_NATIVE_DOUBLE, cp_pts, ierr)
        if (ierr /= 0) call chidg_signal(FATAL,"get_domain_coordinate_velocities_hdf: h5dread_f")



        !
        !  Accumulate pts into a single points_t matrix to initialize domain
        !
        allocate(nodes(npts,3), stat=ierr)
        if (ierr /= 0) call AllocationError
            

        do ipt = 1,rank_one_dims(1)
            nodes(ipt,1) = real(pts1(ipt),rk)
            nodes(ipt,2) = real(pts2(ipt),rk)
            nodes(ipt,3) = real(pts3(ipt),rk)
        end do


        ! Close the Coordinate datasets
        call h5dclose_f(did_1,ierr)
        call h5dclose_f(did_2,ierr)
        call h5dclose_f(did_3,ierr)

        ! Close the dataspace id
        call h5sclose_f(sid,ierr)

        ! Close Grid group
        call h5gclose_f(grid_id, ierr)
        if (ierr /= 0) call chidg_signal(FATAL,"get_domain_coordinate_velocities_hdf: h5gclose_f")


    end function get_domain_coordinate_velocities_hdf
    !***************************************************************************************













    !>  For a domain, set the domain coordinate system.
    !!
    !!  Attribute: /D_domainname/Coordinate System
    !!  Values: 'Cartesian' or 'Cylindrical'
    !!
    !!  @author Nathan A. Wukie 
    !!  @date   02/14/2017
    !!
    !!
    !----------------------------------------------------------------------------------------
    subroutine set_domain_coordinate_system_hdf(dom_id,coord_system)
        integer(HID_T), intent(in)  :: dom_id
        character(*),   intent(in)  :: coord_system

        character(:),   allocatable :: user_msg
        integer(ik)                 :: ierr
        logical                     :: cartesian, cylindrical



        !
        ! Check valid input
        !
        cartesian   = (coord_system == 'Cartesian')
        cylindrical = (coord_system == 'Cylindrical')
        user_msg = "set_domain_coordinate_system_hdf: Invalid coordinate system. Valid systems are 'Cartesian' or 'Cylindrical'."
        if (.not. (cartesian .or. cylindrical)) call chidg_signal_one(FATAL,user_msg,coord_system)


        !
        ! Set 'Coordinate System' attribute
        !
        call h5ltset_attribute_string_f(dom_id,".","Coordinate System",coord_system,ierr)
        if (ierr /= 0) call chidg_signal(FATAL,"set_domain_coordinate_system_hdf: Error setting 'Coordinate System' attribute.")



    end subroutine set_domain_coordinate_system_hdf
    !***************************************************************************************




    !>  For a domain, get the domain coordinate system.
    !!
    !!  Attribute: /D_domainname/Coordinate System
    !!  Values: 'Cartesian' or 'Cylindrical'
    !!
    !!  @author Nathan A. Wukie 
    !!  @date   02/14/2017
    !!
    !!
    !----------------------------------------------------------------------------------------
    function get_domain_coordinate_system_hdf(dom_id) result(coord_system_trim)
        integer(HID_T), intent(in)  :: dom_id

        character(1024)             :: coord_system
        character(:),   allocatable :: coord_system_trim
        integer(ik)                 :: ierr

        call h5ltget_attribute_string_f(dom_id,".","Coordinate System",coord_system,ierr)
        if (ierr /= 0) call chidg_signal(FATAL,"get_domain_coordinate_system_hdf: Error getting 'Coordinate System' attribute.")
        
        ! Trim blanks
        coord_system_trim = trim(coord_system)

    end function get_domain_coordinate_system_hdf
    !***************************************************************************************





    !>
    !!
    !!  @author Nathan A. Wukie
    !!  @date   9/25/2016
    !!
    !!
    !----------------------------------------------------------------------------------------
    subroutine set_domain_coordinate_order_hdf(dom_id,order)
        integer(HID_T), intent(in)  :: dom_id
        integer(ik),    intent(in)  :: order

        integer(ik) :: ierr

        call h5ltset_attribute_int_f(dom_id,".","Coordinate Order", [order],SIZE_ONE,ierr)
        if (ierr /= 0) call chidg_signal(FATAL,"set_domain_coordinate_order_hdf: Error setting 'Coordinate Order' attribute")

    end subroutine set_domain_coordinate_order_hdf
    !****************************************************************************************



    !>
    !!
    !!  @author Nathan A. Wukie
    !!  @date   9/25/2016
    !!
    !!
    !----------------------------------------------------------------------------------------
    function get_domain_coordinate_order_hdf(dom_id) result(order)
        integer(HID_T), intent(in)  :: dom_id

        integer                 :: ierr
        integer, dimension(1)   :: buf
        integer(ik)             :: order

        call h5ltget_attribute_int_f(dom_id,".","Coordinate Order", buf, ierr)
        if (ierr /= 0) call chidg_signal(FATAL,"get_domain_coordinate_order_hdf: Error getting 'Coordinate Order' attribute")

        order = int(buf(1),kind=ik)

    end function get_domain_coordinate_order_hdf
    !****************************************************************************************








    !>  Returns an array of integers that specifies the order of the coordinate expansion 
    !!  for every domain.
    !!
    !!  @author Nathan A. Wukie
    !!  @date   2/3/2016
    !!
    !!  @param[in]  fid         HDF file identifier.
    !!  @param[in]  dnames(:)   List of domain names to be interrogated. 
    !!
    !----------------------------------------------------------------------------------------
    function get_domain_coordinate_orders_hdf(fid, dnames) result(orders)
        integer(HID_T),         intent(in)  :: fid
        character(len=1024),    intent(in)  :: dnames(:)

        integer(ik), allocatable    :: orders(:)
        integer                     :: ierr, idom, mapping
        integer, dimension(1)       :: buf


        !
        ! Allocate storage for orders
        !
        allocate(orders(size(dnames)), stat=ierr)
        if (ierr /= 0) call AllocationError

        !
        !  Loop through groups and read domains
        !
        do idom = 1,size(dnames)

            !  Get coordinate mapping
            call h5ltget_attribute_int_f(fid, "D_"//trim(dnames(idom)), "Coordinate Order", buf, ierr)
            if (ierr /= 0) call chidg_signal(FATAL,"get_domain_coordinate_orders_hdf: h5ltget_attribute_int_f")

            ! Compute number of terms in coordinate expansion
            mapping = buf(1)
            orders(idom) = int(mapping, kind=ik)

        end do

    end function get_domain_coordinate_orders_hdf
    !****************************************************************************************







    !>  Set the 'Field Order' attribute on a domain.
    !!
    !!  'Field Order' indicates the order of the polynomial expansion representing
    !!  the solution on the domain.
    !!
    !!  @author Nathan A. Wukie
    !!  @date   9/25/2016
    !!
    !!
    !----------------------------------------------------------------------------------------
    subroutine set_domain_field_order_hdf(dom_id,order)
        integer(HID_T), intent(in)  :: dom_id
        integer(ik),    intent(in)  :: order

        integer(ik)         :: ierr

        call h5ltset_attribute_int_f(dom_id,".","Field Order", [order],SIZE_ONE,ierr)
        if (ierr /= 0) call chidg_signal(FATAL,"set_domain_field_order_hdf: Error setting 'Field Order' attribute")

    end subroutine set_domain_field_order_hdf
    !****************************************************************************************





    !>  Get the 'Field Order' attribute on a domain.
    !!
    !!  'Field Order' indicates the order of the polynomial expansion representing
    !!  the solution on the domain.
    !!
    !!  @author Nathan A. Wukie
    !!  @date   9/25/2016
    !!
    !!
    !---------------------------------------------------------------------------------------
    function get_domain_field_order_hdf(dom_id) result(order)
        integer(HID_T), intent(in)  :: dom_id

        integer(ik) :: order, ierr
        integer, dimension(1) :: buf

        call h5ltget_attribute_int_f(dom_id,".","Field Order",buf,ierr)
        if (ierr /= 0) call chidg_signal(FATAL,"get_domain_field_order_hdf: Error getting 'Field Order' attribute")

        order = int(buf(1), kind=ik)

    end function get_domain_field_order_hdf
    !****************************************************************************************










    !>  Returns an array of integer that specifies the order of the solution expansion for 
    !!  every domain.
    !!
    !!  @author Nathan A. Wukie
    !!  @date   2/3/2016
    !!
    !!  @param[in]  fid     HDF file identifier.
    !!  @param[in]  dnames  List of domain names to be interrogated.
    !!
    !----------------------------------------------------------------------------------------
    function get_domain_field_orders_hdf(fid) result(orders)
        integer(HID_T),         intent(in)  :: fid

        integer(HID_T)                      :: did
        integer(ik), allocatable            :: orders(:)
        integer                             :: ierr, idom
        character(len=1024), allocatable    :: domain_names(:)


        !
        ! Get domains
        !
        domain_names = get_domain_names_hdf(fid)


        !
        ! Allocate storage for orders
        !
        allocate(orders(size(domain_names)), stat=ierr)
        if (ierr /= 0) call AllocationError


        !
        !  Loop through groups and read domains
        !
        do idom = 1,size(domain_names)

            !
            ! Open domain group, get solution order, close domain group
            !
            did = open_domain_hdf(fid,trim(domain_names(idom)))

            orders(idom) = get_domain_field_order_hdf(did)

            call close_domain_hdf(did)

        end do

    end function get_domain_field_orders_hdf
    !****************************************************************************************






!    !>  
!    !!
!    !!  @author Nathan A. Wukie
!    !!  @date   4/11/2016
!    !!
!    !!  DEPRECATED: Nathan A. Wukie
!    !!
!    !---------------------------------------------------------------------------------------
!    subroutine set_domain_dimensionality_hdf(dom_id,dimensionality)
!        integer(HID_T), intent(in)  :: dom_id
!        integer(ik),    intent(in)  :: dimensionality
!
!        integer(ik)         :: ierr
!
!        !  Get coordinate mapping
!        call h5ltset_attribute_int_f(dom_id,".","Dimensionality",[dimensionality],SIZE_ONE,ierr)
!        if (ierr /= 0) call chidg_signal(FATAL,"set_domain_dimensionality_hdf: h5ltset_attribute_int_f")
!
!    end subroutine set_domain_dimensionality_hdf
!    !****************************************************************************************
!
!
!
!
!    !>  
!    !!
!    !!  @author Nathan A. Wukie
!    !!  @date   4/11/2016
!    !!
!    !!  DEPRECATED: Nathan A. Wukie
!    !!
!    !----------------------------------------------------------------------------------------
!    function get_domain_dimensionality_hdf(dom_id) result(dimensionality)
!        integer(HID_T), intent(in)  :: dom_id
!
!        integer(ik) :: dimensionality, ierr
!        integer, dimension(1)   :: buf
!
!        !  Get coordinate mapping
!        call h5ltget_attribute_int_f(dom_id,".","Dimensionality",buf,ierr)
!        if (ierr /= 0) call chidg_signal(FATAL,"get_domain_dimensionality_hdf: h5ltget_attribute_int_f")
!
!        dimensionality = int(buf(1),kind=ik)
!
!    end function get_domain_dimensionality_hdf
!    !****************************************************************************************
!
!
!
!
!
!
!
!
!
!
!    !>  Returns an array of integers that specifies the number of spatial dimensions to use 
!    !!  for every domain.
!    !!
!    !!  @author Nathan A. Wukie
!    !!  @date   4/11/2016
!    !!
!    !!  DEPRECATED: Nathan A. Wukie
!    !!
!    !!  @param[in]  fid         HDF file identifier.
!    !!  @param[in]  dnames(:)   List of domain names to be interrogated. 
!    !!
!    !----------------------------------------------------------------------------------------
!    function get_domain_dimensionalities_hdf(fid, dnames) result(dimensionalities)
!        integer(HID_T),         intent(in)  :: fid
!        character(len=1024),    intent(in)  :: dnames(:)
!
!        integer(ik), allocatable    :: dimensionalities(:)
!        integer(ik)                 :: ierr, idom
!        integer, dimension(1)       :: dimensionality
!
!
!        !
!        ! Allocate storage for orders
!        !
!        allocate(dimensionalities(size(dnames)), stat=ierr)
!        if (ierr /= 0) call AllocationError
!
!        !
!        !  Loop through groups and read domains
!        !
!        do idom = 1,size(dnames)
!
!            call h5ltget_attribute_int_f(fid, "D_"//trim(dnames(idom)), "Dimensionality", dimensionality, ierr)
!            if (ierr /= 0) call chidg_signal(FATAL,"get_domain_dimensionalities_hdf: Error h5ltget_attribute_int_f")
!
!            dimensionalities(idom) = dimensionality(1)
!
!        end do
!
!    end function get_domain_dimensionalities_hdf
!    !****************************************************************************************







    !>  Set the 'Equation Set' string for a domain. Specified by HDF Domain identifier.
    !!
    !!  @author Nathan A. Wukie
    !!  @date   4/11/2016
    !!
    !!
    !----------------------------------------------------------------------------------------
    subroutine set_domain_equation_set_hdf(dom_id,equation_set)
        integer(HID_T), intent(in)  :: dom_id
        character(*),   intent(in)  :: equation_set

        integer(ik) :: ierr

        !  Get coordinate mapping
        call h5ltset_attribute_string_f(dom_id,".","Equation Set",equation_set,ierr)
        if (ierr /= 0) call chidg_signal(FATAL,"set_domain_equation_set_hdf: h5ltset_attribute_string_f")

    end subroutine set_domain_equation_set_hdf
    !****************************************************************************************





    !>  Get the 'Equation Set' string for a domain. Specified by HDF Domain identifier.
    !!
    !!  @author Nathan A. Wukie
    !!  @date   4/11/2016
    !!
    !!
    !----------------------------------------------------------------------------------------
    function get_domain_equation_set_hdf(dom_id) result(equation_set)
        integer(HID_T), intent(in)  :: dom_id

        character(1024) :: equation_set
        integer(ik)     :: ierr

        !  Get coordinate mapping
        call h5ltget_attribute_string_f(dom_id,".","Equation Set",equation_set,ierr)
        if (ierr /= 0) call chidg_signal(FATAL,"get_domain_equation_set_hdf: h5ltset_attribute_string_f")

    end function get_domain_equation_set_hdf
    !****************************************************************************************






    !>  Return an array of strings that are the 'Equation Set' attribute of every domain.
    !!
    !!  @author Nathan A. Wukie
    !!  @date   2/3/2016
    !!
    !!  @param[in]  fid     HDF file identifier.
    !!  @param[in]  dnames  List of domain names to be interrogated.
    !!
    !----------------------------------------------------------------------------------------
    function get_domain_equation_sets_hdf(fid) result(eqnsets)
        integer(HID_T),         intent(in)  :: fid

        character(len=1024), allocatable    :: dnames(:)
        integer(HID_T)                      :: did
        logical                             :: eqnset_exists
        character(len=1024), allocatable    :: eqnsets(:)
        integer                             :: ierr, idom


        !
        ! Get domain names
        !
        dnames = get_domain_names_hdf(fid)


        !
        ! Allocate storage for eqnsets
        !
        allocate(eqnsets(size(dnames)), stat=ierr)
        if (ierr /= 0) call AllocationError


        !
        !  Loop through groups and read domains
        !
        do idom = 1,size(dnames)
            !
            ! Open domain
            !
            call h5gopen_f(fid, "D_"//trim(dnames(idom)), did, ierr)
            if (ierr /= 0) call chidg_signal(FATAL,"get_domain_equation_sets_hdf: error opening domain group.")


            !
            ! Check eqnset attribute exists.
            !
            call h5aexists_f(did, "Equation Set", eqnset_exists, ierr)
            if (ierr /= 0) call chidg_signal(FATAL,"get_domain_equation_sets_hdf: error checking if 'Equation Set' exists.")


            !
            ! If eqnset doesn't exists, create attribute and set to 'empty'
            !
            if ( .not. eqnset_exists ) then
                call h5ltset_attribute_string_f(did, ".", "Equation Set", 'empty', ierr)
                if (ierr /= 0) call chidg_signal(FATAL,"get_domain_equation_sets_hdf: error setting empty 'Equation Set' attribute.")
            end if


            !
            !  Get eqnset string from hdf attribute.
            !
            call h5ltget_attribute_string_f(did, ".", "Equation Set", eqnsets(idom), ierr)
            if (ierr /= 0) call chidg_signal(FATAL,"get_domain_equation_sets_hdf - h5ltget_attribute_int_f.")


            call h5gclose_f(did,ierr)

        end do

    end function get_domain_equation_sets_hdf
    !****************************************************************************************











    !>  Set the element connectivities for a block.
    !!
    !!  Accepts array of element connectivities as
    !!      elements(nelem, size_connectivity)
    !!
    !!  /D_domainname/Grid/Elements
    !!
    !!  @author Nathan A. Wukie
    !!  @date   10/15/2016
    !!
    !!
    !----------------------------------------------------------------------------------------
    subroutine set_domain_connectivity_hdf(dom_id,elements)
        integer(HID_T), intent(in)  :: dom_id
        integer(ik),    intent(in)  :: elements(:,:)

        integer(ik)         :: ierr
        integer(HID_T)      :: element_set_id, element_space_id, grid_id
        integer(HSIZE_T)    :: dims_rank_two(2)
        logical             :: exists

        !
        ! Size element connectivities
        !
        dims_rank_two(1) = size(elements,1)
        dims_rank_two(2) = size(elements,2)


        !
        ! Create a grid-group within the current block domain
        !
        exists = check_link_exists_hdf(dom_id,"Grid")
        if (exists) then
            call h5gopen_f(dom_id, "Grid", grid_id, ierr)
        else
            call h5gcreate_f(dom_id,"Grid", grid_id, ierr)
        end if
        if (ierr /= 0) call chidg_signal(FATAL,"set_domain_connectivity_hdf: h5gcreate_f/h5gopen_f")


        !
        ! Create dataset for element connectivity: element_set_id
        !
        exists = check_link_exists_hdf(grid_id,"Elements")
        if (exists) then
            call h5dopen_f(grid_id,"Elements", element_set_id, ierr)
            if (ierr /= 0) call chidg_signal(FATAL,"set_domain_connectivity_hdf: h5dopen_f")

            !
            ! Write element connectivities
            !
            call h5dwrite_f(element_set_id, H5T_NATIVE_INTEGER, elements, dims_rank_two, ierr)
            if (ierr /= 0) call chidg_signal(FATAL,"set_domain_connectivity_hdf: h5dwrite_f")

        else
            call h5screate_simple_f(2, dims_rank_two, element_space_id, ierr)
            if (ierr /= 0) call chidg_signal(FATAL,"set_domain_connectivity_hdf: h5screate_simple_f")

            call h5dcreate_f(grid_id, "Elements", H5T_NATIVE_INTEGER, element_space_id, element_set_id, ierr)
            if (ierr /= 0) call chidg_signal(FATAL,"set_domain_connectivity_hdf: h5dcreate_f")



            !
            ! Write element connectivities
            !
            call h5dwrite_f(element_set_id, H5T_NATIVE_INTEGER, elements, dims_rank_two, ierr)
            if (ierr /= 0) call chidg_signal(FATAL,"set_domain_connectivity_hdf: h5dwrite_f")

            call h5sclose_f(element_space_id,ierr)
            if (ierr /= 0) call chidg_signal(FATAL,"set_domain_connectivity_hdf: h5sclose_f")

        end if


        !
        ! Close dataset, dataspace, Grid group
        !
        call h5dclose_f(element_set_id,ierr)
        if (ierr /= 0) call chidg_signal(FATAL,"set_domain_connectivity_hdf: h5dclose_f")
        call h5gclose_f(grid_id,ierr)
        if (ierr /= 0) call chidg_signal(FATAL,"set_domain_connectivity_hdf: h5gclose_f")



    end subroutine set_domain_connectivity_hdf
    !****************************************************************************************









    !>  Set the element connectivities for a block, from a partition.
    !!
    !!  Accepts array of element connectivities as
    !!      nelements_g                         ! indicates the total number of elements 
    !!                                          ! in the unpartitioned domain
    !!  
    !!      elements(nelem, size_connectivity)  ! element connectivities on the local partition
    !!
    !!  /D_domainname/Grid/Elements
    !!
    !!  @author Nathan A. Wukie
    !!  @date   10/15/2016
    !!
    !!
    !----------------------------------------------------------------------------------------
    subroutine set_domain_connectivity_partition_hdf(dom_id,nelements_g,elements)
        integer(HID_T), intent(in)  :: dom_id
        integer(ik),    intent(in)  :: nelements_g
        integer(ik),    intent(in)  :: elements(:,:)

        integer(ik)         :: ierr, connectivity_size, ndims, ielem, ielement_g
        integer(HID_T)      :: element_set_id, element_space_id, grid_id, sid, memspace
        integer(HSIZE_T)    :: dims_rank_two(2), start(2), count(2), dimsm(2)
        logical             :: exists

        integer(ik),  allocatable, target :: var(:,:)
        type(c_ptr)                       :: cp_var


        !
        ! Get number of nodes in element connectivity
        !
        connectivity_size = size(elements,2)

        !
        ! Size element connectivities
        !
        dims_rank_two(1) = nelements_g
        dims_rank_two(2) = connectivity_size


        !
        ! Create a grid-group within the current block domain
        !
        exists = check_link_exists_hdf(dom_id,"Grid")
        if (exists) then
            call h5gopen_f(dom_id, "Grid", grid_id, ierr)
        else
            call h5gcreate_f(dom_id,"Grid", grid_id, ierr)
        end if
        if (ierr /= 0) call chidg_signal(FATAL,"set_domain_connectivity_partition_hdf: h5gcreate_f/h5gopen_f")


        !
        ! Open/Create dataset for element connectivity: element_set_id
        !
        exists = check_link_exists_hdf(grid_id,"Elements")
        if (exists) then
            call h5dopen_f(grid_id,"Elements", element_set_id, ierr, H5P_DEFAULT_F)
            if (ierr /= 0) call chidg_signal(FATAL,"set_domain_connectivity_partition_hdf: h5dopen_f")

        else
            call h5screate_simple_f(2, dims_rank_two, element_space_id, ierr)
            if (ierr /= 0) call chidg_signal(FATAL,"set_domain_connectivity_partition_hdf: h5screate_simple_f")

            call h5dcreate_f(grid_id, "Elements", H5T_NATIVE_INTEGER, element_space_id, element_set_id, ierr)
            if (ierr /= 0) call chidg_signal(FATAL,"set_domain_connectivity_partition_hdf: h5dcreate_f")

            call h5sclose_f(element_space_id,ierr)
            if (ierr /= 0) call chidg_signal(FATAL,"set_domain_connectivity_partition_hdf: h5sclose_f")

        end if


        !
        ! Get data space
        !
        call h5dget_space_f(element_set_id, element_space_id, ierr)
        if (ierr /= 0) call chidg_signal(FATAL, "set_domain_connectivity_partition_hdf: h5dget_space_f.")



        !
        ! Allocate buffer
        !
        allocate(var(1,connectivity_size), stat=ierr)
        if (ierr /= 0) call AllocationError

        !
        ! Write element connectivities:
        !   - one at a time taking ielement_g from the connectivity since they might 
        !     not be in order after partitioning
        !
        do ielem = 1,size(elements,1)


            !
            ! get domain-global element index
            !
            ielement_g = elements(ielem,2)
            start = [ielement_g-1,1-1]   ! 0-based
            count = [1, connectivity_size]


            !
            ! Select subset of dataspace - sid
            !
            call h5sselect_hyperslab_f(element_space_id, H5S_SELECT_SET_F, start, count, ierr)
            if (ierr /= 0) call chidg_signal(FATAL,'set_domain_connectivity_partition_hdf: h5sselect_hyperslab_f')

            !
            ! Create a memory dataspace
            !
            ndims = 2
            dimsm(1) = 1
            dimsm(2) = connectivity_size
            call h5screate_simple_f(ndims,dimsm,memspace,ierr)
            if (ierr /= 0) call chidg_signal(FATAL,'set_domain_connectivity_partition_hdf: h5screate_simple_f')


            !
            ! Write modes
            !
            var(1,:) = elements(ielem,:)
            cp_var = c_loc(var(1,1))
            call h5dwrite_f(element_set_id, H5T_NATIVE_INTEGER, cp_var, ierr, memspace, element_space_id)
            if (ierr /= 0) call chidg_signal(FATAL,"set_domain_connectivity_partition_hdf: h5dwrite_f")


            call h5sclose_f(memspace,ierr)
            if (ierr /= 0) call chidg_signal(FATAL,"set_domain_connectivity_partition_hdf: h5sclose_f")



        end do


        !
        ! Close dataset, dataspace, Grid group
        !
        call h5dclose_f(element_set_id,ierr)
        if (ierr /= 0) call chidg_signal(FATAL,"set_domain_connectivity_partition_hdf: h5dclose_f")
        call h5sclose_f(element_space_id,ierr)
        if (ierr /= 0) call chidg_signal(FATAL,"set_domain_connectivity_partition_hdf: h5sclose_f")
        call h5gclose_f(grid_id,ierr)
        if (ierr /= 0) call chidg_signal(FATAL,"set_domain_connectivity_partition_hdf: h5gclose_f")



    end subroutine set_domain_connectivity_partition_hdf
    !****************************************************************************************














    !>  Get the element connectivities for a domain.
    !!
    !!  Returns array of element connectivities as
    !!      elements(nelem, size_connectivity)
    !!
    !!  /D_domainname/Grid/Elements
    !!
    !!  @author Nathan A. Wukie
    !!  @date   10/15/2016
    !!
    !!
    !----------------------------------------------------------------------------------------
    function get_domain_connectivity_hdf(dom_id) result(connectivity_ik)
        integer(HID_T), intent(in)  :: dom_id


        integer(ik)         :: ierr
        integer(HID_T)      :: grid_id, did_e, sid
        integer(HSIZE_T)    :: rank_two_dims(2), maxdims(3)
        logical             :: exists

        character(:),   allocatable         :: user_msg
        integer(ik),    allocatable         :: connectivity_ik(:,:)
        integer,        allocatable, target :: connectivity(:,:)
        type(c_ptr)                         :: cp_conn


        !
        ! Open 'Grid' group for the current domain
        !
        exists = check_link_exists_hdf(dom_id,'Grid')
        if (exists) then
            call h5gopen_f(dom_id, 'Grid', grid_id, ierr)
            if (ierr /= 0) call chidg_signal(FATAL,"get_domain_connectivity_hdf: h5gopen_f")
        else
            call chidg_signal(FATAL,"get_domain_connectivity_hdf: Current domain does not have a 'Grid' group.")
        end if


        !
        ! Open Elements connectivity dataset
        !
        call h5dopen_f(grid_id, 'Elements', did_e, ierr, H5P_DEFAULT_F)
        user_msg = "get_domain_connectivity_hdf: h5dopen_f did not open 'Elements' dataset propertly."
        if (ierr /= 0) call chidg_signal(FATAL,user_msg)


        !
        !  Get the dataspace id and dimensions. (nelem, connectivity size)
        !
        call h5dget_space_f(did_e, sid, ierr)
        user_msg = "get_domain_connectivity_hdf: h5dget_space_f did not return 'Elements' dataspace propertly."
        if (ierr /= 0) call chidg_signal(FATAL,user_msg)

        call h5sget_simple_extent_dims_f(sid, rank_two_dims, maxdims, ierr)
        user_msg = "get_domain_connectivity_hdf: h5sget_simple_extent_dims_f did not return extent propertly."
        if (ierr == -1) call chidg_signal(FATAL,user_msg)


        !
        ! Allocate/Read connectivity
        ! 
        allocate(connectivity(rank_two_dims(1),rank_two_dims(2)), stat=ierr)
        if (ierr /= 0) call AllocationError

        cp_conn = c_loc(connectivity(1,1))
        call h5dread_f(did_e, H5T_NATIVE_INTEGER, cp_conn, ierr)
        if (ierr /= 0) call chidg_signal(FATAL,"get_domain_connectivity_hdf5: h5dread_f")


        !
        ! Convert to ChiDG integer type
        !
        !   Explicit allocation to handle GCC bug:
        !       GCC/GFortran Bugzilla Bug 52162 
        !
        allocate(connectivity_ik(size(connectivity,1),size(connectivity,2)),stat=ierr)
        if (ierr /= 0) call AllocationError
        connectivity_ik = int(connectivity, ik)


        !
        ! Close identifiers
        !
        call h5dclose_f(did_e,  ierr)
        call h5sclose_f(sid,    ierr)
        call h5gclose_f(grid_id,ierr)


    end function get_domain_connectivity_hdf
    !****************************************************************************************











    !>  Given a domain identifier, return the number of elements in the domain.
    !!
    !!  TODO: Switch this to read an attribute. That way we can use this in 
    !!        solution files without grids.
    !!
    !!  @author Nathan A. Wukie
    !!  @date   11/30/2016
    !!
    !---------------------------------------------------------------------------------------
    function get_domain_nelements_hdf(domain_id) result(nelements)
        integer(HID_T), intent(in)  :: domain_id

        integer(ik)                 :: nelements, ierr
        integer(HID_T)              :: elements_id, space_id
        integer(HSIZE_T)            :: dims(2), maxdims(2)
        character(:), allocatable   :: user_msg
        logical                     :: grid_exists


        ! Check file has a grid.
        grid_exists = check_link_exists_hdf(domain_id,"Grid/Elements")
        user_msg = "get_domain_nelements_hdf: Trying to determine the number of elements in a &
                    domain without a 'Grid/Elements' group. This file probably doesn't contain &
                    a grid, so you will want to figure out how to remedy this."
        if (.not. grid_exists) call chidg_signal(FATAL,user_msg)


        ! Open 'Elements' data set.
        call h5dopen_f(domain_id,"Grid/Elements", elements_id, ierr)
        user_msg = "get_domain_nelements_hdf: There was an error opening the 'Grid/Elements' &
                    data set."
        if (ierr /= 0) call chidg_signal(FATAL,user_msg)


        ! Get the dataspace id.
        call h5dget_space_f(elements_id, space_id, ierr)
        user_msg = "get_domain_nelements_hdf: There was an error opening the 'Grid/Elements' &
                    data space."
        if (ierr /= 0) call chidg_signal(FATAL,user_msg)


        ! Get the data space dimensions.
        call h5sget_simple_extent_dims_f(space_id, dims, maxdims, ierr)
        user_msg = "get_domain_nelements_hdf: There was an error returning the dimensions of &
                    the 'Grid/Elements' data space."
        if (ierr == -1) call chidg_signal(FATAL,user_msg)


        ! Close groups.
        call h5sclose_f(space_id,ierr)
        call h5dclose_f(elements_id,ierr)


        ! Return number of elements. Size of first dimension.
        nelements = int(dims(1), kind=ik)


    end function get_domain_nelements_hdf
    !***************************************************************************************









    !>  Given a domain identifier, return the number of nodes in the domain.
    !!
    !!  TODO: Switch this to read an attribute. That way we can use this in 
    !!        solution files without grids.
    !!
    !!  @author Nathan A. Wukie
    !!  @date   11/30/2016
    !!
    !---------------------------------------------------------------------------------------
    function get_domain_nnodes_hdf(domain_id) result(nnodes)
        integer(HID_T), intent(in)  :: domain_id

        integer(HID_T)              :: did, sid, grid_id
        integer(HSIZE_T)            :: rank_one_dims(1), maxdims(2)
        character(:), allocatable   :: user_msg
        logical                     :: grid_exists
        integer(ik)                 :: ierr, nnodes


        !
        ! Check file has a node set 
        !
        grid_exists = check_link_exists_hdf(domain_id,'Grid/Coordinate1')
        user_msg = "get_domain_nelements_hdf: Trying to determine the number of elements in a &
                    domain without a 'Grid/Elements' group. This file probably doesn't contain &
                    a grid, so you will want to figure out how to remedy this."
        if (.not. grid_exists) call chidg_signal(FATAL,user_msg)


        !
        ! Open the Grid group
        !
        call h5gopen_f(domain_id, 'Grid', grid_id, ierr, H5P_DEFAULT_F)
        user_msg = "get_domain_nnodes_hdf: Domain/Grid group did not open properly."
        if (ierr /= 0) call chidg_signal(FATAL,user_msg)


        !
        ! Get number of nodes in the domain
        !
        call h5dopen_f(grid_id, 'Coordinate1', did, ierr, H5P_DEFAULT_F)
        user_msg = "get_domain_nnodes_hdf: Domain/Grid/Coordinate1 group did not open properly."
        if (ierr /= 0) call chidg_signal(FATAL,user_msg)


        !
        !  Get the dataspace id and dimensions
        !
        call h5dget_space_f(did, sid, ierr)
        user_msg = "get_domain_nnodes_hdf: h5dget_space_f did not return 'Coordinate1' dataspace properly."
        if (ierr /= 0) call chidg_signal(FATAL,user_msg)

        call h5sget_simple_extent_dims_f(sid, rank_one_dims, maxdims, ierr)
        user_msg = "get_domain_nnodes_hdf: h5sget_simple_extent_dims_f did not return extent propertly."
        if (ierr == -1) call chidg_signal(FATAL,user_msg)

        
        !
        ! Get node count from size of coordinate dataset in file
        !
        nnodes = int(rank_one_dims(1), ik)


        !
        ! Close identifiers
        !
        call h5sclose_f(sid,ierr)
        call h5dclose_f(did,ierr)
        call h5gclose_f(grid_id,ierr)


    end function get_domain_nnodes_hdf
    !***************************************************************************************













    !>  Open a boundary patch group on domain 'dom_id' and 'patch'.
    !!
    !!  @author Nathan A. Wukie (AFRL)
    !!  @date   06/01/2017
    !!
    !!
    !--------------------------------------------------------------------------------------
    function open_patch_hdf(dom_id,patch) result(patch_id)
        integer(HID_T), intent(in)  :: dom_id
        character(*),   intent(in)  :: patch

        integer(HID_T)              :: patch_id
        integer(ik)                 :: ierr
        character(:),   allocatable :: msg
        logical                     :: exists

        ! Check exists
        exists = check_link_exists_hdf(dom_id,"Patches/"//"P_"//trim(adjustl(patch)))
        msg    = "open_patch_hdf: Couldn't find bc patch "//trim(adjustl(patch))//" on domain."
        if (.not. exists) call chidg_signal(FATAL,msg)


        ! Open face boundary condition group
        call h5gopen_f(dom_id, "Patches/"//"P_"//trim(adjustl(patch)), patch_id, ierr)
        if (ierr /= 0) call chidg_signal(FATAL,"open_patch_hdf: error opening boundary face group")


    end function open_patch_hdf
    !**************************************************************************************




    !>  Close a boundary patch group, patch_id.
    !!
    !!  @author Nathan A. Wukie (AFRL)
    !!  @date   06/01/2017
    !!
    !!
    !--------------------------------------------------------------------------------------
    subroutine close_patch_hdf(patch_id)
        integer(HID_T), intent(in)  :: patch_id

        integer(ik) :: ierr

        ! Close face boundary condition group
        call h5gclose_f(patch_id, ierr)
        if (ierr /= 0) call chidg_signal(FATAL,"close_patch_hdf: h5gclose")


    end subroutine close_patch_hdf
    !***************************************************************************************






    !>  Create a bc patch HDF group. Return HDF identifier.
    !!
    !!  @author Nathan A. Wukie (AFRL)
    !!  @date   06/01/2017
    !!
    !!
    !-----------------------------------------------------------------------------------------
    function create_patch_hdf(dom_id,patch_name) result(patch_id)
        integer(HID_T), intent(in)  :: dom_id
        character(*),   intent(in)  :: patch_name

        integer(HID_T)              :: patch_id
        integer(ik)                 :: ierr


        !
        ! Create empty group for boundary condition
        !
        call h5gcreate_f(dom_id,"Patches/"//"P_"//patch_name,patch_id, ierr)
        if (ierr /= 0) call chidg_signal(FATAL,"create_patch_hdf: h5gcreate_f")
        

    end function create_patch_hdf
    !*****************************************************************************************

    


    !>  Return the number of patches on a domain.
    !!
    !!  @author Nathan A. Wukie
    !!  @date   6/13/2017
    !!
    !--------------------------------------------------------------------------------------
    function get_npatches_hdf(dom_id) result(npatches)
        integer(HID_T), intent(in)  :: dom_id

        integer(ik)     :: nmembers, ierr, igrp, type, npatches
        character(1024) :: gname


        !  Get number of groups linked to the current bc_face
        call h5gn_members_f(dom_id, "Patches", nmembers, ierr)
        if (ierr /= 0) call chidg_signal(FATAL,"get_npatches_hdf: error h5gn_members_f")

        npatches = 0
        if ( nmembers > 0 ) then
            do igrp = 0,nmembers-1
                ! Get group name
                call h5gget_obj_info_idx_f(dom_id, "Patches", igrp, gname, type, ierr)
                if (ierr /= 0) call chidg_signal(FATAL,"get_npatches_hdf: error h5gget_obj_info_idx_f")

                ! Test if group is a patch: 'P_'
                if (gname(1:2) == 'P_') npatches = npatches + 1
            end do  ! igrp
        end if
        

    end function get_npatches_hdf
    !**************************************************************************************







    !>  Copy bc group association for all patches from file_a to file_b.
    !!
    !!
    !!  @author Nathan A. Wukie (AFRL)
    !!  @date   6/13/2017
    !!
    !---------------------------------------------------------------------------------------
    subroutine copy_patches_attributes_hdf(fid_a,fid_b)
        integer(HID_T), intent(in)  :: fid_a
        integer(HID_T), intent(in)  :: fid_b

        integer(HID_T)                  :: dom_id_a, dom_id_b, patch_id_a, patch_id_b
        integer(ik)                     :: idom, ipatch
        character(1024),    allocatable :: domain_names(:), patch_names(:)
        character(:),       allocatable :: patch_bc_group
        logical                         :: exists


        !
        ! Copy Domain patch configuration
        !   For each domain in file_a:
        !       - loop through patches
        !       - open patch and get bc group name
        !       - set bc group name for same patch on file_b
        !       - close current patch
        !       - repeat for next patch
        !
        call write_line("Copying patch boundary group associations...")
        domain_names = get_domain_names_hdf(fid_a) 
        do idom = 1,size(domain_names)

            ! Check if there is a domain of the same name in 'fid_b'
            exists = check_domain_exists_hdf(fid_b,trim(domain_names(idom)))

            if (exists) then
                
                dom_id_a = open_domain_hdf(fid_a, trim(domain_names(idom)))
                dom_id_b = open_domain_hdf(fid_b, trim(domain_names(idom)))

                patch_names = get_patch_names_hdf(dom_id_a)
                do ipatch = 1,size(patch_names)
           
                    ! Check if there is a patch of the same name in fid_b
                    patch_id_a = open_patch_hdf(dom_id_a, trim(patch_names(ipatch)))
                    patch_id_b = open_patch_hdf(dom_id_b, trim(patch_names(ipatch)))

                    patch_bc_group = get_patch_group_hdf(patch_id_a)
                    call set_patch_group_hdf(patch_id_b,patch_bc_group)

                    call close_patch_hdf(patch_id_a)
                    call close_patch_hdf(patch_id_b)

                end do !ipatch

                call close_domain_hdf(dom_id_a)
                call close_domain_hdf(dom_id_b)

            end if !exists

        end do !idom


    end subroutine copy_patches_attributes_hdf
    !*************************************************************************************










    !>  Return a vector of the names for each boundary condition state group.
    !!
    !!
    !!  @author Nathan A. Wukie
    !!  @date   11/8/2016
    !!
    !----------------------------------------------------------------------------------------
    function get_patch_names_hdf(dom_id) result(patch_names)
        integer(HID_T), intent(in)  :: dom_id

        integer(ik)                     :: nmembers, ierr, igrp, type, npatches, ipatch
        character(1024)                 :: gname
        character(1024),    allocatable :: patch_names(:)


        ! Get number of patches, allocate names
        npatches = get_npatches_hdf(dom_id)
        allocate(patch_names(npatches), stat=ierr)
        if (ierr /= 0) call AllocationError

        !  Get number of groups linked to the "Patches"
        call h5gn_members_f(dom_id, "Patches", nmembers, ierr)
        if (ierr /= 0) call chidg_signal(FATAL,"get_patch_names_hdf: error h5gn_members_f")

        ! Iterate over them and accumulate patch names
        ipatch = 1
        if ( nmembers > 0 ) then
            do igrp = 0,nmembers-1
                ! Get group name
                call h5gget_obj_info_idx_f(dom_id, "Patches", igrp, gname, type, ierr)
                if (ierr /= 0) call chidg_signal(FATAL,"get_patch_names_hdf: error h5gget_obj_info_idx_f")

                ! Test if group is a boundary condition state. 'P_'
                if (gname(1:2) == 'P_') then
                    patch_names(ipatch) = trim(gname(3:))
                    ipatch = ipatch + 1
                end if
            end do  ! igrp
        end if

    end function get_patch_names_hdf
    !***************************************************************************************







    !>  Set patch face connectivity indices for a block boundary.
    !!
    !!  /D_domainname/Patches/P_patchname/Faces
    !!
    !!
    !!  @author Nathan A. Wukie
    !!  @date   10/15/2016
    !!
    !!  @param[in]  patch_id    HDF identifier for the patch group to be written to
    !!  @param[in]  patch       Face connectivity indices to be set for the patch.
    !!
    !---------------------------------------------------------------------------------------
    subroutine set_patch_hdf(patch_id,patch)
        integer(HID_T), intent(in)  :: patch_id
        integer(ik),    intent(in)  :: patch(:,:)

        integer                     :: ierr
        integer(HID_T)              :: patch_space_id, patch_set_id
        integer(HSIZE_T)            :: dims(2)
        logical                     :: exists
            
        exists = check_link_exists_hdf(patch_id,"Faces")

        !
        ! : already exists, just open data set.
        ! : doesn't exists, create data set
        !
        if (exists) then
            call h5dopen_f(patch_id,"Faces",patch_set_id, ierr, H5P_DEFAULT_F)

        else
            ! Create dataspaces for boundary condition connectivity
            dims(1) = size(patch,1)
            dims(2) = size(patch,2)
            call h5screate_simple_f(2, dims, patch_space_id, ierr)
            if (ierr /= 0) call chidg_signal(FATAL,"set_patch_hdf: h5screate_simple_f")

            ! Create datasets for boundary condition connectivity
            call h5dcreate_f(patch_id,"Faces", H5T_NATIVE_INTEGER, patch_space_id, patch_set_id,ierr)
            if (ierr /= 0) call chidg_signal(FATAL,"set_patch_hdf: h5dcreate_f")

        end if


        !
        ! Write patch connectivity
        !
        call h5dwrite_f(patch_set_id, H5T_NATIVE_INTEGER, patch, dims, ierr)
        if (ierr /= 0) call chidg_signal(FATAL,"set_patch_hdf: h5dwrite_f")


        !
        ! Close groups
        !
        call h5dclose_f(patch_set_id, ierr)

        ! If dataset didn't already exists, then a dataspace was created and needs closed also.
        if (.not. exists) call h5sclose_f(patch_space_id, ierr)

    end subroutine set_patch_hdf
    !****************************************************************************************








    !>  Return the patch connectivity information for a boundary condition face group.
    !!
    !!  @author Nathan A. Wukie
    !!  @date   10/17/2016
    !!
    !----------------------------------------------------------------------------------------
    function get_patch_hdf(patch_id) result(patch)
        use iso_c_binding,  only: c_ptr, c_loc
        integer(HID_T), intent(in)  :: patch_id

        integer(HID_T)      :: faces_did, faces_sid
        integer(HSIZE_T)    :: dims(2), maxdims(2)
        integer(ik)         :: nbcfaces, npts_face, ierr

        integer(ik), allocatable, target    :: patch(:,:)
        type(c_ptr)                         :: patch_p
        

        ! Open Faces patch data
        call h5dopen_f(patch_id, "Faces", faces_did, ierr, H5P_DEFAULT_F)


        !  Get the dataspace id and dimensions
        call h5dget_space_f(faces_did, faces_sid, ierr)
        call h5sget_simple_extent_dims_f(faces_sid, dims, maxdims, ierr)
        nbcfaces  = dims(1)
        npts_face = dims(2)


        ! Read boundary condition patch connectivity
        allocate(patch(nbcfaces,npts_face),stat=ierr)
        if (ierr /= 0) call AllocationError
        patch_p = c_loc(patch(1,1))
        call h5dread_f(faces_did, H5T_NATIVE_INTEGER, patch_p, ierr)
        if (ierr /= 0) call chidg_signal(FATAL,"get_patch_hdf: h5dread_f")


        call h5dclose_f(faces_did,ierr)
        call h5sclose_f(faces_sid,ierr)

    end function get_patch_hdf
    !***************************************************************************************





    

    !>  Set patch attribute 'Boundary State Group'
    !!
    !!  Exists as: P_patchname/Boundary State Group
    !!
    !!  @author Nathan A. Wukie
    !!  @date   11/8/2016
    !!
    !--------------------------------------------------------------------------------------
    subroutine set_patch_group_hdf(patch_id,group)
        integer(HID_T), intent(in)  :: patch_id
        character(*),   intent(in)  :: group

        integer(ik) :: ierr

        ! Set 'Boundary State Group'
        call h5ltset_attribute_string_f(patch_id, ".", "Boundary State Group", trim(group), ierr)
        if (ierr /= 0) call chidg_signal(FATAL,"set_patch_group_hdf: error setting the attribute 'Boundary State Group'")


    end subroutine set_patch_group_hdf
    !***************************************************************************************





    
    !>  Return 'Boundary State Group' attribute for a given patch.
    !!
    !!
    !!  If found, returns the group attribute.
    !!  If not found, returns 'empty'.
    !!
    !!
    !!  @author Nathan A. Wukie
    !!  @date   11/8/2016
    !!
    !!
    !--------------------------------------------------------------------------------------
    function get_patch_group_hdf(patch_id) result(group_trim)
        integer(HID_T), intent(in)  :: patch_id

        character(1024)             :: group
        character(:),   allocatable :: group_trim
        integer(ik)                 :: ierr
        integer(ik)                 :: exists


        call check_attribute_exists_hdf(patch_id,"Boundary State Group","Soft Fail",exists)

        ! Get 'Boundary State Group'
        if (exists==0) then
            call h5ltget_attribute_string_f(patch_id, ".", "Boundary State Group", group, ierr)
            if (ierr /= 0) call chidg_signal(FATAL,"set_patch_group_hdf: error setting the attribute 'Boundary State Group'")
            group_trim = trim(group)
        else
            group_trim = 'empty'
        end if
            
    end function get_patch_group_hdf
    !***************************************************************************************





    !>  Add a bc_state group to the ChiDG HDF file.
    !!
    !!  A bc_state group is a group of bc_state functions. An example might be a fluid inlet.
    !!  The fluid inlet group might be composed of the Total Inlet and Spalart-Allmaras Inlet
    !!  bc_state functions. The Total Inlet bc_state defines the boundary state for
    !!  the Euler/Navier-Stokes equations. The Spalart-Allmaras Inlet defines the boundary state
    !!  for the extra PDE defined in the Spalart-Allmaras turbulence model.
    !!  
    !!      
    !!
    !!  @author Nathan A. Wukie
    !!  @date   2/3/2016
    !!
    !!  @param[in]  fid             HDF file identifier
    !!  @param[in]  group_name      Unique name for the new boundary condition state group.
    !!
    !----------------------------------------------------------------------------------------
    subroutine create_bc_state_group_hdf(fid,group_name)
        integer(HID_T), intent(in)  :: fid
        character(*),   intent(in)  :: group_name

        character(:),   allocatable :: user_msg
        integer(HID_T)              :: bcgroup_id
        integer(ik)                 :: ierr
        logical                     :: group_exists


        ! Check if bc_state group exists
        group_exists = check_link_exists_hdf(fid,"BCSG_"//trim(group_name))

        user_msg = "create_bc_state_group_hdf: Boundary condition state group already exists. &
                    Cannot have two groups with the same name"
        if (group_exists) call chidg_signal_one(FATAL,user_msg,trim(group_name))


        !
        ! Create a new group for the bc_state_t
        !
        call h5gcreate_f(fid, "BCSG_"//trim(group_name), bcgroup_id, ierr)
        if (ierr /= 0) call chidg_signal(FATAL,'create_bc_state_group_hdf: error creating new group for bc_state.')


        ! Set 'Family'
        call h5ltset_attribute_string_f(bcgroup_id, '.', 'Family', 'none', ierr)
        if (ierr /= 0) call chidg_signal(FATAL,"create_bc_state_group_hdf: error setting the attribute 'Family'")


        call h5gclose_f(bcgroup_id,ierr)

    end subroutine create_bc_state_group_hdf
    !****************************************************************************************








    !>
    !!
    !!  @author Nathan A. Wukie
    !!  @date   11/8/2016
    !!
    !!
    !!
    !-----------------------------------------------------------------------------------------
    function get_bc_state_group_family_hdf(bcgroup_id) result(family_trimmed)
        integer(HID_T),     intent(in)  :: bcgroup_id

        integer(ik)                 :: ierr
        character(1024)             :: family
        character(:),   allocatable :: family_trimmed

        call h5ltget_attribute_string_f(bcgroup_id, ".", "Family", family, ierr)
        if (ierr /= 0) call chidg_signal(FATAL,"get_bc_state_group_family_hdf: h5ltget_attribute_int_f")
        
        family_trimmed = trim(family)

    end function get_bc_state_group_family_hdf
    !*****************************************************************************************







    !>
    !!
    !!  @author Nathan A. Wukie
    !!  @date   11/8/2016
    !!
    !!
    !!
    !-----------------------------------------------------------------------------------------
    subroutine set_bc_state_group_family_hdf(bcgroup_id,group_family)
        integer(HID_T),     intent(in)  :: bcgroup_id
        character(*),       intent(in)  :: group_family

        integer(ik)                 :: ierr


        call h5ltset_attribute_string_f(bcgroup_id, ".", "Family", trim(adjustl(group_family)), ierr)
        if (ierr /= 0) call chidg_signal(FATAL,"set_bc_state_group_family_hdf: h5ltget_attribute_int_f")
        

    end subroutine set_bc_state_group_family_hdf
    !*****************************************************************************************









    !>  Return the number of boundary condition state groups are in the HDF file.
    !!
    !!  Boundary condition state groups: 'BCSG_'
    !!
    !!  @author Nathan A. Wukie
    !!  @date   11/8/2016
    !!
    !!
    !----------------------------------------------------------------------------------------
    function get_nbc_state_groups_hdf(fid) result(ngroups)
        integer(HID_T)  :: fid
        
        integer(ik)     :: ngroups
        type(svector_t) :: bc_state_group_names


        bc_state_group_names = get_bc_state_group_names_hdf(fid)

        ngroups = bc_state_group_names%size()

    end function get_nbc_state_groups_hdf
    !****************************************************************************************





    
    !>  Return a vector of the names for each boundary condition state group.
    !!
    !!
    !!  @author Nathan A. Wukie
    !!  @date   11/8/2016
    !!
    !----------------------------------------------------------------------------------------
    function get_bc_state_group_names_hdf(fid) result(bc_state_group_names)
        integer(HID_T), intent(in)  :: fid

        integer(ik)     :: nmembers, ierr, igrp, type
        character(1024) :: gname
        type(svector_t) :: bc_state_group_names


        !  Get number of groups linked to the current bc_face
        call h5gn_members_f(fid, ".", nmembers, ierr)
        if (ierr /= 0) call chidg_signal(FATAL,"get_bc_state_group_names_hdf: error h5gn_members_f")

        if ( nmembers > 0 ) then
            do igrp = 0,nmembers-1
                ! Get group name
                call h5gget_obj_info_idx_f(fid, ".", igrp, gname, type, ierr)
                if (ierr /= 0) call chidg_signal(FATAL,"get_bc_state_group_names_hdf: error h5gget_obj_info_idx_f")

                ! Test if group is a boundary condition state. 'BCSG_'
                if (gname(1:5) == 'BCSG_') then
                    call bc_state_group_names%push_back(string_t(trim(gname(6:))))
                end if
            end do  ! igrp
        end if

    end function get_bc_state_group_names_hdf
    !***************************************************************************************





    !>  Copy a boundary condition state group from one file to another file.
    !!
    !!  NOTE: if BCSG_ of same name already exists on fid_b, it is removed first.
    !!
    !!  @author Nathan A. Wukie (AFRL)
    !!  @date   6/14/2017
    !!
    !---------------------------------------------------------------------------------------
    subroutine copy_bc_state_groups_hdf(fid_a,fid_b)
        integer(HID_T), intent(in)  :: fid_a
        integer(HID_T), intent(in)  :: fid_b

        integer(ik) :: igroup, ierr

        type(svector_t) :: bc_state_group_names
        type(string_t)  :: group_name


        !
        ! Copy BCSG configuration
        !   - copy entire BCSG groups from file_a to file_b
        !
        call write_line("Copying boundary condition state groups...")
        bc_state_group_names = get_bc_state_group_names_hdf(fid_a)
        do igroup = 1,bc_state_group_names%size()
            ! Get string of current group
            group_name = bc_state_group_names%at(igroup)

            ! Remove group in target if already exists
            call remove_bc_state_group_hdf(fid_b,group_name%get())

            ! Copy group from fid_a to fid_b
            call h5ocopy_f(fid_a,"BCSG_"//trim(group_name%get()),fid_b,"BCSG_"//trim(group_name%get()),ierr)
            if (ierr /= 0) call chidg_signal(FATAL,"copy_bc_state_groups_hdf: error copying boundary state groups.")

        end do !igroup


    end subroutine copy_bc_state_groups_hdf
    !***************************************************************************************






    !>  Remove a bc_state group from the HDF file.
    !!
    !!  @author Nathan A. Wukie
    !!  @date   11/8/2016
    !!
    !!
    !-----------------------------------------------------------------------------------------------
    subroutine remove_bc_state_group_hdf(fid,group_name)
        integer(HID_T), intent(in)  :: fid
        character(*),   intent(in)  :: group_name

        integer(HID_T)  :: bcgroup_id
        integer(ik)     :: istate, ierr
        logical         :: group_exists
        type(svector_t) :: bc_state_names
        type(string_t)  :: state_name


        group_exists = check_link_exists_hdf(fid,"BCSG_"//trim(group_name))

        if (group_exists) then

            ! Open boundary condition state group
            call h5gopen_f(fid,"BCSG_"//trim(group_name),bcgroup_id,ierr)

            ! Get the names of all bc_states in the group
            bc_state_names = get_bc_state_names_hdf(bcgroup_id)

            ! Call remove for each one
            do istate = 1,bc_state_names%size()
                state_name = bc_state_names%at(istate)
                call remove_bc_state_hdf(bcgroup_id,state_name%get())
            end do

            ! Close the bc_state group
            call h5gclose_f(bcgroup_id,ierr)

            ! Unlink the bc_state group
            call h5gunlink_f(fid,"BCSG_"//trim(group_name),ierr)
            if (ierr /= 0) call chidg_signal(FATAL,"remove_bc_state_group_hdf: error unlinking bc_state group")
        end if

    end subroutine remove_bc_state_group_hdf
    !***********************************************************************************************






    !>  Open a boundary condition state group, return HDF identifier.
    !!
    !!  @author Nathan A. Wukie
    !!  @date   11/11/2016
    !!
    !---------------------------------------------------------------------------------------
    function open_bc_state_group_hdf(fid,group_name) result(bcgroup_id)
        integer(HID_T),     intent(in)  :: fid
        character(*),       intent(in)  :: group_name

        integer(ik)     :: ierr
        integer(HID_T)  :: bcgroup_id

        call h5gopen_f(fid,"BCSG_"//trim(group_name),bcgroup_id,ierr)
        if (ierr /= 0) call chidg_signal_one(FATAL,"open_bc_state_group_hdf: Error opening boundary condition group",trim(group_name))

    end function open_bc_state_group_hdf
    !***************************************************************************************


    !>  Close a boundary condition state group.
    !!
    !!  @author Nathan A. Wukie
    !!  @date   11/11/2016
    !!
    !---------------------------------------------------------------------------------------
    subroutine close_bc_state_group_hdf(bcgroup_id)
        integer(HID_T), intent(in)  :: bcgroup_id

        integer(ik)     :: ierr

        call h5gclose_f(bcgroup_id,ierr)
        if (ierr /= 0) call chidg_signal(FATAL,"close_bc_state_group_hdf: Error closing bc_group")

    end subroutine close_bc_state_group_hdf
    !***************************************************************************************






    !>  Open a boundary condition state, return identifier. "BCS_statename"
    !!
    !!
    !!  @author Nathan A. Wukie (AFRL)
    !!  @date   6/21/2017
    !!
    !!
    !----------------------------------------------------------------------------------------
    function open_bc_state_hdf(group_id,state_name) result(state_id)
        integer(HID_T), intent(in)  :: group_id
        character(*),   intent(in)  :: state_name

        integer(HID_T)  :: state_id
        integer(ik)     :: ierr


        call h5gopen_f(group_id,"BCS_"//trim(state_name), state_id, ierr)
        if (ierr /= 0) call chidg_signal_one(FATAL,"open_bc_state_hdf: Error opening boundary state.",trim(state_name))


    end function open_bc_state_hdf
    !****************************************************************************************



    !>  Close a boundary condition state.
    !!
    !!  @author Nathan A. Wukie (AFRL)
    !!  @date   6/21/2017
    !!
    !---------------------------------------------------------------------------------------
    subroutine close_bc_state_hdf(state_id)
        integer(HID_T), intent(in)  :: state_id

        integer(ik)     :: ierr

        call h5gclose_f(state_id,ierr)
        if (ierr /= 0) call chidg_signal(FATAL,"close_bc_state_hdf: Error closing boundary state.")

    end subroutine close_bc_state_hdf
    !***************************************************************************************







    !>  Add bc_state function to a group of bc_states.
    !!
    !!  /BCSG_name/BCS_bc_state
    !!
    !!  @author Nathan A. Wukie
    !!  @date   10/17/2016
    !!  @date   11/8/2016   moved from domain to groups
    !!
    !----------------------------------------------------------------------------------------
    subroutine add_bc_state_hdf(bcgroup_id,bc_state)
        integer(HID_T),     intent(in)  :: bcgroup_id
        class(bc_state_t),  intent(in)  :: bc_state

        integer(ik)                         :: ierr
        integer(HID_T)                      :: state_id
        character(:),   allocatable         :: current_family, user_msg
        logical                             :: link_exists, state_found


        if ( (bc_state%get_name() == 'empty') .or. &
             (bc_state%get_name() == 'Empty') ) then
            !
            ! If 'empty' do not allocate new bc
            !
            
        else

            ! Check to make sure the bc_state wasn't previously added
            link_exists = check_link_exists_hdf(bcgroup_id,"BCS_"//bc_state%get_name())


            if (.not. link_exists) then

                ! Check bc_state exists in the register. 
                ! If not, user probably entered the wrong string, so do nothing
                state_found = check_bc_state_registered(bc_state%get_name())

                if (state_found) then

                    ! Get bcgroup family
                    current_family = get_bc_state_group_family_hdf(bcgroup_id)

                    !
                    ! Check if new bc_state is of same family
                    !
                    if ( (trim(current_family) == 'none') .or. &
                         (trim(current_family) == trim(bc_state%get_family())) ) then

                        ! Set group 'Family'
                        call set_bc_state_group_family_hdf(bcgroup_id, bc_state%get_family())

                        ! Create a new group for the bc_state_t
                        call h5gcreate_f(bcgroup_id, "BCS_"//bc_state%get_name(), state_id, ierr)
                        if (ierr /= 0) call chidg_signal(FATAL,"add_bc_state_hdf: error creating new group for bc_state")

                        ! Add bc_state properties to the group that was created
                        call add_bc_properties_hdf(state_id,bc_state)

                        ! Close function group
                        call h5gclose_f(state_id,ierr)

                    else
                        user_msg = "add_bc_state_hdf: Boundary condition state functions in a group &
                                    must be of the same family"
                        call chidg_signal_one(FATAL,user_msg,bc_state%get_family())
                    end if
                end if

            end if

        end if


    end subroutine add_bc_state_hdf
    !*****************************************************************************************











    !>  Return the number of bc_state's attached to a boundary condition face group.
    !!
    !!  @author Nathan A. Wukie 
    !!  @date   10/17/2016
    !!
    !!
    !----------------------------------------------------------------------------------------
    function get_nbc_states_hdf(bcgroup_id) result(nbc_states)
        integer(HID_T), intent(in)  :: bcgroup_id

        type(svector_t) :: bc_states
        integer(ik)     :: nbc_states

        bc_states = get_bc_state_names_hdf(bcgroup_id)
        nbc_states = bc_states%size()

    end function get_nbc_states_hdf
    !****************************************************************************************







    

    !>  Return the names of bc_state's attached to a boundary condition state group.
    !!
    !!  @author Nathan A. Wukie
    !!  @date   10/17/2016
    !!
    !!
    !---------------------------------------------------------------------------------------
    function get_bc_state_names_hdf(bcgroup_id) result(bc_state_names)
        integer(HID_T), intent(in)  :: bcgroup_id

        integer(ik)     :: nmembers, ierr, igrp, type
        character(1024) :: gname
        type(svector_t) :: bc_state_names


        !  Get number of groups linked to the current bc_face
        call h5gn_members_f(bcgroup_id, ".", nmembers, ierr)
        if (ierr /= 0) call chidg_signal(FATAL,"get_bc_states_names_hdf: error h5gn_members_f")

        if ( nmembers > 0 ) then
            do igrp = 0,nmembers-1
                ! Get group name
                call h5gget_obj_info_idx_f(bcgroup_id, ".", igrp, gname, type, ierr)
                if (ierr /= 0) call chidg_signal(FATAL,"get_bc_state_names_hdf: error h5gget_obj_info_idx_f")

                ! Test if group is a boundary condition state. 'BCS_'
                if (gname(1:4) == 'BCS_') then
                    call bc_state_names%push_back(string_t(trim(gname(5:))))
                end if
            end do  ! igrp
        end if

    end function get_bc_state_names_hdf
    !****************************************************************************************







    

    !>  Given the name of a bc_state on a face, return an initialized bc_state instance.
    !!
    !!  You may consider calling 'get_bc_state_names_hdf' first to get a list of 
    !!  available bc_state's on a face. Then the names could be passed into this routine
    !!  to return the bc_state instance.
    !!
    !!  @author Nathan A. Wukie
    !!  @date   10/17/2016
    !!
    !!
    !----------------------------------------------------------------------------------------
    function get_bc_state_hdf(bcgroup_id,bcstate_name) result(bc_state)
        integer(HID_T), intent(in)  :: bcgroup_id
        character(*),   intent(in)  :: bcstate_name


        class(bc_state_t),  allocatable :: bc_state 
        character(:),       allocatable :: bcname, pname, oname
        character(1024)                 :: fname
        integer(HID_T)                  :: bcstate_id, bcprop_id
        integer(ik)                     :: ierr, iprop, nprop, iopt, noptions
        real(rdouble), dimension(1)     :: buf
        real(rk)                        :: ovalue


        ! Open bc_state group
        call h5gopen_f(bcgroup_id, "BCS_"//trim(bcstate_name), bcstate_id, ierr)
        if (ierr /= 0) call chidg_signal_one(FATAL,"get_bc_state_hdf: error opening bc_state group.",trim(bcstate_name))

        
        ! Get boundary condition name string
        if (bcstate_name(1:4) == "BCS_") then
            bcname = trim(bcstate_name(5:))
        else
            bcname = trim(bcstate_name)
        end if


        ! Create boundary condition state and get number of properties
        call create_bc(bcname,bc_state)
        nprop = bc_state%get_nproperties()

        
        ! Loop through properties
        do iprop = 1,nprop


            ! Get property name + open HDF group
            pname = bc_state%get_property_name(iprop)
            call h5gopen_f(bcstate_id, "BCP_"//trim(pname), bcprop_id, ierr)
            if (ierr /= 0) call chidg_signal(FATAL,"get_bc_state_hdf: error opening bcproperty group.")


            ! Read the function name set for the property.
            call h5ltget_attribute_string_f(bcprop_id, ".", "Function", fname, ierr)
            if (ierr /= 0) call chidg_signal(FATAL,"get_bc_state_hdf: error getting function name.")

            
            ! Set/Create the function for the current property
            call bc_state%set_fcn(trim(pname), trim(fname))

            
            ! Get number of options for the function
            noptions = bc_state%get_noptions(iprop)



            ! Get each option value
            do iopt = 1,noptions
                ! Get option name
                oname = bc_state%get_option_key(iprop,iopt)

                ! Get option value from file
                call h5ltget_attribute_double_f(bcprop_id, ".", trim(oname), buf, ierr)
                if (ierr /= 0) call chidg_signal(FATAL,"get_bc_state_hdf: error getting option value")
                ovalue = real(buf(1),rk)

                ! Set boundary condition option
                call bc_state%set_fcn_option(trim(pname), trim(oname), ovalue)
            end do ! iopt



            ! Close current property group
            call h5gclose_f(bcprop_id,ierr)
            if (ierr /= 0) call chidg_signal(FATAL,"get_bc_state_hdf: h5gclose")



        end do !iprop



        ! Close boundary condition state group
        call h5gclose_f(bcstate_id, ierr)
        if (ierr /= 0) call chidg_signal(FATAL,"get_bc_state_hdf: h5gclose")


    end function get_bc_state_hdf
    !*****************************************************************************************










    !>  Add properties to a bc_state on a boundary for a particular domain.
    !!
    !!  /D_domainname/Patches/"face"/BCS_bc_state/BCP_bc_property
    !!
    !!  @author Nathan A. Wukie
    !!  @date   10/17/2016
    !!
    !!
    !!  @param[in]      bcstate_id      HDF identifier of the bc_state group in the file to 
    !!                                  be modified.
    !!  @param[inout]   bc_state        bc_state class that can be queried for properties to 
    !!                                  be set.
    !!
    !-----------------------------------------------------------------------------------------
    subroutine add_bc_properties_hdf(bcstate_id, bc_state)
        integer(HID_T),     intent(in)  :: bcstate_id
        class(bc_state_t),  intent(in)  :: bc_state

        integer(HID_T)                  :: prop_id
        integer(HSIZE_T)                :: adim
        integer(ik)                     :: iprop, nprop, iopt, nopt, ierr
        character(len=1024)             :: pstring
        character(len=:),   allocatable :: option_key, fcn_name
        real(rk)                        :: option_value


        !
        ! Get number of functions in the boundary condition
        !
        nprop = bc_state%get_nproperties()


        !
        ! Loop through and add properties
        !
        do iprop = 1,nprop

            ! Get string the property is associated with
            pstring = bc_state%get_property_name(iprop)

            ! Create a new group for the property
            call h5gcreate_f(bcstate_id, "BCP_"//trim(adjustl(pstring)), prop_id, ierr)
            if (ierr /= 0) call chidg_signal(FATAL,"add_bcproperties_hdf: error creating new group for bcfunction")

            ! Set property function attribute
            call set_bc_property_function_hdf(prop_id, bc_state%bcproperties%bcprop(iprop)%fcn)


            !
            ! Get number of options available for the current property
            !
            nopt = bc_state%get_noptions(iprop)

            if (nopt > 0 ) then
                do iopt = 1,nopt

                    ! Get the current option and default value.
                    option_key   = bc_state%get_option_key(iprop,iopt)
                    option_value = bc_state%get_option_value(iprop,option_key)

                    ! Set the option as a real attribute
                    adim = 1
                    call h5ltset_attribute_double_f(prop_id, ".", option_key, [real(option_value,rdouble)], adim, ierr)

                end do
            end if


            ! Close function group
            call h5gclose_f(prop_id,ierr)

        end do !ifcn


    end subroutine add_bc_properties_hdf
    !******************************************************************************************









    !>  Set a function for a bc_state property.
    !!
    !!  /D_domainname/Patches/"face"/BCS_bcstatename/BCP_bcpropertyname/
    !!
    !!
    !!  @author Nathan A. Wukie
    !!  @date   2/5/2016
    !!
    !--------------------------------------------------------------------------------------------
    subroutine set_bc_property_function_hdf(bcprop_id, fcn)
        integer(HID_T),     intent(in)  :: bcprop_id
        class(function_t),  intent(in)  :: fcn

        integer(HSIZE_T)                :: adim
        character(len=:),   allocatable :: option
        real(rk)                        :: val
        integer(ik)                     :: nopt, iopt
        integer                         :: ierr
        

        !
        ! Delete bcproperty attributes
        !
        call delete_group_attributes_hdf(bcprop_id)


        !
        ! Set 'Function' attribute
        !
        call h5ltset_attribute_string_f(bcprop_id, ".", "Function", trim(fcn%get_name()), ierr)
        if (ierr /= 0) call chidg_signal(FATAL,"set_bc_property_function_hdf: error setting function name")


        !
        ! Set function options
        !
        nopt = fcn%get_noptions()

        do iopt = 1,nopt

            option = fcn%get_option_key(iopt)
            val    = fcn%get_option_value(option)
            !
            ! Set option
            !
            adim = 1
            call h5ltset_attribute_double_f(bcprop_id, ".", trim(option), [real(val,rdouble)], adim, ierr)

        end do ! iopt


    end subroutine set_bc_property_function_hdf
    !***********************************************************************************************















    !>  Remove a bc_state from the HDF file.
    !!
    !!  @author Nathan A. Wukie
    !!  @date   2/4/2016
    !!
    !!  @author Nathan A. Wukie (AFRL)
    !!  @date   9/1/2016
    !!  @note   Modified to include bc_states
    !!
    !----------------------------------------------------------------------------------------------------
    subroutine remove_bc_state_hdf(bcgroup_id,state_string)
        integer(HID_T),     intent(in)  :: bcgroup_id
        character(len=*),   intent(in)  :: state_string

        integer(HID_T)                          :: bc_state

        integer(HSIZE_T)                        :: iattr, idx
        integer(ik)                             :: nattr
        integer                                 :: nmembers, igrp, type, ierr, iter, iprop, nprop
        character(len=10)                       :: faces(NFACES)
        character(len=1024),    allocatable     :: anames(:), pnames(:)
        character(len=1024)                     :: gname
        type(h5o_info_t), target                :: h5_info



        ! Open the bc_state group
        call h5gopen_f(bcgroup_id, "BCS_"//trim(state_string), bc_state, ierr)


        ! Delete overall boundary condition face attributes
        call delete_group_attributes_hdf(bc_state)


        !  Get number of groups linked to the current bc_state
        call h5gn_members_f(bc_state, ".", nmembers, ierr)


        !
        !  Loop through groups and delete properties
        !
        if ( nmembers > 0 ) then

            !
            ! First get number of states. This could be different than number of groups.
            !
            nprop = 0
            do igrp = 0,nmembers-1

                ! Get group name
                call h5gget_obj_info_idx_f(bc_state, ".", igrp, gname, type, ierr)

                ! Test if group is a boundary condition function. 'BCP_'
                if (gname(1:4) == 'BCP_') then
                    ! increment nprop
                    nprop = nprop + 1
                end if

            end do  ! igrp


            !
            ! Second, get all state names
            !
            allocate(pnames(nprop), stat=ierr)
            if (ierr /= 0) call AllocationError
            iprop = 1
            do igrp = 0,nmembers-1

                ! Get group name
                call h5gget_obj_info_idx_f(bc_state, ".", igrp, gname, type, ierr)

                ! Test if group is a boundary condition function. 'BCP_'
                if (gname(1:4) == 'BCP_') then
                    ! Store name
                    pnames(iprop) = gname
                    iprop = iprop + 1
                end if

            end do ! igrp



            !
            ! Now, go about deleting them all.
            ! Previously, we were deleting them one at a time, but then the index
            ! traversal call get_obj_info_idx was failing for more than one property
            ! because the index was screwed up.
            !
            do iprop = 1,nprop
                call remove_bc_property_hdf(bc_state,pnames(iprop))
            end do


        end if ! nmembers


        !
        ! Close the bc_state group
        !
        call h5gclose_f(bc_state,ierr)

        !
        ! Unlink the bc_state group
        !
        call h5gunlink_f(bcgroup_id,"BCS_"//trim(state_string),ierr)
        if (ierr /= 0) call chidg_signal(FATAL,"delete_bc_state_hdf: error unlinking bc_state group")



        !
        ! If no bc_state's are left attached, clear group family.
        !
        if (get_nbc_states_hdf(bcgroup_id) == 0) then
            call set_bc_state_group_family_hdf(bcgroup_id,'none')
        end if



    end subroutine remove_bc_state_hdf
    !****************************************************************************************************











    !>  Remove the properties from a bc_state group in the HDF file
    !!
    !!  @author Nathan A. Wukie
    !!  @date   2/4/2016
    !!
    !!  @author Nathan A. Wukie (AFRL)
    !!  @date   9/1/2016
    !!  @note   Modified to include bc_states
    !!
    !!
    !------------------------------------------------------------------------------------------------------
    subroutine remove_bc_property_hdf(bc_state,pname)
        integer(HID_T),     intent(in)      :: bc_state
        character(*),       intent(in)      :: pname

        integer(HID_T)  :: bcprop
        integer(ik)     :: ierr

        !
        ! Open bcproperty group
        !
        call h5gopen_f(bc_state, trim(adjustl(pname)), bcprop, ierr)
        if (ierr /= 0) call chidg_signal(FATAL,"delete_bc_property_hdf: error opening bcproperty group")


        !
        ! Delete bcproperty attributes
        !
        call delete_group_attributes_hdf(bcprop)


        !
        ! Close bcproperty group
        !
        call h5gclose_f(bcprop, ierr)
        if (ierr /= 0) call chidg_signal(FATAL,"delete_bc_property_hdf: error closing bcproperty group")


        !
        ! Now that the data in bcproperty has been removed, unlink the bcproperty group.
        !
        call h5gunlink_f(bc_state,trim(pname),ierr)
        if (ierr /= 0) call chidg_signal(FATAL,"delete_bcfunction_hdf: error unlinking bcproperty group")


    end subroutine remove_bc_property_hdf
    !******************************************************************************************************










    !>
    !!
    !!  @author Nathan A. Wukie (AFRL)
    !!  @date   9/15/2016
    !!
    !!
    !!
    !--------------------------------------------------------------------------------------------
    function check_bc_state_exists_hdf(bcface_id,bc_state) result(exist_status)
        integer(HID_T),     intent(in)  :: bcface_id
        character(len=*),   intent(in)  :: bc_state

        integer(ik) :: ierr
        logical     :: exist_status

        ! Check if face contains the bc_state
        call h5lexists_f(bcface_id, "BCS_"//trim(bc_state), exist_status, ierr)
        if (ierr /= 0) call chidg_signal(FATAL,"check_bc_state_exists: Error in call to h5lexists_f")


    end function check_bc_state_exists_hdf
    !*********************************************************************************************









    !>
    !!
    !!  @author Nathan A. Wukie
    !!  @date   2/5/2016
    !!
    !!  @author Nathan A. Wukie (AFRL)
    !!  @date   9/1/2016
    !!  @note   Modified to include bc_states
    !!
    !!
    !-------------------------------------------------------------------------------------------
    function check_bc_property_exists_hdf(bcface_id,pname) result(exist_status)
        integer(HID_T),     intent(in)  :: bcface_id
        character(*),       intent(in)  :: pname

        integer(HID_T)          :: bc_state
        integer                 :: ierr, nmembers, igrp, type, iop
        character(len=1024)     :: gname
        logical                 :: exist_status
        type(svector_t)         :: bc_state_strings
        type(string_t)          :: string

        
        !
        !  Loop through groups and detect bc_state's that could contain property
        !
        call h5gn_members_f(bcface_id, ".", nmembers, ierr)
        if ( nmembers > 0 ) then

            ! First get number of states. This could be different than number of groups.
            do igrp = 0,nmembers-1

                ! Get group name
                call h5gget_obj_info_idx_f(bcface_id, ".", igrp, gname, type, ierr)

                ! Test if group is a boundary condition function. 'BCS_'
                if (gname(1:4) == 'BCS_') then
                    call bc_state_strings%push_back(string_t(trim(gname)))
                end if

            end do  ! igrp

        end if



        !
        ! Find the state with the property
        !
        exist_status = .false.
        do iop = 1,bc_state_strings%size()

            ! Open the state group
            string = bc_state_strings%at(iop)
            call h5gopen_f(bcface_id, string%get(), bc_state, ierr)

            ! Check if it contains a link to the property group
            call h5lexists_f(bc_state, "BCP_"//trim(pname), exist_status, ierr)



            if (exist_status) then
                ! Close state
                call h5gclose_f(bc_state,ierr)
                exit
            end if

            ! Close state
            call h5gclose_f(bc_state,ierr)

        end do !iop



    end function check_bc_property_exists_hdf
    !********************************************************************************************









    !>  Set file attribute "/Time Integrator".
    !!
    !!
    !!  @author Mayank Sharma
    !!  @author Nathan A. Wukie
    !!  @date   4/4/2017
    !!
    !!  @param[in]  fid     HDF5 file identifier.
    !!  @param[in]  string  String indicating the time integrator
    !!
    !----------------------------------------------------------------------------------------
    subroutine set_time_integrator_hdf(fid,string)
        integer(HID_T), intent(in)  :: fid
        character(*),   intent(in)  :: string

        integer(ik) :: ierr

        call h5ltset_attribute_string_f(fid,"/","Time Integrator",trim(string), ierr)
        if (ierr /= 0) call chidg_signal(FATAL,"set_time_integrator_hdf: h5ltset_attribute_string_f")

    end subroutine set_time_integrator_hdf
    !****************************************************************************************









    !>  Return file attribute "/Time Integrator".
    !!
    !!
    !!  @author Mayank Sharma
    !!  @author Nathan A. Wukie
    !!  @date   4/4/2017
    !!
    !!  @param[in]  fid     HDF5 file identifier.
    !!  @result     string  String indicating the time integrator
    !!
    !----------------------------------------------------------------------------------------
    function get_time_integrator_hdf(fid) result(string)
        integer(HID_T), intent(in)  :: fid

        character(:),   allocatable :: string
        character(100)              :: string_buffer

        integer(ik) :: ierr

        call check_attribute_exists_hdf(fid,"Time Integrator")

        call h5ltget_attribute_string_f(fid,"/","Time Integrator",string_buffer, ierr)
        if (ierr /= 0) call chidg_signal(FATAL,"get_time_integrator_hdf: h5ltget_attribute_string_f")

        ! Trim buffer for result
        string = trim(string_buffer)

    end function get_time_integrator_hdf
    !****************************************************************************************








!    !>  Given a file identifier, set the number of time levels in an hdf5 file.
!    !!
!    !!  @author Matteo Ugolotti
!    !!  @date   02/20/2017
!    !!
!    !!  @param[in]  fid     HDF file identifier
!    !!
!    !----------------------------------------------------------------------------------------
!    subroutine set_ntimes_hdf(fid,ntimes)
!        integer(HID_T), intent(in)  :: fid
!        integer(ik),    intent(in)  :: ntimes
!
!        integer(ik)         :: ierr
!
!        call h5ltset_attribute_int_f(fid, "/", "ntimes", [ntimes], SIZE_ONE, ierr)
!        if (ierr /= 0) call chidg_signal(FATAL,"set_ntimes_hdf: Error h5ltget_attribute_int_f")
!
!    end subroutine set_ntimes_hdf
!    !****************************************************************************************
!
!
!
!    !>  Given a file identifier, return the number of time levels in an hdf5 file.
!    !!
!    !!  @author Matteo Ugolotti
!    !!  @date   02/20/2017
!    !!
!    !!  @param[in]  fid     HDF file identifier
!    !!
!    !----------------------------------------------------------------------------------------
!    function get_ntimes_hdf(fid) result(time_lev)
!        integer(HID_T), intent(in)  :: fid
!        
!        integer                 :: ierr
!        integer(ik)             :: time_lev
!        integer, dimension(1)   :: buf
!
!        call h5ltget_attribute_int_f(fid, "/", "ntimes", buf, ierr)
!        if (ierr /= 0) call chidg_signal(FATAL,"get_ntimess_hdf: h5ltget_attribute_int_f had a problem getting the number of time levels")
!        time_lev = int(buf(1), kind=ik)
!
!    end function get_ntimes_hdf
!    !***************************************************************************************




    !>  Set solution times stored in the time.
    !!
    !!  Sets the array:  /Times
    !!
    !!  For time-steady:   size(times)  = 1
    !!  For time-marching: size(times)  = 1
    !!  For time-spectral: size(times) >= 1
    !!
    !!  @author Nathan A. Wukie (AFRL)
    !!  @date   6/21/2017
    !!
    !!  TODO: TEST
    !!
    !---------------------------------------------------------------------------------------
    subroutine set_times_hdf(fid,times)
        integer(HID_T), intent(in)  :: fid
        real(rk),       intent(in)  :: times(:)

        integer(HSIZE_T)    :: rank_dims(1)
        integer(HID_T)      :: space_id, time_id
        integer(ik)         :: ntime, ierr, nrank
        logical             :: exists


        ntime     = size(times)
        nrank     = 1
        rank_dims = [ntime]
        if (ntime == 0) call chidg_signal(FATAL,"set_times_hdf: ntimes == 0.")

        !
        ! : Open 'Times'
        ! : If 'Times' doesn't exists, create new 'Times' data set
        !
        exists = check_link_exists_hdf(fid,'Times')
        if (exists) then
            call h5dopen_f(fid,"Times",time_id, ierr, H5P_DEFAULT_F)
            if (ierr /= 0) call chidg_signal(FATAL,"set_times_hdf: h5dopen_f.")
        else
            call h5screate_simple_f(nrank, rank_dims, space_id, ierr)
            if (ierr /= 0) call chidg_signal(FATAL,"set_times_hdf: h5screate_simple_f.")

            call h5dcreate_f(fid, "Times", H5T_NATIVE_DOUBLE, space_id, time_id, ierr)
            if (ierr /= 0) call chidg_signal(FATAL,"set_times_hdf: h5dcreate_f.")

            call h5sclose_f(space_id,ierr)
            if (ierr /= 0) call chidg_signal(FATAL,"set_times_hdf: h5sclose_f.")
        end if

        ! Write coordinates to datasets
        call h5dwrite_f(time_id, H5T_NATIVE_DOUBLE, times, rank_dims, ierr)
        if (ierr /= 0) call chidg_signal(FATAL,"set_times_hdf: h5dwrite_f")

        ! Close datasets
        call h5dclose_f(time_id,ierr)
        if (ierr /= 0) call chidg_signal(FATAL,"set_times_hdf: h5dclose_f")


    end subroutine set_times_hdf
    !****************************************************************************************








    !>  Return array of times stored in the file. /Times
    !!
    !!
    !!  @author Nathan A. Wukie (AFRL)
    !!  @date   6/21/2017
    !!
    !!  TODO: TEST
    !!
    !----------------------------------------------------------------------------------------
    function get_times_hdf(fid) result(times)
        integer(HID_T),             intent(in)      :: fid

        real(rk),   allocatable :: times(:)
        integer(HID_T)          :: time_id, space_id
        integer(HSIZE_T)        :: rank_dims(1), maxdims(3)
        integer(ik)             :: ierr, ntime, rank

        real(rdouble), dimension(:), allocatable, target    :: read_times
        type(c_ptr)                                         :: cp_times

        ! Open dataset
        call h5dopen_f(fid, "Times", time_id, ierr, H5P_DEFAULT_F)

        ! Get dataspace id and dimensions
        call h5dget_space_f(time_id, space_id, ierr)
        if (ierr /= 0) call chidg_signal(FATAL,"get_times_hdf: h5dget_space_f.")
        call h5sget_simple_extent_dims_f(space_id, rank_dims, maxdims, rank)
        if (rank == -1) call chidg_signal(FATAL,"get_times_hdf: h5sget_simple_extent_dims_f.")
        ntime = rank_dims(1)


        ! Allocat 'times' with storage
        allocate(read_times(ntime), stat=ierr)
        if (ierr /= 0) call AllocationError

        ! Read 'Times' to buffer cp_times, (read_times)
        cp_times = c_loc(read_times(1))
        call h5dread_f(time_id, H5T_NATIVE_DOUBLE, cp_times, ierr)
        if (ierr /= 0) call chidg_signal(FATAL,"get_times_hdf: h5dread_f")

        ! Close identifiers
        call h5dclose_f(time_id,ierr)
        if (ierr /= 0) call chidg_signal(FATAL,"get_times_hdf: h5dclose_f.")
        call h5sclose_f(space_id,ierr)
        if (ierr /= 0) call chidg_signal(FATAL,"get_times_hdf: h5sclose_f.")
        


        ! Set out-going array using buffer
        times = real(read_times,kind=rk)


    end function get_times_hdf
    !****************************************************************************************







    !>  Set solution times stored in the time.
    !!
    !!  Sets the array:  /Frequencies
    !!
    !!  For time-steady:   size(Frequencies)  = N/A
    !!  For time-marching: size(Frequencies)  = N/A
    !!  For time-spectral: size(Frequencies) >= 1
    !!
    !!  @author Nathan A. Wukie (AFRL)
    !!  @date   6/21/2017
    !!
    !!  TODO: TEST
    !!
    !---------------------------------------------------------------------------------------
    subroutine set_frequencies_hdf(fid,freqs)
        integer(HID_T), intent(in)  :: fid
        real(rk),       intent(in)  :: freqs(:)

        integer(HSIZE_T)    :: rank_dims(1)
        integer(HID_T)      :: space_id, freq_id
        integer(ik)         :: nfreq, ierr, nrank
        logical             :: exists

        nfreq     = size(freqs)
        nrank     = 1
        rank_dims = [nfreq]
        if (nfreq == 0) call chidg_signal(FATAL,"set_frequencies_hdf: nfreq == 0.")

        !
        ! : Open 'Frequencies'
        ! : If 'Times' doesn't exists, create new 'Frequencies' data set
        !
        exists = check_link_exists_hdf(fid,'Frequencies')
        if (exists) then
            call h5dopen_f(fid,"Frequencies",freq_id, ierr, H5P_DEFAULT_F)
            if (ierr /= 0) call chidg_signal(FATAL,"set_frequencies_hdf: h5dopen_f.")
        else
            call h5screate_simple_f(nrank, rank_dims, space_id, ierr)
            if (ierr /= 0) call chidg_signal(FATAL,"set_frequencies_hdf: h5screate_simple_f.")

            call h5dcreate_f(fid, "Frequencies", H5T_NATIVE_DOUBLE, space_id, freq_id, ierr)
            if (ierr /= 0) call chidg_signal(FATAL,"set_frequencies_hdf: h5dcreate_f.")

            call h5sclose_f(space_id,ierr)
            if (ierr /= 0) call chidg_signal(FATAL,"set_frequencies_hdf: h5sclose_f.")
        end if

        ! Write coordinates to datasets
        call h5dwrite_f(freq_id, H5T_NATIVE_DOUBLE, freqs, rank_dims, ierr)
        if (ierr /= 0) call chidg_signal(FATAL,"set_frequencies_hdf: h5dwrite_f")

        ! Close datasets
        call h5dclose_f(freq_id,ierr)
        if (ierr /= 0) call chidg_signal(FATAL,"set_frequencies_hdf: h5dclose_f")


    end subroutine set_frequencies_hdf
    !****************************************************************************************






    !>  Return array of frequencies stored in the file. /Frequencies
    !!
    !!  @author Nathan A. Wukie (AFRL)
    !!  @date   6/21/2017
    !!
    !!
    !----------------------------------------------------------------------------------------
    function get_frequencies_hdf(fid) result(freqs)
        integer(HID_T),             intent(in)      :: fid

        real(rk),   allocatable :: freqs(:)
        integer(HID_T)          :: freq_id, space_id
        integer(HSIZE_T)        :: rank_dims(1), maxdims(3)
        integer(ik)             :: ierr, nfreq, rank

        real(rdouble), dimension(:), allocatable, target    :: read_freqs
        type(c_ptr)                                         :: cp_freqs

        ! Open dataset
        call h5dopen_f(fid, "Frequencies", freq_id, ierr, H5P_DEFAULT_F)

        ! Get dataspace id and dimensions
        call h5dget_space_f(freq_id, space_id, ierr)
        if (ierr /= 0) call chidg_signal(FATAL,"get_frequencies_hdf: h5dget_space_f.")
        call h5sget_simple_extent_dims_f(space_id, rank_dims, maxdims, rank)
        if (rank == -1) call chidg_signal(FATAL,"get_frequencies_hdf: h5sget_simple_extend_dims_f.")
        nfreq = rank_dims(1)


        ! Allocate 'read_freqs' with storage
        allocate(read_freqs(nfreq), stat=ierr)
        if (ierr /= 0) call AllocationError

        ! Read 'Frequencies' to buffer cp_freqs, (read_freqs)
        cp_freqs = c_loc(read_freqs(1))
        call h5dread_f(freq_id, H5T_NATIVE_DOUBLE, cp_freqs, ierr)
        if (ierr /= 0) call chidg_signal(FATAL,"get_frequencies_hdf: h5dread_f")

        ! Close identifiers
        call h5dclose_f(freq_id,ierr)
        if (ierr /= 0) call chidg_signal(FATAL,"get_frequencies_hdf: h5dclose_f.")
        call h5sclose_f(space_id,ierr)
        if (ierr /= 0) call chidg_signal(FATAL,"get_frequencies_hdf: h5sclose_f.")
        


        ! Set out-going array using buffer
        freqs = real(read_freqs,kind=rk)


    end function get_frequencies_hdf
    !****************************************************************************************

















    !>  Given a file identifier, set time step in a hdf5 file
    !!  Used in type_time_integrator_marching
    !!
    !!  @author Mayank Sharma
    !!  @date   4/12/2017
    !!
    !!  @param[in]  fid     HDF file identifier
    !!  @param[in]  dt      Time step
    !!
    !----------------------------------------------------------------------------------------
    subroutine set_time_step_hdf(fid,dt)
        integer(HID_T),     intent(in)  :: fid
        real(rk),           intent(in)  :: dt

        integer(ik)         :: ierr

        call h5ltset_attribute_double_f(fid, "/", "dt", [dt], SIZE_ONE, ierr)
        if (ierr /= 0) call chidg_signal(FATAL,"set_time_step_hdf: Error h5ltget_attribute_double_f")


    end subroutine set_time_step_hdf
    !****************************************************************************************










    !>  Given a file identifier, return time step from a hdf5 file
    !!  Used in type_time_integrator_marching
    !!
    !!  @author Mayank Sharma
    !!  @date   4/12/2017
    !!
    !!  @param[in]  fid     HDF file identifier
    !!
    !----------------------------------------------------------------------------------------
    function get_time_step_hdf(fid) result(dt)
        integer(HID_T),     intent(in)  :: fid
        
        integer                     :: ierr
        real(rk)                    :: dt
        real(rk),   dimension(1)    :: buffer

        call h5ltget_attribute_double_f(fid, "/", "dt", buffer, ierr)
        if (ierr /= 0) call chidg_signal(FATAL,"get_time_step_hdf: h5ltget_attribute_double_f had a &
                                        problem getting time step")

        dt = buffer(1)

    end function get_time_step_hdf
    !***************************************************************************************











    !>  Given a file identifier, set number of time steps in a hdf5 file
    !!  Used in type_time_integrator_marching
    !!
    !!  @author Mayank Sharma
    !!  @date   4/12/2017
    !!
    !!  @param[in]  fid     HDF file identifier
    !!  @param[in]  nsteps  Number of time steps
    !!
    !----------------------------------------------------------------------------------------
    subroutine set_nsteps_hdf(fid,nsteps)
        integer(HID_T),     intent(in)  :: fid
        integer(ik),        intent(in)  :: nsteps

        integer(ik)         :: ierr

        call h5ltset_attribute_int_f(fid, "/", "nsteps", [nsteps], SIZE_ONE, ierr)
        if (ierr /= 0) call chidg_signal(FATAL,"set_nsteps_hdf: Error h5ltget_attribute_int_f")


    end subroutine set_nsteps_hdf
    !****************************************************************************************










    !>  Given a file identifier, return number of time steps from a hdf5 file
    !!  Used in type_time_integrator_marching
    !!
    !!  @author Mayank Sharma
    !!  @date   4/12/2017
    !!
    !!  @param[in]  fid     HDF file identifier
    !!
    !----------------------------------------------------------------------------------------
    function get_nsteps_hdf(fid) result(nsteps)
        integer(HID_T),     intent(in)  :: fid
        
        integer                         :: ierr
        integer(ik)                     :: nsteps
        integer(ik),    dimension(1)    :: buffer

        call h5ltget_attribute_int_f(fid, "/", "nsteps", buffer, ierr)
        if (ierr /= 0) call chidg_signal(FATAL,"get_nsteps_hdf: h5ltget_attribute_double_f had a &
                                        problem getting nsteps")

        nsteps = buffer(1)

    end function get_nsteps_hdf
    !***************************************************************************************











    !>  Given a file identifier, set nwrite in a hdf5 file
    !!  Used in type_time_integrator_marching
    !!
    !!  @author Mayank Sharma
    !!  @date   4/12/2017
    !!
    !!  @param[in]  fid     HDF file identifier
    !!  @param[in]  nwrite  Number of steps after which a .h5 file is written
    !!
    !----------------------------------------------------------------------------------------
    subroutine set_nwrite_hdf(fid,nwrite)
        integer(HID_T),     intent(in)  :: fid
        integer(ik),        intent(in)  :: nwrite

        integer(ik)         :: ierr

        call h5ltset_attribute_int_f(fid, "/", "nwrite", [nwrite], SIZE_ONE, ierr)
        if (ierr /= 0) call chidg_signal(FATAL,"set_nwrite_hdf: Error h5ltget_attribute_int_f")


    end subroutine set_nwrite_hdf
    !****************************************************************************************










    !>  Given a file identifier, return nwrite from a hdf5 file
    !!  Used in type_time_integrator_marching
    !!
    !!  @author Mayank Sharma
    !!  @date   4/12/2017
    !!
    !!  @param[in]  fid     HDF file identifier
    !!
    !----------------------------------------------------------------------------------------
    function get_nwrite_hdf(fid) result(nwrite)
        integer(HID_T),     intent(in)  :: fid
        
        integer                         :: ierr
        integer(ik)                     :: nwrite
        integer(ik),    dimension(1)    :: buffer

        call h5ltget_attribute_int_f(fid, "/", "nwrite", buffer, ierr)
        if (ierr /= 0) call chidg_signal(FATAL,"get_nwrite_hdf: h5ltget_attribute_double_f had a &
                                        problem getting nwrite")

        nwrite = buffer(1)

    end function get_nwrite_hdf
    !***************************************************************************************











!    !>  Given a file identifier, set frequency data in a hdf5 file
!    !!  Used in type_time_integrator_spectral
!    !!
!    !!  @author Mayank Sharma
!    !!  @date   4/12/2017
!    !!
!    !!  @param[in]  fid     HDF file identifier
!    !!  @param[in]  freq    Frequency data
!    !!  @param[in]  nfreq   Number of frequencies
!    !1
!    !----------------------------------------------------------------------------------------
!    subroutine set_frequencies_hdf(fid,freq,nfreq)
!        integer(HID_T),     intent(in)  :: fid
!        real(rk),           intent(in)  :: freq(:)
!        integer(HSIZE_T),   intent(in)  :: nfreq
!
!        integer(ik)         :: ierr
!
!        call h5ltset_attribute_double_f(fid, "/", "Frequencies", freq, nfreq, ierr)
!        if (ierr /= 0) call chidg_signal(FATAL,"set_frequencies_hdf: Error h5ltget_attribute_double_f")
!
!
!    end subroutine set_frequencies_hdf
!    !****************************************************************************************
!
!
!
!
!
!
!
!
!
!
!    !>  Given a file identifier, return frequency data from a hdf5 file
!    !!  Used in type_time_integrator_spectral
!    !!
!    !!  @author Mayank Sharma
!    !!  @date   4/12/2017
!    !!
!    !!  @param[in]  fid     HDF file identifier
!    !!  @param[in]  nfreq   Number of frequencies
!    !!
!    !----------------------------------------------------------------------------------------
!    function get_frequencies_hdf(fid,nfreq) result(freq)
!        integer(HID_T),     intent(in)  :: fid
!        integer(HSIZE_T),   intent(in)  :: nfreq
!        
!        integer                 :: ierr
!        real(rk)                :: freq(nfreq)
!
!        call h5ltget_attribute_double_f(fid, "/", "Frequencies", freq, ierr)
!        if (ierr /= 0) call chidg_signal(FATAL,"get_frequencies_hdf: h5ltget_attribute_double_f had a &
!                                        problem getting frequencies")
!
!
!    end function get_frequencies_hdf
!    !***************************************************************************************






!    !>  Given a file identifier, set time level data in a hdf5 file
!    !!  Used in type_time_integrator_spectral
!    !!
!    !!  @author Mayank Sharma
!    !!  @date   4/12/2017
!    !!
!    !!  @param[in]  fid         HDF file identifier
!    !!  @param[in]  time_lev    Time level data
!    !!  @param[in]  ntime       Number of time levels
!    !1
!    !----------------------------------------------------------------------------------------
!    subroutine set_time_levels_hdf(fid,time_lev,ntime)
!        integer(HID_T),     intent(in)  :: fid
!        real(rk),           intent(in)  :: time_lev(:)
!        integer(HSIZE_T),   intent(in)  :: ntime
!
!        integer(ik)         :: ierr
!
!        call h5ltset_attribute_double_f(fid, "/", "Times", time_lev, ntime, ierr)
!        if (ierr /= 0) call chidg_signal(FATAL,"set_time_levels_hdf: Error h5ltget_attribute_double_f")
!
!
!    end subroutine set_time_levels_hdf
!    !****************************************************************************************
!
!
!
!
!
!
!
!
!
!
!    !>  Given a file identifier, return time level data from a hdf5 file
!    !!  Used in type_time_integrator_spectral
!    !!
!    !!  @author Mayank Sharma
!    !!  @date   4/12/2017
!    !!
!    !!  @param[in]  fid     HDF file identifier
!    !!  @param[in]  ntime   Number of time levels
!    !!
!    !----------------------------------------------------------------------------------------
!    function get_time_levels_hdf(fid,ntime) result(time_lev)
!        integer(HID_T),     intent(in)  :: fid
!        integer(HSIZE_T),   intent(in)  :: ntime
!        
!        integer                 :: ierr
!        real(rk)                :: time_lev(ntime)
!
!        call h5ltget_attribute_double_f(fid, "/", "Times", time_lev, ierr)
!        if (ierr /= 0) call chidg_signal(FATAL,"get_time_levels_hdf: h5ltget_attribute_double_f had a &
!                                        problem getting time levels")
!
!
!    end function get_time_levels_hdf
!    !***************************************************************************************











    !>  Create an equation group on the ChiDG HDF file root.
    !!
    !!  If group already exists, no need to do anything, exit routine.
    !!
    !!  @author Nathan A. Wukie
    !!  @date   4/4/2017
    !!
    !!  @param[in]  fid             HDF file identifier
    !!  @param[in]  group_name      Unique name for the new boundary condition state group.
    !!
    !---------------------------------------------------------------------------------------
    subroutine create_eqn_group_hdf(fid,group_name)
        integer(HID_T), intent(in)  :: fid
        character(*),   intent(in)  :: group_name

        character(:),   allocatable :: user_msg
        integer(HID_T)              :: eqn_id
        integer(ik)                 :: ierr
        logical                     :: group_exists

        !
        ! Check if bc_state group exists
        !
        group_exists = check_link_exists_hdf(fid,"EQN_"//trim(group_name))


        !
        ! Create a new group for the equation set
        !   - if already exists, do nothing.
        !
        if (.not. group_exists) then

            call h5gcreate_f(fid, "EQN_"//trim(group_name), eqn_id, ierr)
            if (ierr /= 0) call chidg_signal(FATAL,'create_eqn_group_hdf: error creating new group for equation set.')
            call h5gclose_f(eqn_id,ierr)

        end if

    end subroutine create_eqn_group_hdf
    !**************************************************************************************







    !>  Remove a equation group from the HDF file.
    !!
    !!  @author Nathan A. Wukie
    !!  @date   4/5/2017
    !!
    !!
    !-----------------------------------------------------------------------------------------------
    subroutine remove_eqn_group_hdf(fid,group_name)
        integer(HID_T), intent(in)  :: fid
        character(*),   intent(in)  :: group_name

        integer(HID_T)  :: eqn_id
        integer(ik)     :: ierr
        logical         :: group_exists

        group_exists = check_eqn_group_exists_hdf(fid,trim(group_name))

        if (group_exists) then

            ! Unlink the bc_state group
            call h5gunlink_f(fid,"EQN_"//trim(group_name),ierr)
            if (ierr /= 0) call chidg_signal(FATAL,"remove_eqn_group_hdf: error unlinking eqn group")

        end if

    end subroutine remove_eqn_group_hdf
    !***********************************************************************************************









    !>  Return a vector of the names for each equation group.
    !!
    !!  @author Nathan A. Wukie
    !!  @date   4/5/2017
    !!
    !!
    !----------------------------------------------------------------------------------------
    function get_eqn_group_names_hdf(fid) result(eqn_group_names)
        integer(HID_T), intent(in)  :: fid

        integer(ik)     :: nmembers, ierr, igrp, type
        character(1024) :: gname
        type(svector_t) :: eqn_group_names


        !
        !  Get number of groups linked to the file root:
        !
        call h5gn_members_f(fid, ".", nmembers, ierr)
        if (ierr /= 0) call chidg_signal(FATAL,"get_eqn_group_names_hdf: error h5gn_members_f")


        !
        ! Loop through groups and detect "EQN_" groups:
        !
        if ( nmembers > 0 ) then
            do igrp = 0,nmembers-1
                ! Get group name
                call h5gget_obj_info_idx_f(fid, ".", igrp, gname, type, ierr)
                if (ierr /= 0) call chidg_signal(FATAL,"get_eqn_group_names_hdf: error h5gget_obj_info_idx_f")

                ! Test if group is an equation group. 'EQN_'
                if (gname(1:4) == 'EQN_') then
                    call eqn_group_names%push_back(string_t(trim(gname(5:))))
                end if
            end do  ! igrp
        end if


    end function get_eqn_group_names_hdf
    !***************************************************************************************













    !>  Check if an equation set group exists on the file root. 
    !!
    !!  Checks: "/EQ_name"
    !!
    !!  @author Nathan A. Wukie
    !!  @date   4/4/2017
    !!
    !--------------------------------------------------------------------------------------
    function check_eqn_group_exists_hdf(fid,group_name) result(exist_status)
        integer(HID_T), intent(in)  :: fid
        character(*),   intent(in)  :: group_name

        integer(ik) :: ierr
        logical     :: exist_status

        ! Check if face contains the bc_state
        call h5lexists_f(fid, "EQN_"//trim(group_name), exist_status, ierr)
        if (ierr /= 0) call chidg_signal(FATAL,"check_eqn_group_exists_hdf: Error in call to h5lexists_f")


    end function check_eqn_group_exists_hdf
    !***************************************************************************************








    !>  Remove any equation groups that do not have an associated domain.
    !!
    !!  @author Nathan A. Wukie
    !!  @date   4/5/2017
    !!
    !!
    !---------------------------------------------------------------------------------------
    subroutine prune_eqn_groups_hdf(fid)
        integer(HID_T),     intent(in)  :: fid

        character(1024),    allocatable :: domain_eqns(:)
        type(svector_t)                 :: eqn_groups
        type(string_t)                  :: group_string
        logical                         :: has_domain
        integer(ik)                     :: igroup, idom

        ! Get domain equation sets
        domain_eqns = get_domain_equation_sets_hdf(fid)

        ! Get equation groups
        eqn_groups = get_eqn_group_names_hdf(fid)
        
        !
        ! Loop through equation groups in the file, if they 
        !
        do igroup = 1,eqn_groups%size()
            

            ! Get group name
            group_string = eqn_groups%at(igroup)


            ! Check if any domain is associated with the group
            has_domain = .false.
            do idom = 1,size(domain_eqns)
                has_domain = group_string%get() == trim(domain_eqns(idom))
                if (has_domain) exit
            end do


            ! If group not associated with any domain, remove
            if (.not. has_domain) call remove_eqn_group_hdf(fid,group_string%get())


        end do


    end subroutine prune_eqn_groups_hdf
    !***************************************************************************************











    !>  Delete all the attributes attached to a specified group identifier.
    !!
    !!  @author Nathan A. Wukie
    !!  @date   2/4/2016
    !!
    !!  @param[in]  gid     HDF5 group identifier.
    !!
    !---------------------------------------------------------------------------------------
    subroutine delete_group_attributes_hdf(gid)
        integer(HID_T),         intent(in)      :: gid

        integer(ik)                             :: nattr, ierr
        integer(HSIZE_T)                        :: iattr, idx
        type(h5o_info_t), target                :: h5_info


        !
        ! Get number of attributes attached to the group id
        !
        call h5oget_info_f(gid, h5_info, ierr)
        nattr = h5_info%num_attrs
        if (ierr /= 0) call chidg_signal(FATAL,"delete_group_attributes_hdf: error getting current number of attributes.")


        !
        ! Delete any existing attributes
        !
        if ( nattr > 0 ) then

            !
            ! Delete by index. h5adelete_by_idx_f returns idx with the next index so it doesn't need manually updated.
            !
            idx = 0
            do iattr = 1,nattr
                call h5adelete_by_idx_f(gid, ".", H5_INDEX_CRT_ORDER_F, H5_ITER_NATIVE_F, idx, ierr)
                if (ierr /= 0) call chidg_signal(FATAL,"delete_group_attributes_hdf: error deleting attribute")
            end do


        end if ! nattr


    end subroutine delete_group_attributes_hdf
    !****************************************************************************************







    !>  Check if an attribute exists on an HDF group.
    !!
    !!  fail_type
    !!      = 'Soft Fail'   routine exists and returns a failure status to the caller.
    !!      = 'Hard Fail'   routine calls a FATAL exit routine and brings down the program.
    !!
    !!  fail_status
    !!      = 1             Attribute was not found, does not exists.
    !!      = 0             Attribute found, no failure.
    !!
    !!  @author Nathan A. Wukie
    !!  @date   9/25/2016
    !!
    !----------------------------------------------------------------------------------------
    subroutine check_attribute_exists_hdf(id,attribute,fail_type,fail_status)
        integer(HID_T), intent(in)                  :: id
        character(*),   intent(in)                  :: attribute
        character(*),   intent(in),     optional    :: fail_type
        integer(ik),    intent(inout),  optional    :: fail_status

        logical                         :: attribute_exists, hard_stop
        character(len=:), allocatable   :: msg
        integer(ik)                     :: ierr


        !
        ! Query attribute existence
        !
        call h5aexists_f(id,trim(attribute),attribute_exists,ierr)
        if (ierr /= 0) call chidg_signal(FATAL,"check_attribute_exists_hdf: Error checking if attribute exists")

        !
        ! Default error mode
        !
        hard_stop = .true.

        !
        ! Check if failure type was specified
        !
        if (present(fail_type)) then

            if (trim(fail_type) == "Soft Fail") then
                hard_stop = .false.
            else if (trim(fail_type) == "Hard Fail") then
                hard_stop = .true.
            else
                call chidg_signal(FATAL,"check_attribute_exists_hdf: Didn't recognize the specified 'fail_status'.")
            end if

        end if

        !
        ! Handle error if necessary
        !
        msg = "Attribute "//trim(attribute)//" not found in the file. Maybe the file was generated &
               with an old version of the ChiDG library. Try regenerating the HDF grid file with an &
               updated version of the ChiDG library to make sure the file is formatted properly"

        if (.not. attribute_exists) then

            if (present(fail_status)) then
                fail_status = 1     ! Didnt find attribute
            end if

            if (hard_stop) then
                call chidg_signal(FATAL,msg)
            end if

        else
            if (present(fail_status)) then
                fail_status = 0     ! Found attribute, no failure
            end if
        end if


    end subroutine check_attribute_exists_hdf
    !****************************************************************************************





    !>  Check if group or dataset exists on an HDF identifier.
    !!
    !!  This calls h5lexists_f. Groups and Datasets don't actually have names, but, the
    !!  links to those objects in the file do have names. So, we can check if there is 
    !!  a link with the desired name for either a Group or a Dataset.
    !!
    !!  @author Nathan A. Wukie (AFRL)
    !!  @date   9/15/2016
    !!
    !!
    !!
    !--------------------------------------------------------------------------------------------
    function check_link_exists_hdf(id,linkname) result(exist_status)
        integer(HID_T),     intent(in)  :: id
        character(*),       intent(in)  :: linkname

        integer(ik) :: ierr
        logical     :: exist_status

        ! Check if group exists
        call h5lexists_f(id, trim(linkname), exist_status, ierr)
        if (ierr /= 0) call chidg_signal_one(FATAL,"check_link_exists_hdf: Error in call to h5lexists_f", trim(linkname) )


    end function check_link_exists_hdf
    !*********************************************************************************************








    !>  Check if a ChiDG file exists.
    !!
    !!  @author Nathan A. Wukie
    !!  @date   11/23/2016
    !!
    !----------------------------------------------------------------------------------------------
    function check_file_exists_hdf(filename) result(exist_status)
        character(*),   intent(in)  :: filename

        logical :: exist_status


        ! Check file exists
        inquire(file=filename, exist=exist_status)


    end function check_file_exists_hdf
    !*********************************************************************************************


    !
    !   Mesh Motion
    !

    !   Prescribed Mesh Motion

    !>  Return the number of pmm groups are in the HDF file.
    !!
    !!  Boundary condition state groups: 'PMM_'
    !!
    !!  @author Eric Wolf 
    !!  @date   4/4/2017 
    !!
    !!
    !----------------------------------------------------------------------------------------
    function get_npmm_groups_hdf(fid) result(ngroups)
        integer(HID_T)  :: fid
        
        integer(ik)     :: ngroups
        type(svector_t) :: pmm_group_names


        pmm_group_names = get_pmm_group_names_hdf(fid)

        ngroups = pmm_group_names%size()

    end function get_npmm_groups_hdf
    !****************************************************************************************





    
    !>  Return a vector of the names for each pmm group.
    !!
    !!  @author Eric Wolf 
    !!  @date   4/4/2017
    !!
    !!
    !!
    !----------------------------------------------------------------------------------------
    function get_pmm_group_names_hdf(fid) result(pmm_group_names)
        integer(HID_T), intent(in)  :: fid

        integer(ik)     :: nmembers, ierr, igrp, type
        character(1024) :: gname
        type(svector_t) :: pmm_group_names


        !  Get number of groups linked to the current bc_face
        call h5gn_members_f(fid, ".", nmembers, ierr)
        if (ierr /= 0) call chidg_signal(FATAL,"get_pmm_group_names_hdf: error h5gn_members_f")

        if ( nmembers > 0 ) then
            do igrp = 0,nmembers-1
                ! Get group name
                call h5gget_obj_info_idx_f(fid, ".", igrp, gname, type, ierr)
                if (ierr /= 0) call chidg_signal(FATAL,"get_pmm_group_names_hdf: error h5gget_obj_info_idx_f")

                ! Test if group is a boundary condition state. 'BCSG_'
                if (gname(1:4) == 'PMM_') then
                    call pmm_group_names%push_back(string_t(trim(gname(5:))))
                end if
            end do  ! igrp
        end if

    end function get_pmm_group_names_hdf
    !***************************************************************************************

    !>  Open a PMM group and return HDF group identifier.
    !!
    !!  @author Eric Wolf 
    !!  @date  4/25/2017 
    !!
    !!
    !----------------------------------------------------------------------------------------
    function open_pmm_hdf(fid,pmmname) result(pmmgroup_id)
        integer(HID_T), intent(in)  :: fid
        character(*),   intent(in)  :: pmmname

        integer(HID_T)  :: pmmgroup_id
        integer(ik)     :: ierr
        logical         :: exists


        ! Check exists
        exists = check_link_exists_hdf(fid,"PMM_"//trim(pmmname))
        if (.not. exists) call chidg_signal_one(FATAL,"open_pmm_hdf: Couldn't find PMM in file.","PMM_"//trim(pmmname))


        ! If so, open.
        call h5gopen_f(fid,"PMM_"//trim(pmmname), pmmgroup_id, ierr)
        if (ierr /= 0) call chidg_signal(FATAL,"open_pmm_hdf: Error in h5gopen_f")


    end function open_pmm_hdf
    !****************************************************************************************


    subroutine get_pmm_hdf_test(pmmgroup_id,pmm_name, pmm)
        integer(HID_T), intent(in)  :: pmmgroup_id
        character(*),   intent(in)  :: pmm_name
        class(prescribed_mesh_motion_t), allocatable, intent(inout)  :: pmm


        character(:),       allocatable :: pmmname, pname, oname
        !character(1024)                 :: fname
        character(:),   allocatable     :: fname
        integer(HID_T)                  :: pmm_id, pmmfo_id
        integer(ik)                     :: ierr, iprop, nprop, iopt, noptions
        real(rdouble), dimension(1)     :: buf
        real(rk)                        :: ovalue
        logical                         :: group_exists, function_exists


        !
        !   Prescribed mesh motion group structure
        ! /PMM_pmm_name/...
        !   ATTRIBUTE "Function"    - name of a registered pmmf
        !   /PMMFO_oname/...        - oname is the name of an option for this pmmf
        !       ATTRIBUTE "val"     - value of this option
        !   ...                     - more options

!        ! Open pmmf group 
!               
        ! Get boundary condition name string
        if (pmm_name(1:4) == "PMM_") then
            pmmname = trim(pmm_name(5:))
        else
            pmmname = trim(pmm_name)
        end if


        ! Create boundary condition state and get number of properties

        allocate(pmm, stat=ierr)
        if (ierr /=0) call AllocationError
        call pmm%set_name(pmmname)
       

        ! Read the function name set for the property.
        !fname = ''
        allocate(character(1024) :: fname)
        call h5ltget_attribute_string_f(pmmgroup_id, ".", "Function", fname, ierr)
        if (ierr /= 0) call chidg_signal(FATAL,"get_pmm_hdf: error getting function name.")

        
<<<<<<< HEAD
        !fname2 = fname(1:10)
        ! Set/Create the function for the current property
        !call pmm%add_pmmf(trim(fname2))
=======
        ! Set/Create the function for the current property
>>>>>>> 567ba4c1
        call pmm%add_pmmf(trim(fname))

        
        ! Get number of options for the function
        noptions = pmm%pmmf%get_noptions()



        ! Get each option value
        if (noptions>0) then
        do iopt = 1,noptions
            ! Get option name
            oname = pmm%pmmf%get_option_key(iopt)

            ! Get option value from file
            group_exists = check_link_exists_hdf(pmmgroup_id,"PMMFO_"//trim(oname))
            if (group_exists) then
                call h5gopen_f(pmmgroup_id, "PMMFO_"//trim(oname), pmmfo_id, ierr)
                call h5ltget_attribute_double_f(pmmfo_id,".", "val", buf, ierr)
                if (ierr /= 0) call chidg_signal(FATAL,"get_pmm_hdf: error getting option value")
                ovalue = real(buf(1),rk)

                ! Set boundary condition option
                call pmm%pmmf%set_option(trim(oname), ovalue)

                ! Close current property group
                call h5gclose_f(pmmfo_id,ierr)
                if (ierr /= 0) call chidg_signal(FATAL,"get_pmm_hdf: h5gclose")
            end if
        end do ! iopt
        end if


    end subroutine get_pmm_hdf_test
    !*****************************************************************************************




    

    !>  Given the name of a bc_state on a face, return an initialized bc_state instance.
    !!
    !!  You may consider calling 'get_bc_state_names_hdf' first to get a list of 
    !!  available bc_state's on a face. Then the names could be passed into this routine
    !!  to return the bc_state instance.
    !!
    !!  @author Eric Wolf
    !!  @date   3/30/2017
    !!
    !!
    !----------------------------------------------------------------------------------------
    function get_pmm_hdf(pmmgroup_id,pmm_name) result(pmm)
        integer(HID_T), intent(in)  :: pmmgroup_id
        character(*),   intent(in)  :: pmm_name


        class(prescribed_mesh_motion_t),  allocatable :: pmm
        character(:),       allocatable :: pmmname, pname, oname
        character(:), allocatable                 :: fname
        integer(HID_T)                  :: pmm_id, pmmfo_id
        integer(ik)                     :: ierr, iprop, nprop, iopt, noptions
        real(rdouble), dimension(1)     :: buf
        real(rk)                        :: ovalue
        logical                         :: group_exists, function_exists


        !
        !   Prescribed mesh motion group structure
        ! /PMM_pmm_name/...
        !   ATTRIBUTE "Function"    - name of a registered pmmf
        !   /PMMFO_oname/...        - oname is the name of an option for this pmmf
        !       ATTRIBUTE "val"     - value of this option
        !   ...                     - more options

!        ! Open pmmf group 
!               
        ! Get boundary condition name string
        if (pmm_name(1:4) == "PMM_") then
            pmmname = trim(pmm_name(5:))
        else
            pmmname = trim(pmm_name)
        end if


        ! Create boundary condition state and get number of properties

        allocate(pmm, stat=ierr)
        if (ierr /=0) call AllocationError
        call pmm%set_name(pmmname)
       

        ! Read the function name set for the property.
        !fname = ''
        allocate(character(1024) :: fname) 
        call h5ltget_attribute_string_f(pmmgroup_id, ".", "Function", fname, ierr)
        if (ierr /= 0) call chidg_signal(FATAL,"get_pmm_hdf: error getting function name.")

        
        ! Set/Create the function for the current property
        call pmm%add_pmmf(trim(fname))

        
        ! Get number of options for the function
        noptions = pmm%pmmf%get_noptions()



        ! Get each option value
        if (noptions>0) then
        do iopt = 1,noptions
            ! Get option name
            oname = pmm%pmmf%get_option_key(iopt)

            ! Get option value from file
            group_exists = check_link_exists_hdf(pmmgroup_id,"PMMFO_"//trim(oname))
            if (group_exists) then
                call h5gopen_f(pmmgroup_id, "PMMFO_"//trim(oname), pmmfo_id, ierr)
                call h5ltget_attribute_double_f(pmmfo_id,".", "val", buf, ierr)
                if (ierr /= 0) call chidg_signal(FATAL,"get_pmm_hdf: error getting option value")
                ovalue = real(buf(1),rk)

                ! Set boundary condition option
                call pmm%pmmf%set_option(trim(oname), ovalue)

                ! Close current property group
                call h5gclose_f(pmmfo_id,ierr)
                if (ierr /= 0) call chidg_signal(FATAL,"get_pmm_hdf: h5gclose")
            end if
        end do ! iopt
        end if


    end function get_pmm_hdf
    !*****************************************************************************************



    !>
    !!
    !!  @author Eric Wolf
    !!  @date  3/30/2017 
    !!
    !!
    !!
    !--------------------------------------------------------------------------------------
    subroutine set_pmm_domain_group_hdf(patch_id,group)
        integer(HID_T), intent(in)  :: patch_id
        character(*),   intent(in)  :: group

        integer(ik) :: ierr

        ! Set 'Prescribed Mesh Motion Group'
        call h5ltset_attribute_string_f(patch_id, ".", "Prescribed Mesh Motion Group", trim(group), ierr)
        if (ierr /= 0) call chidg_signal(FATAL,"set_pmm_domain_group_hdf: error setting the attribute 'Boundary State Group'")


    end subroutine set_pmm_domain_group_hdf
    !***************************************************************************************

    
    !>  Return 'Boundary State Group' attribute for a given patch.
    !!
    !!
    !!  If found, returns the group attribute.
    !!  If not found, returns 'empty'.
    !!
    !!
    !!  @author Eric Wolf 
    !!  @date   3/30/2017
    !!
    !!
    !--------------------------------------------------------------------------------------
    function get_pmm_domain_group_hdf(patch_id) result(group_trim)
        integer(HID_T), intent(in)  :: patch_id

        character(1024)             :: group
        character(:),   allocatable :: group_trim
        integer(ik)                 :: ierr
        integer(ik)                 :: exists


        call check_attribute_exists_hdf(patch_id,"Prescribed Mesh Motion Group","Soft Fail",exists)

        ! Get 'Prescribed Mesh Motion Group'
        if (exists==0) then
            call h5ltget_attribute_string_f(patch_id, ".", "Prescribed Mesh Motion Group", group, ierr)
            if (ierr /= 0) call chidg_signal(FATAL,"set_pmm_domain_group_hdf: error setting the attribute 'Prescribed Mesh Motion Group'")
            group_trim = trim(group)
        else
            group_trim = 'empty'
        end if
            
    end function get_pmm_domain_group_hdf
    !***************************************************************************************



    !>  Add a pmm group to the ChiDG HDF file.
    !!
    !!  
    !!      
    !!
    !!  @author Eric Wolf
    !!  @date   4/21/2017 
    !!
    !!  @param[in]  fid             HDF file identifier
    !!  @param[in]  group_name      Unique name for the new boundary condition state group.
    !!
    !----------------------------------------------------------------------------------------
    subroutine create_pmm_group_hdf(fid,group_name,fname)
        integer(HID_T), intent(in)  :: fid
        character(*),   intent(in)  :: group_name
        character(*),   intent(in),optional  :: fname

        character(:),   allocatable :: user_msg
        integer(HID_T)              :: pmmgroup_id
        integer(ik)                 :: ierr
        logical                     :: group_exists


        ! Check if bc_state group exists
        group_exists = check_link_exists_hdf(fid,"PMM_"//trim(group_name))

        user_msg = "create_pmm_group_hdf: Boundary condition state group already exists. &
                    Cannot have two groups with the same name"
!        if (group_exists) call chidg_signal_one(FATAL,user_msg,trim(group_name))


        !
        ! Create a new group for the bc_state_t
        !
        if (.not. group_exists) then
            call h5gcreate_f(fid, "PMM_"//trim(group_name), pmmgroup_id, ierr)
            if (ierr /= 0) call chidg_signal(FATAL,'create_pmm_group_hdf: error creating new group for bc_state.')
        else
            call h5gopen_f(fid, "PMM_"//trim(group_name), pmmgroup_id, ierr)
        end if


        ! Set 'Family'
        if (present(fname)) then
            call h5ltset_attribute_string_f(pmmgroup_id, ".", "Function", fname, ierr)
            if (ierr /= 0) call chidg_signal(FATAL,"create_pmm_group_hdf: error setting the attribute 'Function'")
        end if


        call h5gclose_f(pmmgroup_id,ierr)

    end subroutine create_pmm_group_hdf
    !****************************************************************************************

    !>  Sets pmmf name attribute to the ChiDG HDF file.
    !!
    !!  
    !!      
    !!
    !!  @author Eric Wolf
    !!  @date   4/25/2017 
    !!
    !!  @param[in]  fid             HDF file identifier
    !!  @param[in]  pmmname         Unique name for the pmm group.
    !!  @param[in]  fname           Unique name for the pmmf name - must be the name of a registered pmmf!.
    !!
    !----------------------------------------------------------------------------------------
    subroutine set_pmmf_name_hdf(fid,pmmname,fname)
        integer(HID_T), intent(in)  :: fid
        character(*),   intent(in)  :: pmmname 
        character(*),   intent(in)  :: fname

        character(:),   allocatable :: user_msg
        integer(HID_T)              :: pmmgroup_id
        integer(ik)                 :: ierr
        real(rdouble), dimension(1)     :: buf
        logical                     :: group_exists

        group_exists = check_link_exists_hdf(fid,"PMM_"//trim(pmmname))

        user_msg = "set_pmmf_name_hdf: PMM group does not exist. &
                    Create the pmm before trying to set the function name."
        if (.not. group_exists) call chidg_signal_one(FATAL,user_msg,trim(fname))



        pmmgroup_id = open_pmm_hdf(fid, pmmname)

        call h5ltset_attribute_string_f(pmmgroup_id, ".", "Function", fname, ierr)
        if (ierr /= 0) call chidg_signal(FATAL,"set_pmmf_name_hdf: error setting the attribute 'Function'")


        call h5gclose_f(pmmgroup_id,ierr)

    end subroutine set_pmmf_name_hdf
    !****************************************************************************************




    !>  Add a pmm group to the ChiDG HDF file.
    !!
    !!  
    !!      
    !!
    !!  @author Eric Wolf
    !!  @date   4/25/2017 
    !!
    !!  @param[in]  fid             HDF file identifier
    !!  @param[in]  group_name      Unique name for the new boundary condition state group.
    !!
    !----------------------------------------------------------------------------------------
    subroutine create_pmmfo_group_hdf(fid,pmmname,oname,val)
        integer(HID_T), intent(in)  :: fid
        character(*),   intent(in)  :: pmmname 
        character(*),   intent(in)  :: oname
        real(rk),       intent(in),optional  :: val

        character(:),   allocatable :: user_msg
        integer(HSIZE_T)                :: adim
        integer(HID_T)              :: pmmgroup_id, pmmfo_id
        integer(ik)                 :: ierr
        real(rdouble), dimension(1)     :: buf
        logical                     :: group_exists


        pmmgroup_id = open_pmm_hdf(fid, pmmname)

        ! Check if bc_state group exists
        group_exists = check_link_exists_hdf(pmmgroup_id,"PMMFO_"//trim(oname))

        user_msg = "create_pmmfo_group_hdf: PMMF option group already exists. &
                    Cannot have two groups with the same name"
        if (group_exists) call chidg_signal_one(FATAL,user_msg,trim(oname))

        !
        ! Create a new group for the option
        !
        call h5gcreate_f(pmmgroup_id, "PMMFO_"//trim(oname), pmmfo_id, ierr)
        if (ierr /= 0) call chidg_signal(FATAL,'create_pmmfo_group_hdf: error creating new group for PMMF option.')
        if (present(val)) then
            adim = 1
            call h5ltset_attribute_double_f(pmmfo_id, ".", "val", [real(val,rdouble)], adim, ierr)
            if (ierr /= 0) call chidg_signal(FATAL,"create_pmmfo_group_hdf: error setting option value")
        end if

        

        call h5gclose_f(pmmfo_id,ierr)
        call h5gclose_f(pmmgroup_id,ierr)

    end subroutine create_pmmfo_group_hdf
    !****************************************************************************************


    !>  Sets pmmf option value attribute to the ChiDG HDF file.
    !!
    !!  
    !!      
    !!
    !!  @author Eric Wolf
    !!  @date   4/25/2017 
    !!
    !!  @param[in]  fid             HDF file identifier
    !!  @param[in]  pmmname         Unique name for the pmm group.
    !!  @param[in]  oname           Unique name for the pmmfo group.
    !!  @param[in]  val             Option value
    !!
    !----------------------------------------------------------------------------------------
    subroutine set_pmmfo_val_hdf(fid,pmmname,oname,val)
        integer(HID_T), intent(in)  :: fid
        character(*),   intent(in)  :: pmmname 
        character(*),   intent(in)  :: oname
        real(rk),       intent(in)  :: val

        character(:),   allocatable :: user_msg
        integer(HSIZE_T)                :: adim
        integer(HID_T)              :: pmmgroup_id, pmmfo_id
        integer(ik)                 :: ierr
        real(rdouble), dimension(1)     :: buf
        logical                     :: group_exists


        pmmgroup_id = open_pmm_hdf(fid, pmmname)

        ! Check if bc_state group exists
        group_exists = check_link_exists_hdf(pmmgroup_id,"PMMFO_"//trim(oname))

        user_msg = "set_pmmfo_val_hdf: PMMF option group does not exist. &
                    Create the pmmfo group before trying to set the value."
        if (.not. group_exists) call chidg_signal_one(FATAL,user_msg,trim(oname))

        !
        ! Create a new group for the option
        !
        call h5gopen_f(pmmgroup_id, "PMMFO_"//trim(oname), pmmfo_id, ierr)
        if (ierr /= 0) call chidg_signal(FATAL,'set_pmmfo_val_hdf: error opening group for PMMF option.')
        adim = 1
        call h5ltset_attribute_double_f(pmmfo_id, ".", "val", [real(val,rdouble)], adim, ierr)
        if (ierr /= 0) call chidg_signal(FATAL,"set_pmmfo_val_hdf: error setting option value")

        

        call h5gclose_f(pmmfo_id,ierr)
        call h5gclose_f(pmmgroup_id,ierr)

    end subroutine set_pmmfo_val_hdf
    !****************************************************************************************




end module mod_hdf_utilities<|MERGE_RESOLUTION|>--- conflicted
+++ resolved
@@ -6176,13 +6176,7 @@
         if (ierr /= 0) call chidg_signal(FATAL,"get_pmm_hdf: error getting function name.")
 
         
-<<<<<<< HEAD
-        !fname2 = fname(1:10)
         ! Set/Create the function for the current property
-        !call pmm%add_pmmf(trim(fname2))
-=======
-        ! Set/Create the function for the current property
->>>>>>> 567ba4c1
         call pmm%add_pmmf(trim(fname))
 
         
