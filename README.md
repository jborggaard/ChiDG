
# ChiDG

[![][license img]][license]

A Chimera-based, discontinuous Galerkin framework


## Features
 - Discontinuous Galerkin discretization
 - Chimera/Overset grid capability(no hole-cutting as of yet)
 - Intrinsic automatic differentiation
 - Composition-based modeling infrastructure
 - Time-integrators
    - Steady
    - Backward Euler
    - 3-stage diagonally-implicit Runge-Kutta
    - Harmonic Balance
 - Nonlinear solvers
    - Newton
    - Quasi-Newton
 - Linear solvers
    - FGMRES
 - Preconditioners
    - Identity
    - Block Jacobi
    - Block ILU0
    - Restricted Additive Schwarz + ILU0


## Example applications:
 - External aerodynamics 
 - Computational aeroacoustics
 - Turbomachinery
 - Moving grid problems

<img src="doc/figures/naca2412_M0p2_A4p0_cp_P3_thickzoom.png" height="200"> <img src="doc/figures/mode91_3dview_cropped.png" height="200"> <img src="doc/figures/turbine_HB_P3.png" height="200"> <img src="doc/figures/naca_ale.png" height="200">






## Version
Pre-release. Working towards releasing v0.1 soon.

## Documentation

Documentation can be found on the following github page:

[ChiDG Documentation](https://nwukie.github.io/ChiDG/ )


## Installation

[Instructions for building ChiDG](http://nwukie.github.io/ChiDG/getting_started/getting_started.html#build-from-source )


## License
ChiDG is released under the BSD 3-clause license. See LICENSE file.


## Author Acknowledgement:
Nathan A. Wukie   <nathan.wukie@gmail.com>


## Developers:
<<<<<<< HEAD
 - Dr. Eric Wolf
 - Matteo Ugolotti
 - Mayank Sharma
=======
 - Mayank Sharma
 - Matteo Ugolotti
 - Dr. Eric Wolf
>>>>>>> ca814f52


## Sponsorship Acknowledgement:
This material is based upon work supported by the National Science Foundation Graduate 
Research Fellowship Program under Grant No. 1610397. Any opinions, findings, and 
conclusions or recommendations expressed in this material are those of the author(s) 
and do not necessarily reflect the views of the National Science Foundation.


Some contributions to ChiDG were made by the Air Force Research Laboratory at 
Wright-Patterson Airforce Base in Dayton, Ohio. These contributions are marked 
by @author notes in the source appended with (AFRL). These contributions were 
cleared for resease to the public domain under 
<<<<<<< HEAD
Case Numbers:88ABW-2016-5744(5/1/2016-9/30/2016), 88ABW-2017-5059(5/1/2017-8/30/2017), 88ABW-2019-4320 (09/06/2019)
=======
Case Numbers:88ABW-2016-5744(5/1/2016-9/30/2016), 88ABW-2017-5059(5/1/2017-8/30/2017).




>>>>>>> ca814f52

[license]:LICENSE
[license img]:https://img.shields.io/badge/license-BSD%203--clause-blue.svg






















































<|MERGE_RESOLUTION|>--- conflicted
+++ resolved
@@ -65,15 +65,9 @@
 
 
 ## Developers:
-<<<<<<< HEAD
  - Dr. Eric Wolf
  - Matteo Ugolotti
  - Mayank Sharma
-=======
- - Mayank Sharma
- - Matteo Ugolotti
- - Dr. Eric Wolf
->>>>>>> ca814f52
 
 
 ## Sponsorship Acknowledgement:
@@ -87,15 +81,7 @@
 Wright-Patterson Airforce Base in Dayton, Ohio. These contributions are marked 
 by @author notes in the source appended with (AFRL). These contributions were 
 cleared for resease to the public domain under 
-<<<<<<< HEAD
 Case Numbers:88ABW-2016-5744(5/1/2016-9/30/2016), 88ABW-2017-5059(5/1/2017-8/30/2017), 88ABW-2019-4320 (09/06/2019)
-=======
-Case Numbers:88ABW-2016-5744(5/1/2016-9/30/2016), 88ABW-2017-5059(5/1/2017-8/30/2017).
-
-
-
-
->>>>>>> ca814f52
 
 [license]:LICENSE
 [license img]:https://img.shields.io/badge/license-BSD%203--clause-blue.svg
