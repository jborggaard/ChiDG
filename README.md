--- conflicted
+++ resolved
@@ -80,17 +80,12 @@
 Some contributions to ChiDG were made by the Air Force Research Laboratory at 
 Wright-Patterson Airforce Base in Dayton, Ohio. These contributions are marked 
 by @author notes in the source appended with (AFRL). These contributions were 
-<<<<<<< HEAD
-cleared for resease to the public domain under 
-Case Numbers:88ABW-2016-5744(5/1/2016-9/30/2016), 88ABW-2017-5059(5/1/2017-8/30/2017), 88ABW-2019-4320 (09/06/2019)
-=======
 cleared for resease to the public domain under Case Numbers: 
 
     - 88ABW-2016-5744(5/1/2016-9/30/2016)
     - 88ABW-2017-5059(5/1/2017-8/30/2017)
     - 88ABW-2019-4320(09/06/2019)
     - 88ABW-2020-0466(02/11/2020)
->>>>>>> cacf8af4
 
 [license]:LICENSE
 [license img]:https://img.shields.io/badge/license-BSD%203--clause-blue.svg
