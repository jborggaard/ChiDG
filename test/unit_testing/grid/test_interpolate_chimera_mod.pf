--- conflicted
+++ resolved
@@ -158,12 +158,7 @@
     subroutine test__interpolate_face_chimera_AD__values__idE(self)
         class(test_interpolate_chimera),    intent(inout)   :: self
         
-<<<<<<< HEAD
         integer(ik)                 :: ielem, iface, ivar, ngq, idomain, itime
-        type(seed_t)                :: seed
-=======
-        integer(ik)                 :: ielem, iface, ivar, ngq, idomain
->>>>>>> 5b7f3325
         type(AD_D), allocatable     :: u_gq(:)
         real(rk),   allocatable     :: u_ref(:)
         real(rk)                    :: tol, val
@@ -218,12 +213,7 @@
             !
             ! PROCEDURE BEING TESTED
             !
-<<<<<<< HEAD
             u_gq = interpolate_face_autodiff(self%chidg%data%mesh,q,face,fcn,ivar,itime,'value', NEIGHBOR)
-            !call interpolate_face_autodiff(self%chidg%data%mesh,face,fcn,q,ivar,u_gq, 'value', NEIGHBOR)
-=======
-            u_gq = interpolate_face_autodiff(self%chidg%data%mesh,q,face,fcn,ivar,'value', NEIGHBOR)
->>>>>>> 5b7f3325
             
             
             ! Initialize reference
@@ -256,12 +246,7 @@
     subroutine test__interpolate_face_chimera_AD__derivatives__idF(self)
         class(test_interpolate_chimera),    intent(inout)   :: self
         
-<<<<<<< HEAD
         integer(ik)                 :: ielem, iface, ivar, ngq, igq, nderiv, idomain, itime
-        type(seed_t)                :: seed
-=======
-        integer(ik)                 :: ielem, iface, ivar, ngq, igq, nderiv, idomain
->>>>>>> 5b7f3325
         type(AD_D), allocatable     :: u_gq(:)
         real(rk),   allocatable     :: deriv_ref(:)
         real(rk)                    :: tol
@@ -277,7 +262,8 @@
 
 
             !
-            ! A seed element, this is the current element. Since we are performing a NEIGHBOR interpolation, derivatives should be zero
+            ! A seed element, this is the current element. Since we are performing a NEIGHBOR interpolation, 
+            ! derivatives should be zero
             !
             call fcn%seed%init(idomain_g    = 1,     &
                                idomain_l    = 1,     &
@@ -347,12 +333,7 @@
     subroutine test__interpolate_face_chimera_AD__values__idG(self)
         class(test_interpolate_chimera),    intent(inout)   :: self
         
-<<<<<<< HEAD
         integer(ik)                 :: ielem, iface, ivar, ngq, idomain, itime
-        type(seed_t)                :: seed
-=======
-        integer(ik)                 :: ielem, iface, ivar, ngq, idomain
->>>>>>> 5b7f3325
         type(AD_D), allocatable     :: u_gq(:)
         real(rk),   allocatable     :: u_ref(:)
         real(rk)                    :: tol, val
@@ -367,7 +348,8 @@
             itime   = 1
 
             !
-            ! A seed element, neighbor to ielem/iface. Performing NEIGHBOR interpolation so all dervative arrays should be nonzero
+            ! A seed element, neighbor to ielem/iface. Performing NEIGHBOR interpolation so all dervative 
+            ! arrays should be nonzero
             !
             call fcn%seed%init(idomain_g    = 2,     &
                                idomain_l    = 2,     &
@@ -439,12 +421,7 @@
     subroutine test__interpolate_face_chimera_AD__derivatives__idH(self)
         class(test_interpolate_chimera),    intent(inout)   :: self
         
-<<<<<<< HEAD
         integer(ik)                 :: ielem, iface, ivar, igq, ngq, nderiv, idomain, itime
-        type(seed_t)                :: seed
-=======
-        integer(ik)                 :: ielem, iface, ivar, igq, ngq, nderiv, idomain
->>>>>>> 5b7f3325
         type(AD_D), allocatable     :: u_gq(:)
         real(rk),   allocatable     :: deriv_ref(:)
         real(rk)                    :: tol
@@ -465,7 +442,8 @@
             ChiID = self%chidg%data%mesh(idomain)%faces(ielem,iface)%ChiID
 
             !
-            ! A seed element, neighbor to ielem/iface. Performing NEIGHBOR interpolation so all dervative arrays should be nonzero
+            ! A seed element, neighbor to ielem/iface. Performing NEIGHBOR interpolation so all 
+            ! dervative arrays should be nonzero
             !
             call fcn%seed%init(idomain_g    = 2,     &
                                idomain_l    = 2,     &
