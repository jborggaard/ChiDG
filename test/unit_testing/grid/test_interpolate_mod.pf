module test_interpolate_mod
    use pfunit_mod
    use type_chidg,                 only: chidg_t
    use type_point,                 only: point_t
    use type_element_info,          only: element_info_t
    use type_face_info,             only: face_info_t
    use type_function_info,         only: function_info_t
    use type_function,              only: function_t
    use type_domain_connectivity,   only: domain_connectivity_t


    use mod_kinds,          only: rk,ik
    use mod_constants,      only: ZERO, ONE, TWO, THREE, FIVE, SIX, EIGHT, NINE, TEN, &
                                  XI_MIN, XI_MAX, ETA_MIN, ETA_MAX, ZETA_MIN, ZETA_MAX, &
                                  ME, NEIGHBOR, IO_DESTINATION, VOLUME_ADVECTIVE_FLUX
    use mod_function,       only: create_function
    use mod_interpolate,    only: interpolate_face_standard, interpolate_face_autodiff, &
                                  interpolate_element_standard, interpolate_element_autodiff
    use mod_test_utilities, only: create_mesh
    use mod_chidg_mpi,      only: IRANK
    use mod_DNAD_tools,     only: compute_neighbor_element_l, compute_neighbor_face
    use DNAD_D
    implicit none

    public  :: test_interpolate





    !>
    !!
    !!  @author Nathan A. Wukie
    !!
    !!
    !!
    !!
    !-----------------------------------------------------------------------------------------
    @TestCase
    type, extends(TestCase) ::  test_interpolate

        type(chidg_t)                   :: chidg
        class(function_t), allocatable  :: fcn

    contains
        procedure   ::  setUp
        procedure   ::  tearDown
    end type test_interpolate
    !*****************************************************************************************






contains

    !> NOTE: make sure to use 'this' instead of 'self' since these are over-writting a derived type 
    !! procedure. The argument names have to match
    !!
    !!  @author Nathan A. Wukie
    !!
    !!
    !---------------------------------------------------------------------------------------------
    subroutine setUp(this)
        class(test_interpolate),    intent(inout)   :: this
        integer(ik)                                 :: nterms_c, ieqn, spacedim

        type(point_t),  allocatable                 :: nodes(:)
        type(domain_connectivity_t)                 :: connectivity
        
        !
        ! Send log to file
        !
        IO_DESTINATION = 'file'
    

        !        
        ! Initialize ChiDG environment
        !
        call this%chidg%start_up('core')


        !
        ! Read 3x3x3 element grid
        !
        call create_mesh('333',nodes,connectivity)


        !
        ! Add domain to ChiDG
        !
        spacedim = 3
        nterms_c = 8
        call this%chidg%data%add_domain('D_01',nodes,connectivity,spacedim,nterms_c,'Scalar Advection')


        !
        ! Initialize chidg solution data storage
        !
        call this%chidg%set('Solution Order', integer_input=2)
        call this%chidg%initialize_solution_domains()
        call this%chidg%init('communication')
        call this%chidg%initialize_solution_solver()


        !
        ! Initialized solution to constant values
        !
<<<<<<< HEAD
        ieqn = this%chidg%data%eqnset(1)%prop%get_primary_field_index('u')   ! Get variable index
=======
        ivar = this%chidg%data%eqnset(1)%prop%get_primary_field_index('u')
>>>>>>> 5b7f3325


        !
        ! Initialize variable
        !
<<<<<<< HEAD
        call create_function(this%fcn,'constant')                       ! Allocate constant function
        call this%fcn%set_option('val',5._rk)                           ! Set constant function value
        call this%chidg%data%sdata%q%project(this%chidg%data%mesh,this%fcn,ieqn)
=======
        call create_function(this%fcn,'constant')
        call this%fcn%set_option('val',5._rk)
        call this%chidg%data%sdata%q%project(this%chidg%data%mesh,this%fcn,ivar)
>>>>>>> 5b7f3325

    
    end subroutine setUp
    !*******************************************************************************************
    
    !>
    !!
    !!
    !!
    !-------------------------------------------------------------------------------------------
    subroutine tearDown(this)
        class(test_interpolate),    intent(inout)   :: this
        

        ! Close ChiDG interface
        call this%chidg%shut_down('core')

        
    end subroutine tearDown
    !*******************************************************************************************




    !> Test interpolation of modes to volume quadrature nodes. No AD variables
    !!
    !!  @author Nathan A. Wukie
    !!
    !!
    !!
    !-------------------------------------------------------------------------------------------
    @Test
    subroutine test_interpolate_element_standard(self)
        class(test_interpolate),    intent(inout)   :: self
        
        integer(ik)                 :: ielem, ieqn, ngq, idomain, itime
        real(rk), allocatable       :: u_gq(:), u_ref(:)
        real(rk)                    :: tol, val
        

        tol     = 1.e-13_rk
        idomain = 1
        ielem   = 14
        ieqn    = 1
        itime   = 1


        ngq = self%chidg%data%mesh(1)%elems(ielem)%gq%nnodes_v


        allocate(u_gq(ngq), &
                 u_ref(ngq))


        !
        ! PROCEDURE BEING TESTED
        !
        u_gq = interpolate_element_standard(self%chidg%data%mesh, self%chidg%data%sdata%q, idomain, ielem, ieqn, itime,'value')



        ! Initialize reference
        val   = self%fcn%get_option_value('val')
        u_ref = val


        ! Test that standard interpolation to quadrature 
        ! on an element volume is producing expected results
        @assertEqual(u_ref,u_gq,tol)

    end subroutine test_interpolate_element_standard
    !*******************************************************************************************
    
    
    
    
    
    !>
    !!
    !!  @author Nathan A. Wukie
    !!
    !!
    !-------------------------------------------------------------------------------------------
    @Test
    subroutine test_interpolate_face_standard(self)
        class(test_interpolate),    intent(inout)   :: self
        
        integer(ik)                 :: ielem, iface, ieqn, ngq, idomain, itime
        real(rk), allocatable       :: u_gq(:), u_ref(:)
        real(rk)                    :: tol, val
        
        
        
        tol   = 1.e-13_rk
        idomain = 1
        ielem   = 14
        iface   = 1
        ieqn    = 1
        itime   = 1

        ngq = self%chidg%data%mesh(1)%faces(ielem,iface)%gq%nnodes_f

        allocate(u_gq(ngq))
        allocate(u_ref(ngq))
        
        
        !
        ! PROCEDURE BEING TESTED
        !
        u_gq = interpolate_face_standard(self%chidg%data%mesh,self%chidg%data%sdata%q,idomain,ielem,iface,ieqn, itime)
        
        
        ! Initialize reference
        val = self%fcn%get_option_value('val')
        u_ref = val
        
        ! Test that standard interpolation to quadrature 
        ! on an element volume is producing expected results
        @assertEqual(u_ref,u_gq,tol)
        
        
    end subroutine test_interpolate_face_standard
    !********************************************************************************************





    !--------------------------------------------------------------------------------------------
    !                               ELEMENT - volume interpolation - Autodiff
    !--------------------------------------------------------------------------------------------


    !> Interpolation of modes to volume quadrature nodes. Seeding neighbor element. Testing fuction values. 
    !!
    !!  @author Nathan A. Wukie
    !!
    !!
    !!
    !!
    !--------------------------------------------------------------------------------------------
    @Test
    subroutine test__interpolate_element_autodiff__values__neighbor(self)
        class(test_interpolate),    intent(inout)   :: self
        
        integer(ik)                 :: ielem, ielem_s, ieqn, ngq, idomain, itime
        type(AD_D), allocatable     :: u_gq(:)
        real(rk),   allocatable     :: u_ref(:)
        real(rk)                    :: tol, val
        type(element_info_t)        :: elem_info
        type(function_info_t)       :: function_info
        
        
        associate ( elems => self%chidg%data%mesh(1)%elems, q => self%chidg%data%sdata%q, rhs => self%chidg%data%sdata%rhs )

            idomain = 1
            ielem   = 14    ! given element
            itime   = 1

            !
            ! A seed element, so all derivative arrays should be seeded to zero
            !
            function_info%type    = VOLUME_ADVECTIVE_FLUX
            function_info%ifcn    = 1
            function_info%idepend = 1
            function_info%idiff   = 1
            call function_info%seed%init(idomain_g    = 1,     &
                                         idomain_l    = 1,     &
                                         ielement_g   = 15,    &
                                         ielement_l   = 15,    &
                                         neqns        = 1,     &
                                         nterms_s     = 8,     &
                                         iproc        = IRANK, &
                                         recv_comm    = 0,     &
                                         recv_domain  = 0,     &
                                         recv_element = 0)

            tol   = 1.e-13_rk
            ieqn  = self%chidg%data%eqnset(1)%prop%get_primary_field_index('u')
            ngq   = elems(ielem)%gq%nnodes_v

            ! Allocate number of AD variables for data at GQ nodes. Derivative arrays are not yet allocated
            allocate(u_gq(ngq))
            allocate(u_ref(ngq))
            
            elem_info%idomain_g  = idomain
            elem_info%idomain_l  = idomain
            elem_info%ielement_g = ielem
            elem_info%ielement_l = ielem

            
            !
            ! PROCEDURE BEING TESTED
            !
            u_gq = interpolate_element_autodiff(self%chidg%data%mesh,q,elem_info,function_info,ieqn, itime, 'value')
            
            
            ! Initialize reference
            val = self%fcn%get_option_value('val')
            u_ref = val

            
            ! Test that interpolation to quadrature nodes from modes to autodiff variables 
            ! on an element volume is producing expected results
            @assertEqual(u_ref,u_gq(:)%x_ad_,tol)
            
        end associate
        
    end subroutine test__interpolate_element_autodiff__values__neighbor
    !*********************************************************************************************



    !>  Interpolation of modes to volume quadrature nodes. Seeding neighbor element. Testing 
    !!  derivative values.
    !!
    !!  @author Nathan A. Wukie
    !!
    !!
    !!
    !!
    !!
    !---------------------------------------------------------------------------------------------
    @Test
    subroutine test__interpolate_element_autodiff__derivs__neighbor(self)
        class(test_interpolate),    intent(inout)   :: self
        
<<<<<<< HEAD
        integer(ik)                 :: ielem, ieqn, ngq, igq, nderiv, idomain, itime
        type(seed_t)                :: seed
=======
        integer(ik)                 :: ielem, ivar, ngq, igq, nderiv, idomain
>>>>>>> 5b7f3325
        type(AD_D), allocatable     :: u_gq(:)
        real(rk),   allocatable     :: deriv_ref(:)
        real(rk)                    :: tol
        type(element_info_t)        :: elem_info
        type(function_info_t)       :: function_info
        
        
        associate ( elems => self%chidg%data%mesh(1)%elems, q => self%chidg%data%sdata%q, rhs => self%chidg%data%sdata%rhs )

            idomain = 1     ! domain index
            ielem   = 14    ! given element index
            itime   = 1

            !
            ! A seed element, so all derivative arrays should be seeded to zero
            !
            function_info%type    = VOLUME_ADVECTIVE_FLUX
            function_info%ifcn    = 1
            function_info%idepend = 1
            function_info%idiff   = 1
            call function_info%seed%init(idomain_g    = 1,     &
                                         idomain_l    = 1,     &
                                         ielement_g   = 15,    &
                                         ielement_l   = 15,    &
                                         neqns        = 1,     &
                                         nterms_s     = 8,     &
                                         iproc        = IRANK, &
                                         recv_comm    = 0,     &
                                         recv_domain  = 0,     &
                                         recv_element = 0)


            tol   = 1.e-13_rk
            ieqn  = self%chidg%data%eqnset(1)%prop%get_primary_field_index('u')

            ngq    = elems(ielem)%gq%nnodes_v
            nderiv = elems(ielem)%neqns  *  elems(ielem)%nterms_s

            ! Allocate number of AD variables for data at GQ nodes. Derivative arrays are not yet allocated
            allocate(u_gq(ngq))
            allocate(deriv_ref(nderiv))
            
            elem_info%idomain_g  = idomain
            elem_info%idomain_l  = idomain
            elem_info%ielement_g = ielem
            elem_info%ielement_l = ielem

            
            !
            ! PROCEDURE BEING TESTED
            !
            u_gq = interpolate_element_autodiff(self%chidg%data%mesh,q,elem_info,function_info,ieqn, itime, 'value')
            
            
            ! Initialize reference
            deriv_ref = ZERO    !> all derivatives should be zero, since the neightboring element is being seeded 
            
            
            ! Test that the derivatives for each gq variable are zero
            do igq = 1,ngq
                @assertEqual(deriv_ref,u_gq(ngq)%xp_ad_,tol)
            end do
            
        end associate
        
    end subroutine test__interpolate_element_autodiff__derivs__neighbor
    !***********************************************************************************************
    
    
    
    
    
    
    !>  Interpolation of modes to volume quadrature nodes. Seeding neighbor current. Testing function values.    
    !!
    !!  @author Nathan A. Wukie
    !!
    !!
    !!
    !------------------------------------------------------------------------------------------------
    @Test
    subroutine test__interpolate_element_autodiff__values__current(self)
        class(test_interpolate),    intent(inout)   :: self
        
<<<<<<< HEAD
        integer(ik)                 :: ielem, ieqn, ngq, idomain, itime
        type(seed_t)                :: seed
=======
        integer(ik)                 :: ielem, ivar, ngq, idomain
>>>>>>> 5b7f3325
        type(AD_D), allocatable     :: u_gq(:)
        real(rk),   allocatable     :: u_ref(:)
        real(rk)                    :: tol, val
        type(element_info_t)        :: elem_info
        type(function_info_t)       :: function_info
        
        
        associate ( elems => self%chidg%data%mesh(1)%elems, q => self%chidg%data%sdata%q, rhs => self%chidg%data%sdata%rhs )
            idomain = 1     ! domain index
            ielem   = 14    ! given element
            itime   = 1


            !
            ! A seed element, so all derivative arrays should be seeded to zero
            !
<<<<<<< HEAD
            seed%idomain_g  = 1
            seed%idomain_l  = 1
            seed%ielement_g = 14    ! a seed element, so all derivative arrays should be seeded to zero
            seed%ielement_l = 14    ! a seed element, so all derivative arrays should be seeded to zero
            seed%iproc      = IRANK


            tol   = 1.e-13_rk
            ieqn  = self%chidg%data%eqnset(1)%prop%get_primary_field_index('u')
            
            ngq = elems(ielem)%gq%nnodes_v  !> Number of quadrature nodes
=======
            function_info%type    = VOLUME_ADVECTIVE_FLUX
            function_info%ifcn    = 1
            function_info%idepend = 1
            function_info%idiff   = 1
            call function_info%seed%init(idomain_g    = 1,     &
                                         idomain_l    = 1,     &
                                         ielement_g   = 14,    &
                                         ielement_l   = 14,    &
                                         neqns        = 1,     &
                                         nterms_s     = 8,     &
                                         iproc        = IRANK, &
                                         recv_comm    = 0,     &
                                         recv_domain  = 0,     &
                                         recv_element = 0)


            tol  = 1.e-13_rk
            ivar = self%chidg%data%eqnset(1)%prop%get_primary_field_index('u')
            ngq  = elems(ielem)%gq%nnodes_v  !> Number of quadrature nodes
>>>>>>> 5b7f3325
            
            ! Allocate number of AD variables for data at GQ nodes. Derivative arrays are not yet allocated
            allocate(u_gq(ngq))
            allocate(u_ref(ngq))
            
            elem_info%idomain_g  = idomain
            elem_info%idomain_l  = idomain
            elem_info%ielement_g = ielem
            elem_info%ielement_l = ielem

            
            !
            ! PROCEDURE BEING TESTED
            !
            u_gq = interpolate_element_autodiff(self%chidg%data%mesh,q,elem_info,function_info,ieqn, itime, 'value')
            
            
            ! Initialize reference
            val = self%fcn%get_option_value('val')
            u_ref = val
            
            ! Test that interpolation to quadrature nodes from modes to autodiff variables 
            ! on an element volume is producing expected results
            @assertEqual(u_ref,u_gq(:)%x_ad_,tol)
            
        end associate
        
    end subroutine test__interpolate_element_autodiff__values__current
    !***********************************************************************************************








    !>  Interpolation of modes to volume quadrature nodes. Seeding neighbor current. Testing 
    !!  derivative values.
    !!
    !!  @author Nathan A. Wukie
    !!
    !!
    !-----------------------------------------------------------------------------------------------
    @Test
    subroutine test__interpolate_element_autodiff__derivs__current(self)
        class(test_interpolate),    intent(inout)   :: self
        
<<<<<<< HEAD
        integer(ik)                 :: ielem, ieqn, ngq, igq, nderiv, idomain, itime
        type(seed_t)                :: seed
=======
        integer(ik)                 :: ielem, ivar, ngq, igq, nderiv, idomain
>>>>>>> 5b7f3325
        type(AD_D), allocatable     :: u_gq(:)
        real(rk),   allocatable     :: deriv_ref(:)
        real(rk)                    :: tol
        type(element_info_t)        :: elem_info
        type(function_info_t)       :: function_info
        
        
        associate ( elems => self%chidg%data%mesh(1)%elems, q => self%chidg%data%sdata%q, rhs => self%chidg%data%sdata%rhs )
            idomain = 1     ! domain index
            ielem   = 14    ! given element
            itime   = 1


            !
            ! A seed element, so all derivative arrays should be seeded to zero
            !
            function_info%type    = VOLUME_ADVECTIVE_FLUX
            function_info%ifcn    = 1
            function_info%idepend = 1
            function_info%idiff   = 1
            call function_info%seed%init(idomain_g    = 1,     &
                                         idomain_l    = 1,     &
                                         ielement_g   = 14,    &
                                         ielement_l   = 14,    &
                                         neqns        = 1,     &
                                         nterms_s     = 8,     &
                                         iproc        = IRANK, &
                                         recv_comm    = 0,     &
                                         recv_domain  = 0,     &
                                         recv_element = 0)


            tol   = 1.e-13_rk
            ieqn  = self%chidg%data%eqnset(1)%prop%get_primary_field_index('u')

            ngq = elems(ielem)%gq%nnodes_v      !> Number of quadrature nodes
            nderiv = elems(ielem)%neqns  *  elems(ielem)%nterms_s

            ! Allocate number of AD variables for data at GQ nodes. Derivative arrays are not yet allocated
            allocate(u_gq(ngq))
            allocate(deriv_ref(nderiv))
            
            elem_info%idomain_g  = idomain
            elem_info%idomain_l  = idomain
            elem_info%ielement_g = ielem
            elem_info%ielement_l = ielem


            
            !
            ! PROCEDURE BEING TESTED
            !
            u_gq = interpolate_element_autodiff(self%chidg%data%mesh,q,elem_info,function_info,ieqn, itime, 'value')
            
            
            ! Initialize reference
            deriv_ref    = ZERO         !> all derivatives should be zero, since the neighboring element is being seeded 
            
            
            ! Test that the derivatives for each gq variable are zero
            do igq = 1,ngq
                deriv_ref = elems(ielem)%gq%vol%val(igq,:)      !> Set expected derivatives. Here it turns out to be the igq row of the quadrature matrix
                                                                !> This is because the seeded derivatives are one, so the values are not amplified.
                
                @assertEqual(deriv_ref,u_gq(igq)%xp_ad_,tol)
                
                deriv_ref = ZERO                                !> Reset to zero
            end do
            
        end associate
        
    end subroutine test__interpolate_element_autodiff__derivs__current
    !**********************************************************************************************
    
    
    
    
    
    
    
    
    !----------------------------------------------------------------------------------------------
    !                               Face - surface interpolation - Autodiff
    !----------------------------------------------------------------------------------------------
        
        
        
    !>  Interpolation of modes to surface quadrature nodes. Seeding neighbor element. source=ME. 
    !!  Testing fuction values. 
    !!
    !!  @author Nathan A. Wukie
    !!
    !!
    !-----------------------------------------------------------------------------------------------
    @Test
    subroutine test__interpolate_face_autodiff__values__idA(self)
        class(test_interpolate),    intent(inout)   :: self
        
<<<<<<< HEAD
        integer(ik)                 :: ielem, iface, ieqn, ngq, idomain, itime
        type(seed_t)                :: seed
=======
        integer(ik)                 :: ielem, iface, ivar, ngq, idomain
>>>>>>> 5b7f3325
        type(AD_D), allocatable     :: u_gq(:)
        real(rk),   allocatable     :: u_ref(:)
        real(rk)                    :: tol, val
        type(face_info_t)           :: face
        type(function_info_t)       :: fcn
        
        
        associate ( elems => self%chidg%data%mesh(1)%elems, faces => self%chidg%data%mesh(1)%faces, q => self%chidg%data%sdata%q)        
            idomain = 1     ! domain index
            ielem   = 14    ! given element
            iface   = 1     ! given face
            itime   = 1

            !
            ! A seed element, this is a neighbor for this test - so all derivative arrays should be seeded to zero
            !
            call fcn%seed%init(idomain_g    = 1,     &
                               idomain_l    = 1,     &
                               ielement_g   = 15,    &
                               ielement_l   = 15,    &
                               neqns        = 1,     &
                               nterms_s     = 8,     &
                               iproc        = IRANK, &
                               recv_comm    = 0,     &
                               recv_domain  = 0,     &
                               recv_element = 0)


            !
            ! Set face
            !
            face%idomain_g  = idomain
            face%idomain_l  = idomain
            face%ielement_g = ielem
            face%ielement_l = ielem
            face%iface      = iface
<<<<<<< HEAD
            fcn%seed        = seed
=======
>>>>>>> 5b7f3325


            tol   = 1.e-13_rk
            ieqn  = self%chidg%data%eqnset(1)%prop%get_primary_field_index('u')

            ngq = faces(ielem,iface)%gq%nnodes_f

            ! Allocate number of AD variables for data at GQ nodes. Derivative arrays are not yet allocated
            allocate(u_gq(ngq))
            allocate(u_ref(ngq))
            
            
            !
            ! PROCEDURE BEING TESTED
            !
            u_gq = interpolate_face_autodiff(self%chidg%data%mesh,q,face,fcn,ieqn, itime,'value',ME)
            
            
            ! Initialize reference
            val = self%fcn%get_option_value('val')
            u_ref = val

            
            
            ! Test that interpolation to quadrature nodes from modes to autodiff variables 
            ! on an element volume is producing expected results
            @assertEqual(u_ref,u_gq(:)%x_ad_,tol)
            
        end associate
        
    end subroutine test__interpolate_face_autodiff__values__idA
    !*******************************************************************************************
    
    
    
    
    
        
    !>  Interpolation of modes to surface quadrature nodes. Seeding neighbor element. source=ME. 
    !!  Testing fuction values. 
    !!
    !!  @author Nathan A. Wukie
    !!
    !!
    !!
    !-------------------------------------------------------------------------------------------
    @Test
    subroutine test__interpolate_face_autodiff__derivatives__idB(self)
        class(test_interpolate),    intent(inout)   :: self
        
<<<<<<< HEAD
        integer(ik)                 :: ielem, iface, ieqn, ngq, igq, nderiv, idomain, itime
        type(seed_t)                :: seed
=======
        integer(ik)                 :: ielem, iface, ivar, ngq, igq, nderiv, idomain
>>>>>>> 5b7f3325
        type(AD_D), allocatable     :: u_gq(:)
        real(rk),   allocatable     :: deriv_ref(:)
        real(rk)                    :: tol
        type(face_info_t)           :: face
        type(function_info_t)       :: fcn
        
        
        associate ( elems => self%chidg%data%mesh(1)%elems, faces => self%chidg%data%mesh(1)%faces, q => self%chidg%data%sdata%q)        
            idomain = 1     ! domain index
            ielem   = 14    ! given element
            iface   = 1     ! given face
            itime   = 1


            !
            ! A seed element, this is a neihgbor for this test - so all derivative arrays should be seeded to zero
            !
            call fcn%seed%init(idomain_g    = 1,     &
                               idomain_l    = 1,     &
                               ielement_g   = 15,    &
                               ielement_l   = 15,    &
                               neqns        = 1,     &
                               nterms_s     = 8,     &
                               iproc        = IRANK, &
                               recv_comm    = 0,     &
                               recv_domain  = 0,     &
                               recv_element = 0)



            !
            ! Set face
            !
            face%idomain_g  = idomain
            face%idomain_l  = idomain
            face%ielement_g = ielem
            face%ielement_l = ielem
            face%iface      = iface
<<<<<<< HEAD
            fcn%seed        = seed




            tol   = 1.e-13_rk
            ieqn  = self%chidg%data%eqnset(1)%prop%get_primary_field_index('u')
=======



>>>>>>> 5b7f3325

            tol    = 1.e-13_rk
            ivar   = self%chidg%data%eqnset(1)%prop%get_primary_field_index('u')
            ngq    = faces(ielem,iface)%gq%nnodes_f
            nderiv = faces(ielem,iface)%neqns  *  faces(ielem,iface)%nterms_s

            ! Allocate number of AD variables for data at GQ nodes. Derivative arrays are not yet allocated
            allocate(u_gq(ngq))             ! AD
            allocate(deriv_ref(nderiv))     ! Real
            
            
            !
            ! PROCEDURE BEING TESTED
            !
            u_gq = interpolate_face_autodiff(self%chidg%data%mesh,q,face,fcn,ieqn, itime,'value',ME)
            
            deriv_ref = ZERO
            
            ! Test that the derivatives for each gq variable are zero, since we seeded with a neighbor element
            do igq = 1,ngq
                @assertEqual(deriv_ref,u_gq(igq)%xp_ad_,tol)
            end do
        end associate
        
    end subroutine test__interpolate_face_autodiff__derivatives__idB
    !******************************************************************************************
    






    
    
    !>  Interpolation of modes to surface quadrature nodes. Seeding current element. source=ME. 
    !!  Testing fuction values. 
    !!
    !!  @author Nathan A. Wukie
    !!
    !!
    !!
    !!
    !------------------------------------------------------------------------------------------
    @Test
    subroutine test__interpolate_face_autodiff__values__idC(self)
        class(test_interpolate),    intent(inout)   :: self
        
<<<<<<< HEAD
        integer(ik)                 :: ielem, iface, ieqn, ngq, idomain, itime
        type(seed_t)                :: seed
=======
        integer(ik)                 :: ielem, iface, ivar, ngq, idomain
>>>>>>> 5b7f3325
        type(AD_D), allocatable     :: u_gq(:)
        real(rk),   allocatable     :: u_ref(:)
        real(rk)                    :: tol, val
        type(face_info_t)           :: face
        type(function_info_t)       :: fcn
        
        
        associate ( elems => self%chidg%data%mesh(1)%elems, faces => self%chidg%data%mesh(1)%faces, q => self%chidg%data%sdata%q )
            idomain = 1     ! domain index
            ielem   = 14    ! given element
            iface   = 1     ! given face
            itime   = 1

            !
            ! A seed element, same as ielem - so all derivative arrays should include non-zeros
            !
            call fcn%seed%init(idomain_g    = 1,     &
                               idomain_l    = 1,     &
                               ielement_g   = 14,    &
                               ielement_l   = 14,    &
                               neqns        = 1,     &
                               nterms_s     = 8,     &
                               iproc        = IRANK, &
                               recv_comm    = 0,     &
                               recv_domain  = 0,     &
                               recv_element = 0)


            !
            ! Set face
            !
            face%idomain_g  = idomain
            face%idomain_l  = idomain
            face%ielement_g = ielem
            face%ielement_l = ielem
            face%iface      = iface
<<<<<<< HEAD
            fcn%seed        = seed
=======
>>>>>>> 5b7f3325





            tol   = 1.e-13_rk
            ieqn  = self%chidg%data%eqnset(1)%prop%get_primary_field_index('u')

            ngq = faces(ielem,iface)%gq%nnodes_f
            
            ! Allocate number of AD variables for data at GQ nodes. Derivative arrays are not yet allocated
            allocate(u_gq(ngq))
            allocate(u_ref(ngq))
            
            
            !
            ! PROCEDURE BEING TESTED
            !
            u_gq = interpolate_face_autodiff(self%chidg%data%mesh,q,face,fcn,ieqn, itime,'value',ME)
            
            
            !
            ! Initialize reference
            !
            val = self%fcn%get_option_value('val')
            u_ref = val
            !u_ref = self%fcn%value_ 
            
            
            ! Test that interpolation to quadrature nodes from modes to autodiff variables 
            ! on an element volume is producing expected results
            @assertEqual(u_ref,u_gq(:)%x_ad_,tol)
            
        end associate
        
    end subroutine test__interpolate_face_autodiff__values__idC
    !*******************************************************************************************
    
    
    
    
    


    !>  Interpolation of modes to surface quadrature nodes. Seeding current element. source=ME. 
    !!  Testing fuction values. 
    !!
    !!  @author Nathan A. Wukie
    !!
    !!
    !!
    !!
    !-------------------------------------------------------------------------------------------
    @Test
    subroutine test__interpolate_face_autodiff__derivatives__idD(self)
        class(test_interpolate),    intent(inout)   :: self
        
<<<<<<< HEAD
        integer(ik)                 :: ielem, iface, ieqn, igq, ngq, nderiv, idomain, itime
        type(seed_t)                :: seed
=======
        integer(ik)                 :: ielem, iface, ivar, igq, ngq, nderiv, idomain
>>>>>>> 5b7f3325
        type(AD_D), allocatable     :: u_gq(:)
        real(rk),   allocatable     :: deriv_ref(:)
        real(rk)                    :: tol
        type(face_info_t)           :: face
        type(function_info_t)       :: fcn
        
        
        associate ( elems => self%chidg%data%mesh(1)%elems, faces => self%chidg%data%mesh(1)%faces, q => self%chidg%data%sdata%q)        
            idomain = 1     ! domain index
            ielem   = 14    ! given element
            iface   = 1     ! given face
            itime   = 1

            !
            ! A seed element, same as ielem - so all derivative arrays should include non-zeros
            !
            call fcn%seed%init(idomain_g    = 1,     &
                               idomain_l    = 1,     &
                               ielement_g   = 14,    &
                               ielement_l   = 14,    &
                               neqns        = 1,     &
                               nterms_s     = 8,     &
                               iproc        = IRANK, &
                               recv_comm    = 0,     &
                               recv_domain  = 0,     &
                               recv_element = 0)


            !
            ! Set face
            !
            face%idomain_g  = idomain
            face%idomain_l  = idomain
            face%ielement_g = ielem
            face%ielement_l = ielem
            face%iface      = iface
<<<<<<< HEAD
            fcn%seed        = seed
=======
>>>>>>> 5b7f3325



            
            tol   = 1.e-13_rk
            ieqn  = self%chidg%data%eqnset(1)%prop%get_primary_field_index('u')

            ngq    = faces(ielem,iface)%gq%nnodes_f
            nderiv = faces(ielem,iface)%neqns  *  faces(ielem,iface)%nterms_s

            ! Allocate number of AD variables for data at GQ nodes. Derivative arrays are not yet allocated
            allocate(u_gq(ngq))
            allocate(deriv_ref(nderiv))
            
            
            !
            ! PROCEDURE BEING TESTED
            !
            u_gq = interpolate_face_autodiff(self%chidg%data%mesh,q,face,fcn,ieqn, itime,'value',ME)
              
            
            
            ! Test that interpolation to quadrature nodes from modes to autodiff variables 
            ! on an element volume is producing expected results
            do igq = 1,ngq
                ! Set expected derivatives
                deriv_ref = faces(ielem,iface)%gq%face%val(igq,:,iface)
                
                ! Test derivatives
                @assertEqual(deriv_ref,u_gq(igq)%xp_ad_,tol)
                
                ! Reset to zero
                deriv_ref = ZERO
            end do
        end associate
        
    end subroutine test__interpolate_face_autodiff__derivatives__idD
    !************************************************************************************************










    
    !>  Interpolation of modes to surface quadrature nodes. Seeding neighbor element. source=NEIGHBOR. 
    !!  Testing fuction values. 
    !!
    !!  @author Nathan A. Wukie
    !!
    !!
    !!
    !------------------------------------------------------------------------------------------------
    @Test
    subroutine test__interpolate_face_autodiff__values__idE(self)
        class(test_interpolate),    intent(inout)   :: self
        
<<<<<<< HEAD
        integer(ik)                 :: ielem, iface, ieqn, ngq, idomain, itime
        type(seed_t)                :: seed
=======
        integer(ik)                 :: ielem, iface, ivar, ngq, idomain
>>>>>>> 5b7f3325
        type(AD_D), allocatable     :: u_gq(:)
        real(rk),   allocatable     :: u_ref(:)
        real(rk)                    :: tol, val
        type(face_info_t)           :: face
        type(function_info_t)       :: fcn
        
        
        associate ( elems => self%chidg%data%mesh(1)%elems, faces => self%chidg%data%mesh(1)%faces, q => self%chidg%data%sdata%q)        
            idomain = 1     ! domain index
            ielem   = 14    ! given element
            iface   = 1     ! given face
            itime   = 1

            !
            ! A seed element, this is a neighbor for this test - so all derivative arrays should be seeded to zero
            !
            call fcn%seed%init(idomain_g    = 1,     &
                               idomain_l    = 1,     &
                               ielement_g   = 15,    &
                               ielement_l   = 15,    &
                               neqns        = 1,     &
                               nterms_s     = 8,     &
                               iproc        = IRANK, &
                               recv_comm    = 0,     &
                               recv_domain  = 0,     &
                               recv_element = 0)


            !
            ! Set face
            !
            face%idomain_g  = idomain
            face%idomain_l  = idomain
            face%ielement_g = ielem
            face%ielement_l = ielem
            face%iface      = iface
<<<<<<< HEAD
            fcn%seed        = seed
=======
>>>>>>> 5b7f3325





            tol   = 1.e-13_rk
            ieqn  = self%chidg%data%eqnset(1)%prop%get_primary_field_index('u')

            ngq = faces(ielem,iface)%gq%nnodes_f

            ! Allocate number of AD variables for data at GQ nodes. Derivative arrays are not yet allocated
            allocate(u_gq(ngq))
            allocate(u_ref(ngq))
            
            
            !
            ! PROCEDURE BEING TESTED
            !
            u_gq = interpolate_face_autodiff(self%chidg%data%mesh,q,face,fcn,ieqn, itime,'value',NEIGHBOR)
            
            
            ! Initialize reference
            val   = self%fcn%get_option_value('val')
            u_ref = val
            
            
            ! Test that interpolation to quadrature nodes from modes to autodiff variables 
            ! on an element volume is producing expected results
            @assertEqual(u_ref,u_gq(:)%x_ad_,tol)
            
        end associate
        
    end subroutine test__interpolate_face_autodiff__values__idE
    !**********************************************************************************************
    
    
    
    
    
        
    !>  Interpolation of modes to surface quadrature nodes. Seeding neighbor element. source=NEIGHBOR. 
    !!  Testing fuction values. 
    !!
    !!  @author Nathan A. Wukie
    !!
    !!
    !!
    !!
    !---------------------------------------------------------------------------------------------
    @Test
    subroutine test__interpolate_face_autodiff__derivatives__idF(self)
        class(test_interpolate),    intent(inout)   :: self
        
<<<<<<< HEAD
        integer(ik)                 :: ielem, iface, ieqn, ngq, igq, nderiv, idomain, itime
        type(seed_t)                :: seed
=======
        integer(ik)                 :: ielem, iface, ivar, ngq, igq, nderiv, idomain
>>>>>>> 5b7f3325
        type(AD_D), allocatable     :: u_gq(:)
        real(rk),   allocatable     :: deriv_ref(:)
        real(rk)                    :: tol
        type(face_info_t)           :: face
        type(function_info_t)       :: fcn
        
        
        associate ( elems => self%chidg%data%mesh(1)%elems, faces => self%chidg%data%mesh(1)%faces, q => self%chidg%data%sdata%q)        
            idomain = 1     ! domain index
            ielem   = 14    ! given element
            iface   = 1     ! given face
            itime   = 1


            !
            ! A seed element, this is a neihgbor for this test - so all derivative arrays should be seeded to zero
            !
            call fcn%seed%init(idomain_g    = 1,     &
                               idomain_l    = 1,     &
                               ielement_g   = 15,    &
                               ielement_l   = 15,    &
                               neqns        = 1,     &
                               nterms_s     = 8,     &
                               iproc        = IRANK, &
                               recv_comm    = 0,     &
                               recv_domain  = 0,     &
                               recv_element = 0)

            !
            ! Set face
            !
            face%idomain_g  = idomain
            face%idomain_l  = idomain
            face%ielement_g = ielem
            face%ielement_l = ielem
            face%iface      = iface
<<<<<<< HEAD
            fcn%seed        = seed





            tol   = 1.e-13_rk
            ieqn  = self%chidg%data%eqnset(1)%prop%get_primary_field_index('u')

            ngq = faces(ielem,iface)%gq%nnodes_f
=======




            tol    = 1.e-13_rk
            ivar   = self%chidg%data%eqnset(1)%prop%get_primary_field_index('u')
            ngq    = faces(ielem,iface)%gq%nnodes_f
>>>>>>> 5b7f3325
            nderiv = faces(ielem,iface)%neqns  *  faces(ielem,iface)%nterms_s

            ! Allocate number of AD variables for data at GQ nodes. Derivative arrays are not yet allocated
            allocate(u_gq(ngq))             ! AD
            allocate(deriv_ref(nderiv))     ! Real
            
            
            !
            ! PROCEDURE BEING TESTED
            !
            u_gq = interpolate_face_autodiff(self%chidg%data%mesh,q,face,fcn,ieqn, itime,'value',NEIGHBOR)
            
            deriv_ref = ZERO
            
            ! Test that the derivatives for each gq variable are zero, since we seeded with a neighbor element
            do igq = 1,ngq
                @assertEqual(deriv_ref,u_gq(igq)%xp_ad_,tol)
            end do
        end associate
        
    end subroutine test__interpolate_face_autodiff__derivatives__idF
    !************************************************************************************************
    















    
    
    !>  Interpolation of modes to surface quadrature nodes. Seeding current element. source=NEIGHBOR. 
    !!  Testing fuction values. 
    !!
    !!  @author Nathan A. Wukie
    !!
    !!
    !!
    !!
    !------------------------------------------------------------------------------------------------
    @Test
    subroutine test__interpolate_face_autodiff__values__idG(self)
        class(test_interpolate),    intent(inout)   :: self
        
<<<<<<< HEAD
        integer(ik)                 :: ielem, iface, ieqn, ngq, idomain, itime
        type(seed_t)                :: seed
=======
        integer(ik)                 :: ielem, iface, ivar, ngq, idomain
>>>>>>> 5b7f3325
        type(AD_D), allocatable     :: u_gq(:)
        real(rk),   allocatable     :: u_ref(:)
        real(rk)                    :: tol, val
        type(face_info_t)           :: face
        type(function_info_t)       :: fcn
        
        
        associate ( elems => self%chidg%data%mesh(1)%elems, faces => self%chidg%data%mesh(1)%faces, q => self%chidg%data%sdata%q )
            idomain = 1     ! domain index
            ielem   = 14    ! given element
            iface   = 1     ! given face
            itime   = 1

            !
            ! A seed element, same as ielem - so all derivative arrays should include non-zeros
            !
            call fcn%seed%init(idomain_g    = 1,     &
                               idomain_l    = 1,     &
                               ielement_g   = 13,    &
                               ielement_l   = 13,    &
                               neqns        = 1,     &
                               nterms_s     = 8,     &
                               iproc        = IRANK, &
                               recv_comm    = 0,     &
                               recv_domain  = 0,     &
                               recv_element = 0)


            !
            ! Set face
            !
            face%idomain_g  = idomain
            face%idomain_l  = idomain
            face%ielement_g = ielem
            face%ielement_l = ielem
            face%iface      = iface
<<<<<<< HEAD
            fcn%seed        = seed




            tol   = 1.e-13_rk
            ieqn  = self%chidg%data%eqnset(1)%prop%get_primary_field_index('u')

            ngq = faces(ielem,iface)%gq%nnodes_f
=======




            tol  = 1.e-13_rk
            ivar = self%chidg%data%eqnset(1)%prop%get_primary_field_index('u')
            ngq  = faces(ielem,iface)%gq%nnodes_f
>>>>>>> 5b7f3325
            
            ! Allocate number of AD variables for data at GQ nodes. Derivative arrays are not yet allocated
            allocate(u_gq(ngq))
            allocate(u_ref(ngq))
            
            
            !
            ! PROCEDURE BEING TESTED
            !
            u_gq = interpolate_face_autodiff(self%chidg%data%mesh,q,face,fcn,ieqn, itime,'value',NEIGHBOR)
            
            
            !
            ! Initialize reference
            !
            val = self%fcn%get_option_value('val')
            u_ref = val
            
            
            ! Test that interpolation to quadrature nodes from modes to autodiff variables 
            ! on an element volume is producing expected results
            @assertEqual(u_ref,u_gq(:)%x_ad_,tol)
            
        end associate
        
    end subroutine test__interpolate_face_autodiff__values__idG
    !**********************************************************************************************
    
    
    
    
    
    !>  Interpolation of modes to surface quadrature nodes. Seeding current element. source=NEIGHBOR. 
    !!  Testing fuction derivatives. 
    !!
    !!  @author Nathan A. Wukie
    !!
    !!
    !!
    !!
    !----------------------------------------------------------------------------------------------
    @Test
    subroutine test__interpolate_face_autodiff__derivatives__idH(self)
        class(test_interpolate),    intent(inout)   :: self
        
<<<<<<< HEAD
        integer(ik)                 :: ielem, iface, ieqn, igq, ngq, nderiv, idomain, itime
        type(seed_t)                :: seed
=======
        integer(ik)                 :: ielem, iface, ivar, igq, ngq, nderiv, idomain
>>>>>>> 5b7f3325
        type(AD_D), allocatable     :: u_gq(:)
        real(rk),   allocatable     :: deriv_ref(:)
        real(rk)                    :: tol
        type(face_info_t)           :: face
        type(function_info_t)       :: fcn

        integer(ik)                 :: ielem_n, iface_n, idonor
        
        
        associate ( elems => self%chidg%data%mesh(1)%elems, faces => self%chidg%data%mesh(1)%faces, q => self%chidg%data%sdata%q)        
            idomain = 1     ! domain index
            ielem   = 14    ! given element
            iface   = 1     ! given face
            itime   = 1
            idonor  = 1

            !
            ! A seed element, same as ielem - so all derivative arrays should include non-zeros
            !
            call fcn%seed%init(idomain_g    = 1,     &
                               idomain_l    = 1,     &
                               ielement_g   = 13,    &
                               ielement_l   = 13,    &
                               neqns        = 1,     &
                               nterms_s     = 8,     &
                               iproc        = IRANK, &
                               recv_comm    = 0,     &
                               recv_domain  = 0,     &
                               recv_element = 0)


            !
            ! Set face
            !
            face%idomain_g  = idomain
            face%idomain_l  = idomain
            face%ielement_g = ielem
            face%ielement_l = ielem
            face%iface      = iface
<<<<<<< HEAD
            fcn%seed        = seed


            
            tol   = 1.e-13_rk
            ieqn  = self%chidg%data%eqnset(1)%prop%get_primary_field_index('u')

=======


            
            tol    = 1.e-13_rk
            ivar   = self%chidg%data%eqnset(1)%prop%get_primary_field_index('u')
>>>>>>> 5b7f3325
            ngq    = faces(ielem,iface)%gq%nnodes_f
            nderiv = faces(ielem,iface)%neqns  *  faces(ielem,iface)%nterms_s

            ! Allocate number of AD variables for data at GQ nodes. Derivative arrays are not yet allocated
            allocate(u_gq(ngq))
            allocate(deriv_ref(nderiv))
            
            
            !
            ! PROCEDURE BEING TESTED
            !
            u_gq = interpolate_face_autodiff(self%chidg%data%mesh,q,face,fcn,ieqn,itime,'value',NEIGHBOR)
              
            
            
            ! Test that interpolation to quadrature nodes from modes to autodiff variables 
            ! on an element volume is producing expected results
            ielem_n = compute_neighbor_element_l(self%chidg%data%mesh,idomain,ielem,iface,idonor)
            iface_n = compute_neighbor_face(     self%chidg%data%mesh,idomain,ielem,iface,idonor)


            do igq = 1,ngq
                ! Set expected derivatives
                deriv_ref = faces(ielem_n,iface_n)%gq%face%val(igq,:,iface_n)
                
                ! Test derivatives
                @assertEqual(deriv_ref,u_gq(igq)%xp_ad_,tol)
                
                ! Reset to zero
                deriv_ref = ZERO
            end do
        end associate
        
    end subroutine test__interpolate_face_autodiff__derivatives__idH
    !*******************************************************************************************












end module test_interpolate_mod<|MERGE_RESOLUTION|>--- conflicted
+++ resolved
@@ -64,7 +64,7 @@
     !---------------------------------------------------------------------------------------------
     subroutine setUp(this)
         class(test_interpolate),    intent(inout)   :: this
-        integer(ik)                                 :: nterms_c, ieqn, spacedim
+        integer(ik)                                 :: nterms_c, ivar, spacedim
 
         type(point_t),  allocatable                 :: nodes(:)
         type(domain_connectivity_t)                 :: connectivity
@@ -107,25 +107,15 @@
         !
         ! Initialized solution to constant values
         !
-<<<<<<< HEAD
-        ieqn = this%chidg%data%eqnset(1)%prop%get_primary_field_index('u')   ! Get variable index
-=======
         ivar = this%chidg%data%eqnset(1)%prop%get_primary_field_index('u')
->>>>>>> 5b7f3325
 
 
         !
         ! Initialize variable
         !
-<<<<<<< HEAD
-        call create_function(this%fcn,'constant')                       ! Allocate constant function
-        call this%fcn%set_option('val',5._rk)                           ! Set constant function value
-        call this%chidg%data%sdata%q%project(this%chidg%data%mesh,this%fcn,ieqn)
-=======
         call create_function(this%fcn,'constant')
         call this%fcn%set_option('val',5._rk)
         call this%chidg%data%sdata%q%project(this%chidg%data%mesh,this%fcn,ivar)
->>>>>>> 5b7f3325
 
     
     end subroutine setUp
@@ -353,12 +343,7 @@
     subroutine test__interpolate_element_autodiff__derivs__neighbor(self)
         class(test_interpolate),    intent(inout)   :: self
         
-<<<<<<< HEAD
-        integer(ik)                 :: ielem, ieqn, ngq, igq, nderiv, idomain, itime
-        type(seed_t)                :: seed
-=======
-        integer(ik)                 :: ielem, ivar, ngq, igq, nderiv, idomain
->>>>>>> 5b7f3325
+        integer(ik)                 :: ielem, ivar, ngq, igq, nderiv, idomain, itime
         type(AD_D), allocatable     :: u_gq(:)
         real(rk),   allocatable     :: deriv_ref(:)
         real(rk)                    :: tol
@@ -391,9 +376,8 @@
                                          recv_element = 0)
 
 
-            tol   = 1.e-13_rk
-            ieqn  = self%chidg%data%eqnset(1)%prop%get_primary_field_index('u')
-
+            tol    = 1.e-13_rk
+            ivar   = self%chidg%data%eqnset(1)%prop%get_primary_field_index('u')
             ngq    = elems(ielem)%gq%nnodes_v
             nderiv = elems(ielem)%neqns  *  elems(ielem)%nterms_s
 
@@ -410,7 +394,7 @@
             !
             ! PROCEDURE BEING TESTED
             !
-            u_gq = interpolate_element_autodiff(self%chidg%data%mesh,q,elem_info,function_info,ieqn, itime, 'value')
+            u_gq = interpolate_element_autodiff(self%chidg%data%mesh,q,elem_info,function_info,ivar, itime, 'value')
             
             
             ! Initialize reference
@@ -443,12 +427,7 @@
     subroutine test__interpolate_element_autodiff__values__current(self)
         class(test_interpolate),    intent(inout)   :: self
         
-<<<<<<< HEAD
-        integer(ik)                 :: ielem, ieqn, ngq, idomain, itime
-        type(seed_t)                :: seed
-=======
-        integer(ik)                 :: ielem, ivar, ngq, idomain
->>>>>>> 5b7f3325
+        integer(ik)                 :: ielem, ivar, ngq, idomain, itime
         type(AD_D), allocatable     :: u_gq(:)
         real(rk),   allocatable     :: u_ref(:)
         real(rk)                    :: tol, val
@@ -465,19 +444,6 @@
             !
             ! A seed element, so all derivative arrays should be seeded to zero
             !
-<<<<<<< HEAD
-            seed%idomain_g  = 1
-            seed%idomain_l  = 1
-            seed%ielement_g = 14    ! a seed element, so all derivative arrays should be seeded to zero
-            seed%ielement_l = 14    ! a seed element, so all derivative arrays should be seeded to zero
-            seed%iproc      = IRANK
-
-
-            tol   = 1.e-13_rk
-            ieqn  = self%chidg%data%eqnset(1)%prop%get_primary_field_index('u')
-            
-            ngq = elems(ielem)%gq%nnodes_v  !> Number of quadrature nodes
-=======
             function_info%type    = VOLUME_ADVECTIVE_FLUX
             function_info%ifcn    = 1
             function_info%idepend = 1
@@ -497,7 +463,6 @@
             tol  = 1.e-13_rk
             ivar = self%chidg%data%eqnset(1)%prop%get_primary_field_index('u')
             ngq  = elems(ielem)%gq%nnodes_v  !> Number of quadrature nodes
->>>>>>> 5b7f3325
             
             ! Allocate number of AD variables for data at GQ nodes. Derivative arrays are not yet allocated
             allocate(u_gq(ngq))
@@ -512,7 +477,7 @@
             !
             ! PROCEDURE BEING TESTED
             !
-            u_gq = interpolate_element_autodiff(self%chidg%data%mesh,q,elem_info,function_info,ieqn, itime, 'value')
+            u_gq = interpolate_element_autodiff(self%chidg%data%mesh,q,elem_info,function_info,ivar,itime,'value')
             
             
             ! Initialize reference
@@ -546,12 +511,7 @@
     subroutine test__interpolate_element_autodiff__derivs__current(self)
         class(test_interpolate),    intent(inout)   :: self
         
-<<<<<<< HEAD
-        integer(ik)                 :: ielem, ieqn, ngq, igq, nderiv, idomain, itime
-        type(seed_t)                :: seed
-=======
-        integer(ik)                 :: ielem, ivar, ngq, igq, nderiv, idomain
->>>>>>> 5b7f3325
+        integer(ik)                 :: ielem, ivar, ngq, igq, nderiv, idomain, itime
         type(AD_D), allocatable     :: u_gq(:)
         real(rk),   allocatable     :: deriv_ref(:)
         real(rk)                    :: tol
@@ -584,10 +544,9 @@
                                          recv_element = 0)
 
 
-            tol   = 1.e-13_rk
-            ieqn  = self%chidg%data%eqnset(1)%prop%get_primary_field_index('u')
-
-            ngq = elems(ielem)%gq%nnodes_v      !> Number of quadrature nodes
+            tol    = 1.e-13_rk
+            ivar   = self%chidg%data%eqnset(1)%prop%get_primary_field_index('u')
+            ngq    = elems(ielem)%gq%nnodes_v      !> Number of quadrature nodes
             nderiv = elems(ielem)%neqns  *  elems(ielem)%nterms_s
 
             ! Allocate number of AD variables for data at GQ nodes. Derivative arrays are not yet allocated
@@ -604,7 +563,7 @@
             !
             ! PROCEDURE BEING TESTED
             !
-            u_gq = interpolate_element_autodiff(self%chidg%data%mesh,q,elem_info,function_info,ieqn, itime, 'value')
+            u_gq = interpolate_element_autodiff(self%chidg%data%mesh,q,elem_info,function_info,ivar,itime,'value')
             
             
             ! Initialize reference
@@ -650,12 +609,7 @@
     subroutine test__interpolate_face_autodiff__values__idA(self)
         class(test_interpolate),    intent(inout)   :: self
         
-<<<<<<< HEAD
-        integer(ik)                 :: ielem, iface, ieqn, ngq, idomain, itime
-        type(seed_t)                :: seed
-=======
-        integer(ik)                 :: ielem, iface, ivar, ngq, idomain
->>>>>>> 5b7f3325
+        integer(ik)                 :: ielem, iface, ivar, ngq, idomain, itime
         type(AD_D), allocatable     :: u_gq(:)
         real(rk),   allocatable     :: u_ref(:)
         real(rk)                    :: tol, val
@@ -692,16 +646,11 @@
             face%ielement_g = ielem
             face%ielement_l = ielem
             face%iface      = iface
-<<<<<<< HEAD
-            fcn%seed        = seed
-=======
->>>>>>> 5b7f3325
-
-
-            tol   = 1.e-13_rk
-            ieqn  = self%chidg%data%eqnset(1)%prop%get_primary_field_index('u')
-
-            ngq = faces(ielem,iface)%gq%nnodes_f
+
+
+            tol  = 1.e-13_rk
+            ivar = self%chidg%data%eqnset(1)%prop%get_primary_field_index('u')
+            ngq  = faces(ielem,iface)%gq%nnodes_f
 
             ! Allocate number of AD variables for data at GQ nodes. Derivative arrays are not yet allocated
             allocate(u_gq(ngq))
@@ -711,7 +660,7 @@
             !
             ! PROCEDURE BEING TESTED
             !
-            u_gq = interpolate_face_autodiff(self%chidg%data%mesh,q,face,fcn,ieqn, itime,'value',ME)
+            u_gq = interpolate_face_autodiff(self%chidg%data%mesh,q,face,fcn,ivar,itime,'value',ME)
             
             
             ! Initialize reference
@@ -746,12 +695,7 @@
     subroutine test__interpolate_face_autodiff__derivatives__idB(self)
         class(test_interpolate),    intent(inout)   :: self
         
-<<<<<<< HEAD
-        integer(ik)                 :: ielem, iface, ieqn, ngq, igq, nderiv, idomain, itime
-        type(seed_t)                :: seed
-=======
-        integer(ik)                 :: ielem, iface, ivar, ngq, igq, nderiv, idomain
->>>>>>> 5b7f3325
+        integer(ik)                 :: ielem, iface, ivar, ngq, igq, nderiv, idomain, itime
         type(AD_D), allocatable     :: u_gq(:)
         real(rk),   allocatable     :: deriv_ref(:)
         real(rk)                    :: tol
@@ -790,19 +734,8 @@
             face%ielement_g = ielem
             face%ielement_l = ielem
             face%iface      = iface
-<<<<<<< HEAD
-            fcn%seed        = seed
-
-
-
-
-            tol   = 1.e-13_rk
-            ieqn  = self%chidg%data%eqnset(1)%prop%get_primary_field_index('u')
-=======
-
-
-
->>>>>>> 5b7f3325
+
+
 
             tol    = 1.e-13_rk
             ivar   = self%chidg%data%eqnset(1)%prop%get_primary_field_index('u')
@@ -817,7 +750,7 @@
             !
             ! PROCEDURE BEING TESTED
             !
-            u_gq = interpolate_face_autodiff(self%chidg%data%mesh,q,face,fcn,ieqn, itime,'value',ME)
+            u_gq = interpolate_face_autodiff(self%chidg%data%mesh,q,face,fcn,ivar,itime,'value',ME)
             
             deriv_ref = ZERO
             
@@ -851,12 +784,7 @@
     subroutine test__interpolate_face_autodiff__values__idC(self)
         class(test_interpolate),    intent(inout)   :: self
         
-<<<<<<< HEAD
-        integer(ik)                 :: ielem, iface, ieqn, ngq, idomain, itime
-        type(seed_t)                :: seed
-=======
-        integer(ik)                 :: ielem, iface, ivar, ngq, idomain
->>>>>>> 5b7f3325
+        integer(ik)                 :: ielem, iface, ivar, ngq, idomain, itime
         type(AD_D), allocatable     :: u_gq(:)
         real(rk),   allocatable     :: u_ref(:)
         real(rk)                    :: tol, val
@@ -893,19 +821,13 @@
             face%ielement_g = ielem
             face%ielement_l = ielem
             face%iface      = iface
-<<<<<<< HEAD
-            fcn%seed        = seed
-=======
->>>>>>> 5b7f3325
-
-
-
-
-
-            tol   = 1.e-13_rk
-            ieqn  = self%chidg%data%eqnset(1)%prop%get_primary_field_index('u')
-
-            ngq = faces(ielem,iface)%gq%nnodes_f
+
+
+
+
+            tol  = 1.e-13_rk
+            ivar = self%chidg%data%eqnset(1)%prop%get_primary_field_index('u')
+            ngq  = faces(ielem,iface)%gq%nnodes_f
             
             ! Allocate number of AD variables for data at GQ nodes. Derivative arrays are not yet allocated
             allocate(u_gq(ngq))
@@ -915,7 +837,7 @@
             !
             ! PROCEDURE BEING TESTED
             !
-            u_gq = interpolate_face_autodiff(self%chidg%data%mesh,q,face,fcn,ieqn, itime,'value',ME)
+            u_gq = interpolate_face_autodiff(self%chidg%data%mesh,q,face,fcn,ivar,itime,'value',ME)
             
             
             !
@@ -923,7 +845,6 @@
             !
             val = self%fcn%get_option_value('val')
             u_ref = val
-            !u_ref = self%fcn%value_ 
             
             
             ! Test that interpolation to quadrature nodes from modes to autodiff variables 
@@ -954,12 +875,7 @@
     subroutine test__interpolate_face_autodiff__derivatives__idD(self)
         class(test_interpolate),    intent(inout)   :: self
         
-<<<<<<< HEAD
-        integer(ik)                 :: ielem, iface, ieqn, igq, ngq, nderiv, idomain, itime
-        type(seed_t)                :: seed
-=======
-        integer(ik)                 :: ielem, iface, ivar, igq, ngq, nderiv, idomain
->>>>>>> 5b7f3325
+        integer(ik)                 :: ielem, iface, ivar, igq, ngq, nderiv, idomain, itime
         type(AD_D), allocatable     :: u_gq(:)
         real(rk),   allocatable     :: deriv_ref(:)
         real(rk)                    :: tol
@@ -996,17 +912,10 @@
             face%ielement_g = ielem
             face%ielement_l = ielem
             face%iface      = iface
-<<<<<<< HEAD
-            fcn%seed        = seed
-=======
->>>>>>> 5b7f3325
-
-
-
-            
-            tol   = 1.e-13_rk
-            ieqn  = self%chidg%data%eqnset(1)%prop%get_primary_field_index('u')
-
+
+            
+            tol    = 1.e-13_rk
+            ivar   = self%chidg%data%eqnset(1)%prop%get_primary_field_index('u')
             ngq    = faces(ielem,iface)%gq%nnodes_f
             nderiv = faces(ielem,iface)%neqns  *  faces(ielem,iface)%nterms_s
 
@@ -1018,7 +927,7 @@
             !
             ! PROCEDURE BEING TESTED
             !
-            u_gq = interpolate_face_autodiff(self%chidg%data%mesh,q,face,fcn,ieqn, itime,'value',ME)
+            u_gq = interpolate_face_autodiff(self%chidg%data%mesh,q,face,fcn,ivar,itime,'value',ME)
               
             
             
@@ -1061,12 +970,7 @@
     subroutine test__interpolate_face_autodiff__values__idE(self)
         class(test_interpolate),    intent(inout)   :: self
         
-<<<<<<< HEAD
-        integer(ik)                 :: ielem, iface, ieqn, ngq, idomain, itime
-        type(seed_t)                :: seed
-=======
-        integer(ik)                 :: ielem, iface, ivar, ngq, idomain
->>>>>>> 5b7f3325
+        integer(ik)                 :: ielem, iface, ivar, ngq, idomain, itime
         type(AD_D), allocatable     :: u_gq(:)
         real(rk),   allocatable     :: u_ref(:)
         real(rk)                    :: tol, val
@@ -1103,19 +1007,11 @@
             face%ielement_g = ielem
             face%ielement_l = ielem
             face%iface      = iface
-<<<<<<< HEAD
-            fcn%seed        = seed
-=======
->>>>>>> 5b7f3325
-
-
-
-
-
-            tol   = 1.e-13_rk
-            ieqn  = self%chidg%data%eqnset(1)%prop%get_primary_field_index('u')
-
-            ngq = faces(ielem,iface)%gq%nnodes_f
+
+
+            tol  = 1.e-13_rk
+            ivar = self%chidg%data%eqnset(1)%prop%get_primary_field_index('u')
+            ngq  = faces(ielem,iface)%gq%nnodes_f
 
             ! Allocate number of AD variables for data at GQ nodes. Derivative arrays are not yet allocated
             allocate(u_gq(ngq))
@@ -1125,7 +1021,7 @@
             !
             ! PROCEDURE BEING TESTED
             !
-            u_gq = interpolate_face_autodiff(self%chidg%data%mesh,q,face,fcn,ieqn, itime,'value',NEIGHBOR)
+            u_gq = interpolate_face_autodiff(self%chidg%data%mesh,q,face,fcn,ivar,itime,'value',NEIGHBOR)
             
             
             ! Initialize reference
@@ -1160,12 +1056,7 @@
     subroutine test__interpolate_face_autodiff__derivatives__idF(self)
         class(test_interpolate),    intent(inout)   :: self
         
-<<<<<<< HEAD
-        integer(ik)                 :: ielem, iface, ieqn, ngq, igq, nderiv, idomain, itime
-        type(seed_t)                :: seed
-=======
-        integer(ik)                 :: ielem, iface, ivar, ngq, igq, nderiv, idomain
->>>>>>> 5b7f3325
+        integer(ik)                 :: ielem, iface, ivar, ngq, igq, nderiv, idomain, itime
         type(AD_D), allocatable     :: u_gq(:)
         real(rk),   allocatable     :: deriv_ref(:)
         real(rk)                    :: tol
@@ -1202,26 +1093,12 @@
             face%ielement_g = ielem
             face%ielement_l = ielem
             face%iface      = iface
-<<<<<<< HEAD
-            fcn%seed        = seed
-
-
-
-
-
-            tol   = 1.e-13_rk
-            ieqn  = self%chidg%data%eqnset(1)%prop%get_primary_field_index('u')
-
-            ngq = faces(ielem,iface)%gq%nnodes_f
-=======
-
 
 
 
             tol    = 1.e-13_rk
             ivar   = self%chidg%data%eqnset(1)%prop%get_primary_field_index('u')
             ngq    = faces(ielem,iface)%gq%nnodes_f
->>>>>>> 5b7f3325
             nderiv = faces(ielem,iface)%neqns  *  faces(ielem,iface)%nterms_s
 
             ! Allocate number of AD variables for data at GQ nodes. Derivative arrays are not yet allocated
@@ -1232,7 +1109,7 @@
             !
             ! PROCEDURE BEING TESTED
             !
-            u_gq = interpolate_face_autodiff(self%chidg%data%mesh,q,face,fcn,ieqn, itime,'value',NEIGHBOR)
+            u_gq = interpolate_face_autodiff(self%chidg%data%mesh,q,face,fcn,ivar,itime,'value',NEIGHBOR)
             
             deriv_ref = ZERO
             
@@ -1275,12 +1152,7 @@
     subroutine test__interpolate_face_autodiff__values__idG(self)
         class(test_interpolate),    intent(inout)   :: self
         
-<<<<<<< HEAD
-        integer(ik)                 :: ielem, iface, ieqn, ngq, idomain, itime
-        type(seed_t)                :: seed
-=======
-        integer(ik)                 :: ielem, iface, ivar, ngq, idomain
->>>>>>> 5b7f3325
+        integer(ik)                 :: ielem, iface, ivar, ngq, idomain, itime
         type(AD_D), allocatable     :: u_gq(:)
         real(rk),   allocatable     :: u_ref(:)
         real(rk)                    :: tol, val
@@ -1317,25 +1189,11 @@
             face%ielement_g = ielem
             face%ielement_l = ielem
             face%iface      = iface
-<<<<<<< HEAD
-            fcn%seed        = seed
-
-
-
-
-            tol   = 1.e-13_rk
-            ieqn  = self%chidg%data%eqnset(1)%prop%get_primary_field_index('u')
-
-            ngq = faces(ielem,iface)%gq%nnodes_f
-=======
-
-
 
 
             tol  = 1.e-13_rk
             ivar = self%chidg%data%eqnset(1)%prop%get_primary_field_index('u')
             ngq  = faces(ielem,iface)%gq%nnodes_f
->>>>>>> 5b7f3325
             
             ! Allocate number of AD variables for data at GQ nodes. Derivative arrays are not yet allocated
             allocate(u_gq(ngq))
@@ -1345,7 +1203,7 @@
             !
             ! PROCEDURE BEING TESTED
             !
-            u_gq = interpolate_face_autodiff(self%chidg%data%mesh,q,face,fcn,ieqn, itime,'value',NEIGHBOR)
+            u_gq = interpolate_face_autodiff(self%chidg%data%mesh,q,face,fcn,ivar,itime,'value',NEIGHBOR)
             
             
             !
@@ -1381,12 +1239,7 @@
     subroutine test__interpolate_face_autodiff__derivatives__idH(self)
         class(test_interpolate),    intent(inout)   :: self
         
-<<<<<<< HEAD
-        integer(ik)                 :: ielem, iface, ieqn, igq, ngq, nderiv, idomain, itime
-        type(seed_t)                :: seed
-=======
-        integer(ik)                 :: ielem, iface, ivar, igq, ngq, nderiv, idomain
->>>>>>> 5b7f3325
+        integer(ik)                 :: ielem, iface, ivar, igq, ngq, nderiv, idomain, itime
         type(AD_D), allocatable     :: u_gq(:)
         real(rk),   allocatable     :: deriv_ref(:)
         real(rk)                    :: tol
@@ -1426,21 +1279,10 @@
             face%ielement_g = ielem
             face%ielement_l = ielem
             face%iface      = iface
-<<<<<<< HEAD
-            fcn%seed        = seed
-
-
-            
-            tol   = 1.e-13_rk
-            ieqn  = self%chidg%data%eqnset(1)%prop%get_primary_field_index('u')
-
-=======
-
 
             
             tol    = 1.e-13_rk
             ivar   = self%chidg%data%eqnset(1)%prop%get_primary_field_index('u')
->>>>>>> 5b7f3325
             ngq    = faces(ielem,iface)%gq%nnodes_f
             nderiv = faces(ielem,iface)%neqns  *  faces(ielem,iface)%nterms_s
 
@@ -1452,7 +1294,7 @@
             !
             ! PROCEDURE BEING TESTED
             !
-            u_gq = interpolate_face_autodiff(self%chidg%data%mesh,q,face,fcn,ieqn,itime,'value',NEIGHBOR)
+            u_gq = interpolate_face_autodiff(self%chidg%data%mesh,q,face,fcn,ivar,itime,'value',NEIGHBOR)
               
             
             
