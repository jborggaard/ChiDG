--- conflicted
+++ resolved
@@ -156,12 +156,7 @@
     subroutine test__interpolate_face_chimera_AD_MD__values__idE(self)
         class(test_interpolate_chimera_multipledonor),    intent(inout)   :: self
         
-<<<<<<< HEAD
-        integer(ik)                 :: ielem, iface, ieqn, ngq, idomain, itime
-        type(seed_t)                :: seed
-=======
-        integer(ik)                 :: ielem, iface, ivar, ngq, idomain
->>>>>>> 5b7f3325
+        integer(ik)                 :: ielem, iface, ivar, ngq, idomain, itime
         type(AD_D), allocatable     :: u_gq(:)
         real(rk),   allocatable     :: u_ref(:)
         real(rk)                    :: tol, val
@@ -198,17 +193,11 @@
             face%ielement_g = ielem
             face%ielement_l = ielem
             face%iface      = iface
-<<<<<<< HEAD
-            fcn%seed        = seed
-
-            tol   = 1.e-13_rk
-            ieqn  = self%chidg%data%eqnset(1)%prop%get_primary_field_index('u')
-=======
+
 
             tol  = 1.e-13_rk
             ivar = self%chidg%data%eqnset(1)%prop%get_primary_field_index('u')
             ngq  = faces(ielem,iface)%gq%nnodes_f
->>>>>>> 5b7f3325
 
 
             ! Allocate number of AD variables for data at GQ nodes. Derivative arrays are not yet allocated
@@ -219,7 +208,7 @@
             !
             ! PROCEDURE BEING TESTED
             !
-            u_gq =  interpolate_face_autodiff(self%chidg%data%mesh,q,face,fcn,ieqn,itime,'value',NEIGHBOR)
+            u_gq =  interpolate_face_autodiff(self%chidg%data%mesh,q,face,fcn,ivar,itime,'value',NEIGHBOR)
             
             
             ! Initialize reference
@@ -252,12 +241,7 @@
     subroutine test__interpolate_face_chimera_AD_MD__derivatives__idF(self)
         class(test_interpolate_chimera_multipledonor),    intent(inout)   :: self
         
-<<<<<<< HEAD
-        integer(ik)                 :: ielem, iface, ieqn, ngq, igq, nderiv, idomain, itime
-        type(seed_t)                :: seed
-=======
-        integer(ik)                 :: ielem, iface, ivar, ngq, igq, nderiv, idomain
->>>>>>> 5b7f3325
+        integer(ik)                 :: ielem, iface, ivar, ngq, igq, nderiv, idomain, itime
         type(AD_D), allocatable     :: u_gq(:)
         real(rk),   allocatable     :: deriv_ref(:)
         real(rk)                    :: tol
@@ -273,7 +257,8 @@
 
 
             !
-            ! A seed element, this is the current element. Since we are performing a NEIGHBOR interpolation, derivatives should be zero
+            ! A seed element, this is the current element. Since we are performing a NEIGHBOR 
+            ! interpolation, derivatives should be zero
             !
             call fcn%seed%init(idomain_g    = 1,     &
                                idomain_l    = 1,     &
@@ -294,15 +279,7 @@
             face%ielement_g = ielem
             face%ielement_l = ielem
             face%iface      = iface
-<<<<<<< HEAD
-            fcn%seed        = seed
-
-
-            tol   = 1.e-13_rk
-            ieqn  = self%chidg%data%eqnset(1)%prop%get_primary_field_index('u')
-=======
-
->>>>>>> 5b7f3325
+
 
             tol    = 1.e-13_rk
             ivar   = self%chidg%data%eqnset(1)%prop%get_primary_field_index('u')
@@ -317,7 +294,7 @@
             !
             ! PROCEDURE BEING TESTED
             !
-            u_gq = interpolate_face_autodiff(self%chidg%data%mesh,q,face,fcn,ieqn,itime,'value',NEIGHBOR)
+            u_gq = interpolate_face_autodiff(self%chidg%data%mesh,q,face,fcn,ivar,itime,'value',NEIGHBOR)
             
             deriv_ref = ZERO
             
@@ -356,12 +333,7 @@
     subroutine test__interpolate_face_chimera_AD_MD__values__idG(self)
         class(test_interpolate_chimera_multipledonor),    intent(inout)   :: self
         
-<<<<<<< HEAD
-        integer(ik)                 :: ielem, iface, ieqn, ngq, idomain, itime
-        type(seed_t)                :: seed
-=======
-        integer(ik)                 :: ielem, iface, ivar, ngq, idomain
->>>>>>> 5b7f3325
+        integer(ik)                 :: ielem, iface, ivar, ngq, idomain, itime
         type(AD_D), allocatable     :: u_gq(:)
         real(rk),   allocatable     :: u_ref(:)
         real(rk)                    :: tol, val
@@ -398,15 +370,7 @@
             face%ielement_g = ielem
             face%ielement_l = ielem
             face%iface      = iface
-<<<<<<< HEAD
-            fcn%seed        = seed
-
-
-            tol   = 1.e-13_rk
-            ieqn  = self%chidg%data%eqnset(1)%prop%get_primary_field_index('u')
-=======
-
->>>>>>> 5b7f3325
+
 
             tol  = 1.e-13_rk
             ivar = self%chidg%data%eqnset(1)%prop%get_primary_field_index('u')
@@ -420,7 +384,7 @@
             !
             ! PROCEDURE BEING TESTED
             !
-            u_gq = interpolate_face_autodiff(self%chidg%data%mesh,q,face,fcn,ieqn,itime,'value',NEIGHBOR)
+            u_gq = interpolate_face_autodiff(self%chidg%data%mesh,q,face,fcn,ivar,itime,'value',NEIGHBOR)
             
             
             !
@@ -455,12 +419,7 @@
     subroutine test__interpolate_face_chimera_AD_MD__derivatives__idH(self)
         class(test_interpolate_chimera_multipledonor),    intent(inout)   :: self
         
-<<<<<<< HEAD
-        integer(ik)                 :: ielem, iface, ieqn, igq, ngq, nderiv, idomain, itime
-        type(seed_t)                :: seed
-=======
-        integer(ik)                 :: ielem, iface, ivar, igq, ngq, nderiv, idomain
->>>>>>> 5b7f3325
+        integer(ik)                 :: ielem, iface, ivar, igq, ngq, nderiv, idomain, itime
         type(AD_D), allocatable     :: u_gq(:)
         real(rk),   allocatable     :: deriv_ref(:)
         real(rk)                    :: tol
@@ -481,7 +440,8 @@
             ChiID = self%chidg%data%mesh(idomain)%faces(ielem,iface)%ChiID
 
             !
-            ! A seed element, neighbor to ielem/iface. Performing NEIGHBOR interpolation so all dervative arrays should be nonzero
+            ! A seed element, neighbor to ielem/iface. Performing NEIGHBOR interpolation so all 
+            ! dervative arrays should be nonzero.
             !
             call fcn%seed%init(idomain_g    = 2,     &
                                idomain_l    = 2,     &
@@ -507,14 +467,8 @@
 
 
             
-<<<<<<< HEAD
-            tol   = 1.e-13_rk
-            ieqn  = self%chidg%data%eqnset(1)%prop%get_primary_field_index('u')
-
-=======
             tol    = 1.e-13_rk
             ivar   = self%chidg%data%eqnset(1)%prop%get_primary_field_index('u')
->>>>>>> 5b7f3325
             ngq    = faces(ielem,iface)%gq%nnodes_f
             nderiv = faces(ielem,iface)%neqns  *  faces(ielem,iface)%nterms_s
 
@@ -526,7 +480,7 @@
             !
             ! PROCEDURE BEING TESTED
             !
-            u_gq = interpolate_face_autodiff(self%chidg%data%mesh,q,face,fcn,ieqn,itime,'value',NEIGHBOR)
+            u_gq = interpolate_face_autodiff(self%chidg%data%mesh,q,face,fcn,ivar,itime,'value',NEIGHBOR)
               
             
 
