--- conflicted
+++ resolved
@@ -93,12 +93,10 @@
         !
         call this%chidg%set('Solution Order', integer_input=2)
 
-        !call this%chidg%initialize_solution_domains()
         call this%chidg%init('domains')
         call this%chidg%init('communication')
         call this%chidg%init('chimera')
         call this%chidg%init('solvers')
-        !call this%chidg%initialize_solution_solver()
 
         !
         ! Initialized solution to constant values
@@ -109,15 +107,9 @@
         !
         ! Initialize variable
         !
-<<<<<<< HEAD
-        call create_function(this%fcn,'constant')                       ! Allocate constant function
-        call this%fcn%set_option('val',5._rk)                           ! Set constant function value
-        call this%chidg%data%sdata%q%project(this%chidg%data%mesh,this%fcn,ieqn)
-=======
         call create_function(this%fcn,'constant')                  ! Allocate constant function
         call this%fcn%set_option('val',5._rk)                      ! Set constant function value
-        call this%chidg%data%sdata%q%project(this%chidg%data%mesh,this%fcn,ivar)
->>>>>>> 647c9fd7
+        call this%chidg%data%sdata%q%project(this%chidg%data%mesh,this%fcn,ieqn)
 
     
     end subroutine setUp
@@ -269,13 +261,8 @@
 
 
             !
-<<<<<<< HEAD
-            ! A seed element, this is the current element. Since we are performing a NEIGHBOR 
-            ! interpolation, derivatives should be zero
-=======
             ! A seed element, this is the current element. Since we are performing a 
             ! NEIGHBOR interpolation, derivatives should be zero.
->>>>>>> 647c9fd7
             !
             call fcn%seed%init(idomain_g    = 1,     &
                                idomain_l    = 1,     &
