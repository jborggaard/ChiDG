module test_ILU0_mod
    use pfunit_mod
    use mod_kinds,                  only: rk, ik
    use mod_constants,              only: DIAG, XI_MIN, XI_MAX, ONE, TWO, THREE, &
                                          FIVE, TEN, IO_DESTINATION
    use type_chidg,                 only: chidg_t
    use type_point,                 only: point_t
    use type_chidg_vector,           only: chidg_vector_t
    use type_domain_connectivity,   only: domain_connectivity_t
    use precon_ILU0,                only: precon_ILU0_t

    use mod_test_utilities,         only: create_mesh
    implicit none


    public  :: test_preconditioner_ILU0



    !>
    !!
    !!  @author Nathan A. Wukie
    !!
    !!
    !!
    !------------------------------------------------------------------------------
    @TestCase
    type, extends(TestCase) :: test_preconditioner_ILU0

        type(chidg_t)       :: chidg
        type(precon_ILU0_t) :: ILU0

    contains
        procedure   :: setUp
        procedure   :: tearDown
    end type test_preconditioner_ILU0
    !*******************************************************************************








contains

    !
    ! Set Up
    !
    subroutine setUp(this)
        class(test_preconditioner_ILU0),    intent(inout)   :: this

        type(point_t),  allocatable :: nodes(:)
        type(domain_connectivity_t) :: connectivity
        integer(ik)                 :: nterms_c, spacedim

        
        !
        ! Send log to file
        !
        IO_DESTINATION = 'file'


        !
        ! Initialize ChiDG
        !
        call this%chidg%start_up('core')


        !
        ! Initialize a 3-element geometry
        !
        call create_mesh('311',nodes,connectivity)


        !
        ! Add domain
        !
        spacedim = 3
        nterms_c = 8
        call this%chidg%data%add_domain('D_01',nodes,connectivity,spacedim,nterms_c,'Scalar Advection')


        !
        ! Call sdata initialization
        !
        call this%chidg%set('Solution Order', integer_input=1)
        call this%chidg%init('domains')
        call this%chidg%init('communication')
        call this%chidg%init('solvers')



        !
        ! Initialize linearization matrix with some reference values
        !
        this%chidg%data%sdata%lhs%dom(1)%lblks(1,DIAG)%mat   = ONE
        this%chidg%data%sdata%lhs%dom(1)%lblks(1,XI_MAX)%mat = -TWO

        this%chidg%data%sdata%lhs%dom(1)%lblks(2,XI_MIN)%mat = TWO
        this%chidg%data%sdata%lhs%dom(1)%lblks(2,DIAG)%mat   = -FIVE
        this%chidg%data%sdata%lhs%dom(1)%lblks(2,XI_MAX)%mat = 12._rk

        this%chidg%data%sdata%lhs%dom(1)%lblks(3,XI_MIN)%mat = TWO
        this%chidg%data%sdata%lhs%dom(1)%lblks(3,DIAG)%mat   = -TEN


        !
        ! Initialize RHS vector with some reference values
        !
        this%chidg%data%sdata%rhs%dom(1)%vecs(1)%vec = ONE
        this%chidg%data%sdata%rhs%dom(1)%vecs(2)%vec = TWO
        this%chidg%data%sdata%rhs%dom(1)%vecs(3)%vec = THREE


    end subroutine setUp
    !******************************************************************************************



    !>
    !!
    !!
    !!
    !------------------------------------------------------------------------------------------
    subroutine tearDown(this)
        class(test_preconditioner_ILU0),    intent(inout)   :: this


        call this%chidg%shut_down('core')

    end subroutine tearDown
    !******************************************************************************************








    !>
    !!
    !!
    !-----------------------------------------------------------------------------------------
    @Test
    subroutine test_ILU0_init(self)
        class(test_preconditioner_ILU0),    intent(inout)   :: self


        !
        ! Initialize preconditioner. THIS IS BEING TESTED
        !
        call self%ILU0%init(self%chidg%data)



        !
        ! Test that only lower-triangular and diagonal components are allocated
        !
        @assertTrue(allocated(self%ILU0%LD%dom(1)%lblks(1,DIAG)%mat))

        @assertTrue(allocated(self%ILU0%LD%dom(1)%lblks(2,XI_MIN)%mat))
        @assertTrue(allocated(self%ILU0%LD%dom(1)%lblks(2,DIAG)%mat))

        @assertTrue(allocated(self%ILU0%LD%dom(1)%lblks(3,XI_MIN)%mat))
        @assertTrue(allocated(self%ILU0%LD%dom(1)%lblks(3,DIAG)%mat))


    end subroutine test_ILU0_init
    !******************************************************************************************










    !> Test the matrix factorization values
    !!
    !!
    !!
    !!          [ 1   -2   0 ]
    !!      A = [ 2   -5  12 ] = LU
    !!          [ 0    2 -10 ]
    !!
    !!  Expecting
    !!
    !!          [ 1          ]                                      [ 1/1              ]
    !!      L = [ 2   -1     ]    inverted diagonal =>          L = [ 2    1/-1        ]
    !!          [ 0   -2  14 ]                                      [ 0     -2    1/14 ]
    !!
    !!  The diagonal values in L should actually be apart of the diagonal of U, but we 
    !!  just store them in L for convenience. We also store them inverted.
    !!
    !!  The U factorization is identical to the upper-triangular components of matrix A, so they 
    !!  are not computed or stored
    !!
    !-------------------------------------------------------------------------------------------
    @Test
    subroutine test_ILU0_update(self)
        class(test_preconditioner_ILU0),    intent(inout)   :: self

        !
        ! Initialize preconditioner
        !
        call self%ILU0%init(self%chidg%data)


        !
        ! Call ILU0 update procedure. THIS IS BEING TESTED
        !
        associate ( A => self%chidg%data%sdata%lhs, b => self%chidg%data%sdata%rhs )
        
            call self%ILU0%update(A,b)

        end associate






        !
        ! Test ILU0 preconditioner matrix factorization values
        !
        @assertEqual(ONE,self%ILU0%LD%dom(1)%lblks(1,DIAG)%mat(1,1))


        @assertEqual(TWO,self%ILU0%LD%dom(1)%lblks(2,XI_MIN)%mat(1,1))
        @assertEqual(-ONE,self%ILU0%LD%dom(1)%lblks(2,DIAG)%mat(1,1))


        @assertEqual(-TWO,self%ILU0%LD%dom(1)%lblks(3,XI_MIN)%mat(1,1))
        @assertEqual((ONE/14._rk),self%ILU0%LD%dom(1)%lblks(3,DIAG)%mat(1,1))


    end subroutine test_ILU0_update
    !******************************************************************************************








    !>
    !!
    !!
    !!
    !!
    !------------------------------------------------------------------------------------------
    @Test
    subroutine test_ILU0_apply(self)
        class(test_preconditioner_ILU0),    intent(inout)   :: self

<<<<<<< HEAD
        type(chidgVector_t) :: z
        real(rk)            :: tol
=======
    type(chidg_vector_t) :: z
    real(rk)            :: tol
>>>>>>> 03a1b510

        tol = 1.e-5_rk

        !
        ! Initialize preconditioner
        !
        call self%ILU0%init(self%chidg%data)


        !
        ! Call ILU0 update procedure
        !
        associate ( A => self%chidg%data%sdata%lhs, b => self%chidg%data%sdata%rhs )
            call self%ILU0%update(A,b)
        end associate


        !
        ! Apply preconditioner. THIS IS BEING TESTED
        !  
        associate ( A => self%chidg%data%sdata%lhs, b => self%chidg%data%sdata%rhs )
            z = self%ILU0%apply(A,b)
        end associate





        @assertEqual(6.142857143_rk ,z%dom(1)%vecs(1)%vec(1),tol)
        @assertEqual(2.57142857_rk  ,z%dom(1)%vecs(2)%vec(1),tol)
        @assertEqual(0.2142857143_rk,z%dom(1)%vecs(3)%vec(1),tol)


    end subroutine test_ILU0_apply
    !*****************************************************************************************










end module test_ILU0_mod<|MERGE_RESOLUTION|>--- conflicted
+++ resolved
@@ -259,13 +259,8 @@
     subroutine test_ILU0_apply(self)
         class(test_preconditioner_ILU0),    intent(inout)   :: self
 
-<<<<<<< HEAD
-        type(chidgVector_t) :: z
+        type(chidg_vector_t) :: z
         real(rk)            :: tol
-=======
-    type(chidg_vector_t) :: z
-    real(rk)            :: tol
->>>>>>> 03a1b510
 
         tol = 1.e-5_rk
 
