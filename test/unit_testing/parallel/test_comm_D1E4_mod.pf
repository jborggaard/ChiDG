--- conflicted
+++ resolved
@@ -47,13 +47,8 @@
     !>  This test reads a 4x1x1 element grid using 1, 2, 3, and 4 processors and tests 
     !!  communication data.
     !!
-<<<<<<< HEAD
-    !!  Using 1 processor, all communication(face neighbors) should be local. Using 4 
-    !!  processors, all communication should occur globally, across processors.
-=======
     !!  Using 1 processor, all communication(face neighbors) should be local. 
     !!  Using 4 processors, all communication should occur globally, across processors.
->>>>>>> 647c9fd7
     !!
     !!  @author Nathan A. Wukie (AFRL)
     !!  @date   6/21/2016
@@ -97,11 +92,7 @@
         ! Initialization
         !
         call this%chidg%set('Solution Order', integer_input=this%solution_order)
-<<<<<<< HEAD
-        call this%chidg%initialize_solution_domains()
-=======
         call this%chidg%init('domains')
->>>>>>> 647c9fd7
         call this%chidg%init('communication')
         call this%chidg%init('solvers')
 
@@ -449,15 +440,9 @@
     subroutine parallel_chidg_mv(self)
         class(test_comm_D1E4), intent(inout) :: self
 
-<<<<<<< HEAD
-        type(chidgMatrix_t) :: A
-        type(chidgVector_t) :: x, b
-        integer(ik)         :: nelem, imat,itime
-=======
         type(chidg_matrix_t) :: A
         type(chidg_vector_t) :: x, b
-        integer(ik)         :: nelem
->>>>>>> 647c9fd7
+        integer(ik)         :: nelem, imat, itime
         real(rk)            :: computed_dot, expected_dot
 
         IRANK = self%getProcessRank()
