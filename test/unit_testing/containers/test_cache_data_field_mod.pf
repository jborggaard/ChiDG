--- conflicted
+++ resolved
@@ -147,11 +147,7 @@
 
 
 
-<<<<<<< HEAD
     !>  Test 'face interior' cache gets sized appropriately.
-=======
-    !>  Test 'face interior' for expected sizes.
->>>>>>> 647c9fd7
     !!
     !!  @author Nathan A. Wukie (AFRL)
     !!  @date   9/7/2016
